#!/bin/bash
#
# Licensed to the Apache Software Foundation (ASF) under one
# or more contributor license agreements.  See the NOTICE file
# distributed with this work for additional information
# regarding copyright ownership.  The ASF licenses this file
# to you under the Apache License, Version 2.0 (the
# "License"); you may not use this file except in compliance
# with the License.  You may obtain a copy of the License at
#
#     http://www.apache.org/licenses/LICENSE-2.0
#
# Unless required by applicable law or agreed to in writing, software
# distributed under the License is distributed on an "AS IS" BASIS,
# WITHOUT WARRANTIES OR CONDITIONS OF ANY KIND, either express or implied.
# See the License for the specific language governing permissions and
# limitations under the License.
#

BASEDIR=`dirname $0`
BASE_BRANCH=cassandra-4.1
set -e

die ()
{
  echo "ERROR: $*"
  print_help
  exit 1
}

print_help()
{
  echo "Usage: $0 [-f|-p|-a|-e|-i|-b|-s]"
  echo "   -a Generate the config.yml, config.yml.FREE and config.yml.PAID expanded configuration"
  echo "      files from the main config_template.yml reusable configuration file."
  echo "      Use this for permanent changes in config that will be committed to the main repo."
  echo "   -f Generate config.yml for tests compatible with the CircleCI free tier resources"
  echo "   -p Generate config.yml for tests compatible with the CircleCI paid tier resources"
  echo "   -b Specify the base git branch for comparison when determining changed tests to"
  echo "      repeat. Defaults to ${BASE_BRANCH}. Note that this option is not used when"
  echo "      the '-a' option is specified."
  echo "   -s Skip automatic detection of changed tests. Useful when you need to repeat a few ones,"
  echo "      or when there are too many changed tests for CircleCI."
  echo "   -e <key=value> Environment variables to be used in the generated config.yml, e.g.:"
  echo "                   -e DTEST_BRANCH=CASSANDRA-8272"
  echo "                   -e DTEST_REPO=https://github.com/adelapena/cassandra-dtest.git"
  echo "                   -e REPEATED_TESTS_STOP_ON_FAILURE=false"
  echo "                   -e REPEATED_UTESTS=org.apache.cassandra.cql3.ViewTest#testCountersTable"
  echo "                   -e REPEATED_UTESTS_COUNT=500"
  echo "                   -e REPEATED_UTESTS_FQLTOOL=org.apache.cassandra.fqltool.FQLCompareTest"
  echo "                   -e REPEATED_UTESTS_FQLTOOL_COUNT=500"
  echo "                   -e REPEATED_UTESTS_LONG=org.apache.cassandra.db.commitlog.CommitLogStressTest"
  echo "                   -e REPEATED_UTESTS_LONG_COUNT=100"
  echo "                   -e REPEATED_UTESTS_STRESS=org.apache.cassandra.stress.generate.DistributionGaussianTest"
  echo "                   -e REPEATED_UTESTS_STRESS_COUNT=500"
  echo "                   -e REPEATED_SIMULATOR_DTESTS=org.apache.cassandra.simulator.test.TrivialSimulationTest"
  echo "                   -e REPEATED_SIMULATOR_DTESTS_COUNT=500"
  echo "                   -e REPEATED_JVM_DTESTS=org.apache.cassandra.distributed.test.PagingTest"
  echo "                   -e REPEATED_JVM_DTESTS_COUNT=500"
  echo "                   -e REPEATED_JVM_UPGRADE_DTESTS=org.apache.cassandra.distributed.upgrade.GroupByTest"
  echo "                   -e REPEATED_JVM_UPGRADE_DTESTS_COUNT=500"
  echo "                   -e REPEATED_DTESTS=cdc_test.py cqlsh_tests/test_cqlsh.py::TestCqlshSmoke"
  echo "                   -e REPEATED_DTESTS_COUNT=500"
  echo "                   -e REPEATED_LARGE_DTESTS=replace_address_test.py::TestReplaceAddress::test_replace_stopped_node"
  echo "                   -e REPEATED_LARGE_DTESTS=100"
  echo "                   -e REPEATED_UPGRADE_DTESTS=upgrade_tests/cql_tests.py upgrade_tests/paging_test.py"
  echo "                   -e REPEATED_UPGRADE_DTESTS_COUNT=25"
  echo "                   -e REPEATED_ANT_TEST_TARGET=testsome"
  echo "                   -e REPEATED_ANT_TEST_CLASS=org.apache.cassandra.cql3.ViewTest"
  echo "                   -e REPEATED_ANT_TEST_METHODS=testCompoundPartitionKey,testStaticTable"
  echo "                   -e REPEATED_ANT_TEST_VNODES=false"
  echo "                   -e REPEATED_ANT_TEST_COUNT=500"
  echo "                  For the complete list of environment variables, please check the"
  echo "                  list of examples in config_template.yml and/or the documentation."
  echo "                  If you want to specify multiple environment variables simply add"
  echo "                  multiple -e options. The flags -f/-p should be used when using -e."
  echo "   -i Ignore unknown environment variables"
}

all=false
free=false
paid=false
env_vars=""
has_env_vars=false
check_env_vars=true
detect_changed_tests=true
while getopts "e:afpib:s" opt; do
  case $opt in
      a ) all=true
          detect_changed_tests=false
          ;;
      f ) free=true
          ;;
      p ) paid=true
          ;;
      b ) BASE_BRANCH="$OPTARG"
          ;;
      e ) if (! ($has_env_vars)); then
            env_vars="$OPTARG"
          else
            env_vars="$env_vars|$OPTARG"
          fi
          has_env_vars=true
          ;;
      i ) check_env_vars=false
          ;;
      s ) detect_changed_tests=false
          ;;
      \?) die "Invalid option: -$OPTARG"
          ;;
  esac
done
shift $((OPTIND-1))
if [ "$#" -ne 0 ]; then
    die "Unexpected arguments"
fi

# validate environment variables
if $has_env_vars && $check_env_vars; then
  for entry in $(echo $env_vars | tr "|" "\n"); do
    key=$(echo $entry | tr "=" "\n" | head -n 1)
    if [ "$key" != "DTEST_REPO" ] &&
       [ "$key" != "DTEST_BRANCH" ] &&
       [ "$key" != "REPEATED_TESTS_STOP_ON_FAILURE" ] &&
       [ "$key" != "REPEATED_UTESTS" ] &&
       [ "$key" != "REPEATED_UTESTS_COUNT" ] &&
       [ "$key" != "REPEATED_UTESTS_FQLTOOL" ] &&
       [ "$key" != "REPEATED_UTESTS_FQLTOOL_COUNT" ] &&
       [ "$key" != "REPEATED_UTESTS_LONG" ] &&
       [ "$key" != "REPEATED_UTESTS_LONG_COUNT" ] &&
       [ "$key" != "REPEATED_UTESTS_STRESS" ] &&
       [ "$key" != "REPEATED_UTESTS_STRESS_COUNT" ] &&
       [ "$key" != "REPEATED_SIMULATOR_DTESTS" ] &&
       [ "$key" != "REPEATED_SIMULATOR_DTESTS_COUNT" ] &&
       [ "$key" != "REPEATED_JVM_DTESTS" ] &&
       [ "$key" != "REPEATED_JVM_DTESTS_COUNT" ] &&
       [ "$key" != "REPEATED_JVM_UPGRADE_DTESTS" ]  &&
       [ "$key" != "REPEATED_JVM_UPGRADE_DTESTS_COUNT" ]  &&
       [ "$key" != "REPEATED_DTESTS" ] &&
       [ "$key" != "REPEATED_DTESTS_COUNT" ] &&
       [ "$key" != "REPEATED_LARGE_DTESTS" ] &&
       [ "$key" != "REPEATED_LARGE_DTESTS_COUNT" ] &&
       [ "$key" != "REPEATED_UPGRADE_DTESTS" ] &&
       [ "$key" != "REPEATED_UPGRADE_DTESTS_COUNT" ] &&
       [ "$key" != "REPEATED_ANT_TEST_TARGET" ] &&
       [ "$key" != "REPEATED_ANT_TEST_CLASS" ] &&
       [ "$key" != "REPEATED_ANT_TEST_METHODS" ] &&
       [ "$key" != "REPEATED_ANT_TEST_VNODES" ] &&
       [ "$key" != "REPEATED_ANT_TEST_COUNT" ]; then
      die "Unrecognised environment variable name: $key"
    fi
  done
fi

if $free; then
  ($all || $paid) && die "Cannot use option -f with options -a or -p"
  echo "Generating new config.yml file for free tier from config_template.yml"
  circleci config process $BASEDIR/config_template.yml > $BASEDIR/config.yml.FREE.tmp
  cat $BASEDIR/license.yml $BASEDIR/config.yml.FREE.tmp > $BASEDIR/config.yml
  rm $BASEDIR/config.yml.FREE.tmp

elif $paid; then
  ($all || $free) && die "Cannot use option -p with options -a or -f"
  echo "Generating new config.yml file for paid tier from config_template.yml"
  patch -o $BASEDIR/config_template.yml.PAID $BASEDIR/config_template.yml $BASEDIR/config_template.yml.PAID.patch
  circleci config process $BASEDIR/config_template.yml.PAID > $BASEDIR/config.yml.PAID.tmp
  cat $BASEDIR/license.yml $BASEDIR/config.yml.PAID.tmp > $BASEDIR/config.yml
  rm $BASEDIR/config_template.yml.PAID $BASEDIR/config.yml.PAID.tmp

elif $all; then
  ($free || $paid || $has_env_vars) && die "Cannot use option -a with options -f, -p or -e"
  echo "Generating new default config.yml file for free tier and FREE/PAID templates from config_template.yml."
  echo "Make sure you commit the newly generated config.yml, config.yml.FREE and config.yml.PAID files"
  echo "after running this command if you want them to persist."

  # setup config for free tier
  circleci config process $BASEDIR/config_template.yml > $BASEDIR/config.yml.FREE.tmp
  cat $BASEDIR/license.yml $BASEDIR/config.yml.FREE.tmp > $BASEDIR/config.yml.FREE
  rm $BASEDIR/config.yml.FREE.tmp

  # setup config for paid tier
  patch -o $BASEDIR/config_template.yml.PAID $BASEDIR/config_template.yml $BASEDIR/config_template.yml.PAID.patch
  circleci config process $BASEDIR/config_template.yml.PAID > $BASEDIR/config.yml.PAID.tmp
  cat $BASEDIR/license.yml $BASEDIR/config.yml.PAID.tmp > $BASEDIR/config.yml.PAID
  rm $BASEDIR/config_template.yml.PAID $BASEDIR/config.yml.PAID.tmp

  # copy free tier into config.yml to make sure this gets updated
  cp $BASEDIR/config.yml.FREE $BASEDIR/config.yml

elif (! ($has_env_vars)); then
  print_help
  exit 0
fi

# add new or modified tests to the sets of tests to be repeated
<<<<<<< HEAD
if (! ($all)); then
=======
if $detect_changed_tests; then
>>>>>>> c94eb0e3
  # Sanity check that the referenced branch exists
  if ! git show ${BASE_BRANCH} -- >&/dev/null; then
    echo -e "\n\nUnknown base branch: ${BASE_BRANCH}. Unable to detect changed tests.\n"
    echo    "Please use the '-b' option to choose an existing branch name"
    echo    "(e.g. origin/${BASE_BRANCH}, apache/${BASE_BRANCH}, etc.)."
    exit 2
  fi
  add_diff_tests ()
  {
    dir="${BASEDIR}/../${2}"
    diff=$(git --no-pager diff --name-only --diff-filter=AMR ${BASE_BRANCH}...HEAD ${dir})
    tests=$( echo "$diff" \
           | grep "Test\\.java" \
           | sed -e "s/\\.java//" \
           | sed -e "s,^${2},," \
           | tr  '/' '.' \
           | grep ${3} )\
           || : # avoid execution interruptions due to grep return codes and set -e
    for test in $tests; do
      echo "  $test"
      has_env_vars=true
      if echo "$env_vars" | grep -q "${1}="; then
        env_vars=$(echo "$env_vars" | sed -e "s/${1}=/${1}=${test},/")
      elif [ -z "$env_vars" ]; then
        env_vars="${1}=${test}"
      else
        env_vars="$env_vars|${1}=${test}"
      fi
    done
  }

  echo
  echo "Detecting new or modified tests with git diff --diff-filter=AMR ${BASE_BRANCH}...HEAD:"
  add_diff_tests "REPEATED_UTESTS" "test/unit/" "org.apache.cassandra"
  add_diff_tests "REPEATED_UTESTS_LONG" "test/long/" "org.apache.cassandra"
  add_diff_tests "REPEATED_UTESTS_STRESS" "tools/stress/test/unit/" "org.apache.cassandra.stress"
  add_diff_tests "REPEATED_UTESTS_FQLTOOL" "tools/fqltool/test/unit/" "org.apache.cassandra.fqltool"
  add_diff_tests "REPEATED_SIMULATOR_DTESTS" "test/simulator/test/" "org.apache.cassandra.simulator.test"
  add_diff_tests "REPEATED_JVM_DTESTS" "test/distributed/" "org.apache.cassandra.distributed.test"
  add_diff_tests "REPEATED_JVM_UPGRADE_DTESTS" "test/distributed/" "org.apache.cassandra.distributed.upgrade"
fi

# replace environment variables
if $has_env_vars; then
  echo
  echo "Setting environment variables:"
  IFS='='
  echo "$env_vars" | tr '|' '\n' | while read entry; do
    set -- $entry
    key=$1
    val=$2
    echo "  $key: $val"
    sed -i.bak "s|- $key:.*|- $key: $val|" $BASEDIR/config.yml
  done
  unset IFS
fi

# Define function to remove unneeded jobs.
# The first argument is the file name, and the second arguemnt is the job name.
delete_job()
{
  delete_yaml_block()
  {
    sed -Ei.bak "/^    - ${2}/,/^    [^[:space:]]+|^  [^[:space:]]+/{//!d;}" "$1"
    sed -Ei.bak "/^    - ${2}/d" "$1"
  }
  file="$BASEDIR/$1"
  delete_yaml_block "$file" "${2}"
  delete_yaml_block "$file" "start_${2}"
}

# Define function to remove any unneeded repeated jobs.
# The first and only argument is the file name.
delete_repeated_jobs()
{
  if (! (echo "$env_vars" | grep -q "REPEATED_UTESTS=" )); then
    delete_job "$1" "j8_unit_tests_repeat"
    delete_job "$1" "j11_unit_tests_repeat"
    delete_job "$1" "j8_utests_cdc_repeat"
    delete_job "$1" "j11_utests_cdc_repeat"
    delete_job "$1" "j8_utests_compression_repeat"
    delete_job "$1" "j11_utests_compression_repeat"
    delete_job "$1" "j8_utests_system_keyspace_directory_repeat"
    delete_job "$1" "j11_utests_system_keyspace_directory_repeat"
  fi
  if (! (echo "$env_vars" | grep -q "REPEATED_UTESTS_LONG=")); then
    delete_job "$1" "j8_utests_long_repeat"
    delete_job "$1" "j11_utests_long_repeat"
  fi
  if (! (echo "$env_vars" | grep -q "REPEATED_UTESTS_STRESS=")); then
    delete_job "$1" "j8_utests_stress_repeat"
    delete_job "$1" "j11_utests_stress_repeat"
  fi
  if (! (echo "$env_vars" | grep -q "REPEATED_UTESTS_FQLTOOL=")); then
    delete_job "$1" "j8_utests_fqltool_repeat"
    delete_job "$1" "j11_utests_fqltool_repeat"
  fi
  if (! (echo "$env_vars" | grep -q "REPEATED_SIMULATOR_DTESTS=")); then
    delete_job "$1" "j8_simulator_dtests_repeat"
    delete_job "$1" "j11_simulator_dtests_repeat"
  fi
  if (! (echo "$env_vars" | grep -q "REPEATED_JVM_DTESTS=")); then
    delete_job "$1" "j8_jvm_dtests_repeat"
    delete_job "$1" "j8_jvm_dtests_vnode_repeat"
    delete_job "$1" "j11_jvm_dtests_repeat"
    delete_job "$1" "j11_jvm_dtests_vnode_repeat"
  fi
  if (! (echo "$env_vars" | grep -q "REPEATED_JVM_UPGRADE_DTESTS=")); then
    delete_job "$1" "start_jvm_upgrade_dtests_repeat"
    delete_job "$1" "j8_jvm_upgrade_dtests_repeat"
  fi
  if (! (echo "$env_vars" | grep -q "REPEATED_DTESTS=")); then
    delete_job "$1" "j8_dtests_repeat"
    delete_job "$1" "j8_dtests_vnode_repeat"
    delete_job "$1" "j8_dtests_offheap_repeat"
    delete_job "$1" "j11_dtests_repeat"
    delete_job "$1" "j11_dtests_vnode_repeat"
    delete_job "$1" "j11_dtests_offheap_repeat"
  fi
  if (! (echo "$env_vars" | grep -q "REPEATED_LARGE_DTESTS=")); then
    delete_job "$1" "j8_dtests_large_repeat"
    delete_job "$1" "j8_dtests_large_vnode_repeat"
    delete_job "$1" "j11_dtests_large_repeat"
    delete_job "$1" "j11_dtests_large_vnode_repeat"
  fi
  if (! (echo "$env_vars" | grep -q "REPEATED_UPGRADE_DTESTS=")); then
    delete_job "$1" "j8_upgrade_dtests_repeat"
  fi
  if (! (echo "$env_vars" | grep -q "REPEATED_ANT_TEST_CLASS=")); then
    delete_job "$1" "j8_repeated_ant_test"
    delete_job "$1" "j11_repeated_ant_test"
  fi
}

delete_repeated_jobs "config.yml"
if $all; then
  delete_repeated_jobs "config.yml.FREE"
  delete_repeated_jobs "config.yml.PAID"
fi<|MERGE_RESOLUTION|>--- conflicted
+++ resolved
@@ -193,11 +193,7 @@
 fi
 
 # add new or modified tests to the sets of tests to be repeated
-<<<<<<< HEAD
-if (! ($all)); then
-=======
 if $detect_changed_tests; then
->>>>>>> c94eb0e3
   # Sanity check that the referenced branch exists
   if ! git show ${BASE_BRANCH} -- >&/dev/null; then
     echo -e "\n\nUnknown base branch: ${BASE_BRANCH}. Unable to detect changed tests.\n"
