<<<<<<< HEAD
3.1
Merged from 3.0:
=======
3.0.1
 * Fix error when saving cached key for old format sstable (CASSANDRA-10778)
>>>>>>> 4378b58b
 * Invalidate prepared statements on DROP INDEX (CASSANDRA-10758)
 * Fix SELECT statement with IN restrictions on partition key,
   ORDER BY and LIMIT (CASSANDRA-10729)
 * Improve stress performance over 1k threads (CASSANDRA-7217)
 * Wait for migration responses to complete before bootstrapping (CASSANDRA-10731)
 * Unable to create a function with argument of type Inet (CASSANDRA-10741)
 * Fix backward incompatibiliy in CqlInputFormat (CASSANDRA-10717)
 * Correctly preserve deletion info on updated rows when notifying indexers
   of single-row deletions (CASSANDRA-10694)
 * Notify indexers of partition delete during cleanup (CASSANDRA-10685)
 * Keep the file open in trySkipCache (CASSANDRA-10669)
 * Updated trigger example (CASSANDRA-10257)
Merged from 2.2:
 * Show CQL help in cqlsh in web browser (CASSANDRA-7225)
 * Serialize on disk the proper SSTable compression ratio (CASSANDRA-10775)
 * Reject index queries while the index is building (CASSANDRA-8505)
 * CQL.textile syntax incorrectly includes optional keyspace for aggregate SFUNC and FINALFUNC (CASSANDRA-10747)
 * Fix JSON update with prepared statements (CASSANDRA-10631)
 * Don't do anticompaction after subrange repair (CASSANDRA-10422)
 * Fix SimpleDateType type compatibility (CASSANDRA-10027)
 * (Hadoop) fix splits calculation (CASSANDRA-10640)
 * (Hadoop) ensure that Cluster instances are always closed (CASSANDRA-10058)
Merged from 2.1:
 * Warn or fail when changing cluster topology live (CASSANDRA-10243)
 * Status command in debian/ubuntu init script doesn't work (CASSANDRA-10213)
 * Some DROP ... IF EXISTS incorrectly result in exceptions on non-existing KS (CASSANDRA-10658)
 * DeletionTime.compareTo wrong in rare cases (CASSANDRA-10749)
 * Force encoding when computing statement ids (CASSANDRA-10755)
 * Properly reject counters as map keys (CASSANDRA-10760)
 * Fix the sstable-needs-cleanup check (CASSANDRA-10740)
 * (cqlsh) Print column names before COPY operation (CASSANDRA-8935)
 * Fix CompressedInputStream for proper cleanup (CASSANDRA-10012)
 * (cqlsh) Support counters in COPY commands (CASSANDRA-9043)
 * Try next replica if not possible to connect to primary replica on
   ColumnFamilyRecordReader (CASSANDRA-2388)
 * Limit window size in DTCS (CASSANDRA-10280)
 * sstableloader does not use MAX_HEAP_SIZE env parameter (CASSANDRA-10188)
 * (cqlsh) Improve COPY TO performance and error handling (CASSANDRA-9304)
 * Create compression chunk for sending file only (CASSANDRA-10680)
 * Forbid compact clustering column type changes in ALTER TABLE (CASSANDRA-8879)
 * Reject incremental repair with subrange repair (CASSANDRA-10422)
 * Add a nodetool command to refresh size_estimates (CASSANDRA-9579)
 * Invalidate cache after stream receive task is completed (CASSANDRA-10341)
 * Reject counter writes in CQLSSTableWriter (CASSANDRA-10258)
 * Remove superfluous COUNTER_MUTATION stage mapping (CASSANDRA-10605)


3.0
 * Fix AssertionError while flushing memtable due to materialized views
   incorrectly inserting empty rows (CASSANDRA-10614)
 * Store UDA initcond as CQL literal in the schema table, instead of a blob (CASSANDRA-10650)
 * Don't use -1 for the position of partition key in schema (CASSANDRA-10491)
 * Fix distinct queries in mixed version cluster (CASSANDRA-10573)
 * Skip sstable on clustering in names query (CASSANDRA-10571)
 * Remove value skipping as it breaks read-repair (CASSANDRA-10655)
 * Fix bootstrapping with MVs (CASSANDRA-10621)
 * Make sure EACH_QUORUM reads are using NTS (CASSANDRA-10584)
 * Fix MV replica filtering for non-NetworkTopologyStrategy (CASSANDRA-10634)
 * (Hadoop) fix CIF describeSplits() not handling 0 size estimates (CASSANDRA-10600)
 * Fix reading of legacy sstables (CASSANDRA-10590)
 * Use CQL type names in schema metadata tables (CASSANDRA-10365)
 * Guard batchlog replay against integer division by zero (CASSANDRA-9223)
 * Fix bug when adding a column to thrift with the same name than a primary key (CASSANDRA-10608)
 * Add client address argument to IAuthenticator::newSaslNegotiator (CASSANDRA-8068)
 * Fix implementation of LegacyLayout.LegacyBoundComparator (CASSANDRA-10602)
 * Don't use 'names query' read path for counters (CASSANDRA-10572)
 * Fix backward compatibility for counters (CASSANDRA-10470)
 * Remove memory_allocator paramter from cassandra.yaml (CASSANDRA-10581,10628)
 * Execute the metadata reload task of all registered indexes on CFS::reload (CASSANDRA-10604)
 * Fix thrift cas operations with defined columns (CASSANDRA-10576)
 * Fix PartitionUpdate.operationCount()for updates with static column operations (CASSANDRA-10606)
 * Fix thrift get() queries with defined columns (CASSANDRA-10586)
 * Fix marking of indexes as built and removed (CASSANDRA-10601)
 * Skip initialization of non-registered 2i instances, remove Index::getIndexName (CASSANDRA-10595)
 * Fix batches on multiple tables (CASSANDRA-10554)
 * Ensure compaction options are validated when updating KeyspaceMetadata (CASSANDRA-10569)
 * Flatten Iterator Transformation Hierarchy (CASSANDRA-9975)
 * Remove token generator (CASSANDRA-5261)
 * RolesCache should not be created for any authenticator that does not requireAuthentication (CASSANDRA-10562)
 * Fix LogTransaction checking only a single directory for files (CASSANDRA-10421)
 * Fix handling of range tombstones when reading old format sstables (CASSANDRA-10360)
 * Aggregate with Initial Condition fails with C* 3.0 (CASSANDRA-10367)
Merged from 2.2:
 * (cqlsh) show partial trace if incomplete after max_trace_wait (CASSANDRA-7645)
 * Use most up-to-date version of schema for system tables (CASSANDRA-10652)
 * Deprecate memory_allocator in cassandra.yaml (CASSANDRA-10581,10628)
 * Expose phi values from failure detector via JMX and tweak debug
   and trace logging (CASSANDRA-9526)
Merged from 2.1:
 * Shutdown compaction in drain to prevent leak (CASSANDRA-10079)
 * (cqlsh) fix COPY using wrong variable name for time_format (CASSANDRA-10633)
 * Do not run SizeEstimatesRecorder if a node is not a member of the ring (CASSANDRA-9912)
 * Improve handling of dead nodes in gossip (CASSANDRA-10298)
 * Fix logback-tools.xml incorrectly configured for outputing to System.err
   (CASSANDRA-9937)
 * Fix streaming to catch exception so retry not fail (CASSANDRA-10557)
 * Add validation method to PerRowSecondaryIndex (CASSANDRA-10092)
 * Support encrypted and plain traffic on the same port (CASSANDRA-10559)
 * Do STCS in DTCS windows (CASSANDRA-10276)
 * Avoid repetition of JVM_OPTS in debian package (CASSANDRA-10251)
 * Fix potential NPE from handling result of SIM.highestSelectivityIndex (CASSANDRA-10550)
 * Fix paging issues with partitions containing only static columns data (CASSANDRA-10381)
 * Fix conditions on static columns (CASSANDRA-10264)
 * AssertionError: attempted to delete non-existing file CommitLog (CASSANDRA-10377)
 * Fix sorting for queries with an IN condition on partition key columns (CASSANDRA-10363)


3.0-rc2
 * Fix SELECT DISTINCT queries between 2.2.2 nodes and 3.0 nodes (CASSANDRA-10473)
 * Remove circular references in SegmentedFile (CASSANDRA-10543)
 * Ensure validation of indexed values only occurs once per-partition (CASSANDRA-10536)
 * Fix handling of static columns for range tombstones in thrift (CASSANDRA-10174)
 * Support empty ColumnFilter for backward compatility on empty IN (CASSANDRA-10471)
 * Remove Pig support (CASSANDRA-10542)
 * Fix LogFile throws Exception when assertion is disabled (CASSANDRA-10522)
 * Revert CASSANDRA-7486, make CMS default GC, move GC config to
   conf/jvm.options (CASSANDRA-10403)
 * Fix TeeingAppender causing some logs to be truncated/empty (CASSANDRA-10447)
 * Allow EACH_QUORUM for reads (CASSANDRA-9602)
 * Fix potential ClassCastException while upgrading (CASSANDRA-10468)
 * Fix NPE in MVs on update (CASSANDRA-10503)
 * Only include modified cell data in indexing deltas (CASSANDRA-10438)
 * Do not load keyspace when creating sstable writer (CASSANDRA-10443)
 * If node is not yet gossiping write all MV updates to batchlog only (CASSANDRA-10413)
 * Re-populate token metadata after commit log recovery (CASSANDRA-10293)
 * Provide additional metrics for materialized views (CASSANDRA-10323)
 * Flush system schema tables after local schema changes (CASSANDRA-10429)
Merged from 2.2:
 * Reduce contention getting instances of CompositeType (CASSANDRA-10433)
 * Fix the regression when using LIMIT with aggregates (CASSANDRA-10487)
 * Avoid NoClassDefFoundError during DataDescriptor initialization on windows (CASSANDRA-10412)
 * Preserve case of quoted Role & User names (CASSANDRA-10394)
 * cqlsh pg-style-strings broken (CASSANDRA-10484)
 * cqlsh prompt includes name of keyspace after failed `use` statement (CASSANDRA-10369)
Merged from 2.1:
 * (cqlsh) Distinguish negative and positive infinity in output (CASSANDRA-10523)
 * (cqlsh) allow custom time_format for COPY TO (CASSANDRA-8970)
 * Don't allow startup if the node's rack has changed (CASSANDRA-10242)
 * (cqlsh) show partial trace if incomplete after max_trace_wait (CASSANDRA-7645)
 * Allow LOCAL_JMX to be easily overridden (CASSANDRA-10275)
 * Mark nodes as dead even if they've already left (CASSANDRA-10205)


3.0.0-rc1
 * Fix mixed version read request compatibility for compact static tables
   (CASSANDRA-10373)
 * Fix paging of DISTINCT with static and IN (CASSANDRA-10354)
 * Allow MATERIALIZED VIEW's SELECT statement to restrict primary key
   columns (CASSANDRA-9664)
 * Move crc_check_chance out of compression options (CASSANDRA-9839)
 * Fix descending iteration past end of BTreeSearchIterator (CASSANDRA-10301)
 * Transfer hints to a different node on decommission (CASSANDRA-10198)
 * Check partition keys for CAS operations during stmt validation (CASSANDRA-10338)
 * Add custom query expressions to SELECT (CASSANDRA-10217)
 * Fix minor bugs in MV handling (CASSANDRA-10362)
 * Allow custom indexes with 0,1 or multiple target columns (CASSANDRA-10124)
 * Improve MV schema representation (CASSANDRA-9921)
 * Add flag to enable/disable coordinator batchlog for MV writes (CASSANDRA-10230)
 * Update cqlsh COPY for new internal driver serialization interface (CASSANDRA-10318)
 * Give index implementations more control over rebuild operations (CASSANDRA-10312)
 * Update index file format (CASSANDRA-10314)
 * Add "shadowable" row tombstones to deal with mv timestamp issues (CASSANDRA-10261)
 * CFS.loadNewSSTables() broken for pre-3.0 sstables
 * Cache selected index in read command to reduce lookups (CASSANDRA-10215)
 * Small optimizations of sstable index serialization (CASSANDRA-10232)
 * Support for both encrypted and unencrypted native transport connections (CASSANDRA-9590)
Merged from 2.2:
 * Configurable page size in cqlsh (CASSANDRA-9855)
 * Defer default role manager setup until all nodes are on 2.2+ (CASSANDRA-9761)
 * Handle missing RoleManager in config after upgrade to 2.2 (CASSANDRA-10209)
Merged from 2.1:
 * Bulk Loader API could not tolerate even node failure (CASSANDRA-10347)
 * Avoid misleading pushed notifications when multiple nodes
   share an rpc_address (CASSANDRA-10052)
 * Fix dropping undroppable when message queue is full (CASSANDRA-10113)
 * Fix potential ClassCastException during paging (CASSANDRA-10352)
 * Prevent ALTER TYPE from creating circular references (CASSANDRA-10339)
 * Fix cache handling of 2i and base tables (CASSANDRA-10155, 10359)
 * Fix NPE in nodetool compactionhistory (CASSANDRA-9758)
 * (Pig) support BulkOutputFormat as a URL parameter (CASSANDRA-7410)
 * BATCH statement is broken in cqlsh (CASSANDRA-10272)
 * (cqlsh) Make cqlsh PEP8 Compliant (CASSANDRA-10066)
 * (cqlsh) Fix error when starting cqlsh with --debug (CASSANDRA-10282)
 * Scrub, Cleanup and Upgrade do not unmark compacting until all operations
   have completed, regardless of the occurence of exceptions (CASSANDRA-10274)


3.0.0-beta2
 * Fix columns returned by AbstractBtreePartitions (CASSANDRA-10220)
 * Fix backward compatibility issue due to AbstractBounds serialization bug (CASSANDRA-9857)
 * Fix startup error when upgrading nodes (CASSANDRA-10136)
 * Base table PRIMARY KEY can be assumed to be NOT NULL in MV creation (CASSANDRA-10147)
 * Improve batchlog write patch (CASSANDRA-9673)
 * Re-apply MaterializedView updates on commitlog replay (CASSANDRA-10164)
 * Require AbstractType.isByteOrderComparable declaration in constructor (CASSANDRA-9901)
 * Avoid digest mismatch on upgrade to 3.0 (CASSANDRA-9554)
 * Fix Materialized View builder when adding multiple MVs (CASSANDRA-10156)
 * Choose better poolingOptions for protocol v4 in cassandra-stress (CASSANDRA-10182)
 * Fix LWW bug affecting Materialized Views (CASSANDRA-10197)
 * Ensures frozen sets and maps are always sorted (CASSANDRA-10162)
 * Don't deadlock when flushing CFS backed custom indexes (CASSANDRA-10181)
 * Fix double flushing of secondary index tables (CASSANDRA-10180)
 * Fix incorrect handling of range tombstones in thrift (CASSANDRA-10046)
 * Only use batchlog when paired materialized view replica is remote (CASSANDRA-10061)
 * Reuse TemporalRow when updating multiple MaterializedViews (CASSANDRA-10060)
 * Validate gc_grace_seconds for batchlog writes and MVs (CASSANDRA-9917)
 * Fix sstablerepairedset (CASSANDRA-10132)
Merged from 2.2:
 * Cancel transaction for sstables we wont redistribute index summary
   for (CASSANDRA-10270)
 * Retry snapshot deletion after compaction and gc on Windows (CASSANDRA-10222)
 * Fix failure to start with space in directory path on Windows (CASSANDRA-10239)
 * Fix repair hang when snapshot failed (CASSANDRA-10057)
 * Fall back to 1/4 commitlog volume for commitlog_total_space on small disks
   (CASSANDRA-10199)
Merged from 2.1:
 * Added configurable warning threshold for GC duration (CASSANDRA-8907)
 * Fix handling of streaming EOF (CASSANDRA-10206)
 * Only check KeyCache when it is enabled
 * Change streaming_socket_timeout_in_ms default to 1 hour (CASSANDRA-8611)
 * (cqlsh) update list of CQL keywords (CASSANDRA-9232)
 * Add nodetool gettraceprobability command (CASSANDRA-10234)
Merged from 2.0:
 * Fix rare race where older gossip states can be shadowed (CASSANDRA-10366)
 * Fix consolidating racks violating the RF contract (CASSANDRA-10238)
 * Disallow decommission when node is in drained state (CASSANDRA-8741)


2.2.1
 * Fix race during construction of commit log (CASSANDRA-10049)
 * Fix LeveledCompactionStrategyTest (CASSANDRA-9757)
 * Fix broken UnbufferedDataOutputStreamPlus.writeUTF (CASSANDRA-10203)
 * (cqlsh) default load-from-file encoding to utf-8 (CASSANDRA-9898)
 * Avoid returning Permission.NONE when failing to query users table (CASSANDRA-10168)
 * (cqlsh) add CLEAR command (CASSANDRA-10086)
 * Support string literals as Role names for compatibility (CASSANDRA-10135)
Merged from 2.1:
 * Only check KeyCache when it is enabled
 * Change streaming_socket_timeout_in_ms default to 1 hour (CASSANDRA-8611)
 * (cqlsh) update list of CQL keywords (CASSANDRA-9232)


3.0.0-beta1
 * Redesign secondary index API (CASSANDRA-9459, 7771, 9041)
 * Fix throwing ReadFailure instead of ReadTimeout on range queries (CASSANDRA-10125)
 * Rewrite hinted handoff (CASSANDRA-6230)
 * Fix query on static compact tables (CASSANDRA-10093)
 * Fix race during construction of commit log (CASSANDRA-10049)
 * Add option to only purge repaired tombstones (CASSANDRA-6434)
 * Change authorization handling for MVs (CASSANDRA-9927)
 * Add custom JMX enabled executor for UDF sandbox (CASSANDRA-10026)
 * Fix row deletion bug for Materialized Views (CASSANDRA-10014)
 * Support mixed-version clusters with Cassandra 2.1 and 2.2 (CASSANDRA-9704)
 * Fix multiple slices on RowSearchers (CASSANDRA-10002)
 * Fix bug in merging of collections (CASSANDRA-10001)
 * Optimize batchlog replay to avoid full scans (CASSANDRA-7237)
 * Repair improvements when using vnodes (CASSANDRA-5220)
 * Disable scripted UDFs by default (CASSANDRA-9889)
 * Bytecode inspection for Java-UDFs (CASSANDRA-9890)
 * Use byte to serialize MT hash length (CASSANDRA-9792)
 * Replace usage of Adler32 with CRC32 (CASSANDRA-8684)
 * Fix migration to new format from 2.1 SSTable (CASSANDRA-10006)
 * SequentialWriter should extend BufferedDataOutputStreamPlus (CASSANDRA-9500)
 * Use the same repairedAt timestamp within incremental repair session (CASSANDRA-9111)
Merged from 2.2:
 * Allow count(*) and count(1) to be use as normal aggregation (CASSANDRA-10114)
 * An NPE is thrown if the column name is unknown for an IN relation (CASSANDRA-10043)
 * Apply commit_failure_policy to more errors on startup (CASSANDRA-9749)
 * Fix histogram overflow exception (CASSANDRA-9973)
 * Route gossip messages over dedicated socket (CASSANDRA-9237)
 * Add checksum to saved cache files (CASSANDRA-9265)
 * Log warning when using an aggregate without partition key (CASSANDRA-9737)
Merged from 2.1:
 * (cqlsh) Allow encoding to be set through command line (CASSANDRA-10004)
 * Add new JMX methods to change local compaction strategy (CASSANDRA-9965)
 * Write hints for paxos commits (CASSANDRA-7342)
 * (cqlsh) Fix timestamps before 1970 on Windows, always
   use UTC for timestamp display (CASSANDRA-10000)
 * (cqlsh) Avoid overwriting new config file with old config
   when both exist (CASSANDRA-9777)
 * Release snapshot selfRef when doing snapshot repair (CASSANDRA-9998)
 * Cannot replace token does not exist - DN node removed as Fat Client (CASSANDRA-9871)
Merged from 2.0:
 * Don't cast expected bf size to an int (CASSANDRA-9959)
 * Make getFullyExpiredSSTables less expensive (CASSANDRA-9882)


3.0.0-alpha1
 * Implement proper sandboxing for UDFs (CASSANDRA-9402)
 * Simplify (and unify) cleanup of compaction leftovers (CASSANDRA-7066)
 * Allow extra schema definitions in cassandra-stress yaml (CASSANDRA-9850)
 * Metrics should use up to date nomenclature (CASSANDRA-9448)
 * Change CREATE/ALTER TABLE syntax for compression (CASSANDRA-8384)
 * Cleanup crc and adler code for java 8 (CASSANDRA-9650)
 * Storage engine refactor (CASSANDRA-8099, 9743, 9746, 9759, 9781, 9808, 9825,
   9848, 9705, 9859, 9867, 9874, 9828, 9801)
 * Update Guava to 18.0 (CASSANDRA-9653)
 * Bloom filter false positive ratio is not honoured (CASSANDRA-8413)
 * New option for cassandra-stress to leave a ratio of columns null (CASSANDRA-9522)
 * Change hinted_handoff_enabled yaml setting, JMX (CASSANDRA-9035)
 * Add algorithmic token allocation (CASSANDRA-7032)
 * Add nodetool command to replay batchlog (CASSANDRA-9547)
 * Make file buffer cache independent of paths being read (CASSANDRA-8897)
 * Remove deprecated legacy Hadoop code (CASSANDRA-9353)
 * Decommissioned nodes will not rejoin the cluster (CASSANDRA-8801)
 * Change gossip stabilization to use endpoit size (CASSANDRA-9401)
 * Change default garbage collector to G1 (CASSANDRA-7486)
 * Populate TokenMetadata early during startup (CASSANDRA-9317)
 * Undeprecate cache recentHitRate (CASSANDRA-6591)
 * Add support for selectively varint encoding fields (CASSANDRA-9499, 9865)
 * Materialized Views (CASSANDRA-6477)
Merged from 2.2:
 * Avoid grouping sstables for anticompaction with DTCS (CASSANDRA-9900)
 * UDF / UDA execution time in trace (CASSANDRA-9723)
 * Fix broken internode SSL (CASSANDRA-9884)
Merged from 2.1:
 * Add new JMX methods to change local compaction strategy (CASSANDRA-9965)
 * Fix handling of enable/disable autocompaction (CASSANDRA-9899)
 * Add consistency level to tracing ouput (CASSANDRA-9827)
 * Remove repair snapshot leftover on startup (CASSANDRA-7357)
 * Use random nodes for batch log when only 2 racks (CASSANDRA-8735)
 * Ensure atomicity inside thrift and stream session (CASSANDRA-7757)
 * Fix nodetool info error when the node is not joined (CASSANDRA-9031)
Merged from 2.0:
 * Log when messages are dropped due to cross_node_timeout (CASSANDRA-9793)
 * Don't track hotness when opening from snapshot for validation (CASSANDRA-9382)


2.2.0
 * Allow the selection of columns together with aggregates (CASSANDRA-9767)
 * Fix cqlsh copy methods and other windows specific issues (CASSANDRA-9795)
 * Don't wrap byte arrays in SequentialWriter (CASSANDRA-9797)
 * sum() and avg() functions missing for smallint and tinyint types (CASSANDRA-9671)
 * Revert CASSANDRA-9542 (allow native functions in UDA) (CASSANDRA-9771)
Merged from 2.1:
 * Fix MarshalException when upgrading superColumn family (CASSANDRA-9582)
 * Fix broken logging for "empty" flushes in Memtable (CASSANDRA-9837)
 * Handle corrupt files on startup (CASSANDRA-9686)
 * Fix clientutil jar and tests (CASSANDRA-9760)
 * (cqlsh) Allow the SSL protocol version to be specified through the
    config file or environment variables (CASSANDRA-9544)
Merged from 2.0:
 * Add tool to find why expired sstables are not getting dropped (CASSANDRA-10015)
 * Remove erroneous pending HH tasks from tpstats/jmx (CASSANDRA-9129)
 * Don't cast expected bf size to an int (CASSANDRA-9959)
 * checkForEndpointCollision fails for legitimate collisions (CASSANDRA-9765)
 * Complete CASSANDRA-8448 fix (CASSANDRA-9519)
 * Don't include auth credentials in debug log (CASSANDRA-9682)
 * Can't transition from write survey to normal mode (CASSANDRA-9740)
 * Scrub (recover) sstables even when -Index.db is missing (CASSANDRA-9591)
 * Fix growing pending background compaction (CASSANDRA-9662)


2.2.0-rc2
 * Re-enable memory-mapped I/O on Windows (CASSANDRA-9658)
 * Warn when an extra-large partition is compacted (CASSANDRA-9643)
 * (cqlsh) Allow setting the initial connection timeout (CASSANDRA-9601)
 * BulkLoader has --transport-factory option but does not use it (CASSANDRA-9675)
 * Allow JMX over SSL directly from nodetool (CASSANDRA-9090)
 * Update cqlsh for UDFs (CASSANDRA-7556)
 * Change Windows kernel default timer resolution (CASSANDRA-9634)
 * Deprected sstable2json and json2sstable (CASSANDRA-9618)
 * Allow native functions in user-defined aggregates (CASSANDRA-9542)
 * Don't repair system_distributed by default (CASSANDRA-9621)
 * Fix mixing min, max, and count aggregates for blob type (CASSANRA-9622)
 * Rename class for DATE type in Java driver (CASSANDRA-9563)
 * Duplicate compilation of UDFs on coordinator (CASSANDRA-9475)
 * Fix connection leak in CqlRecordWriter (CASSANDRA-9576)
 * Mlockall before opening system sstables & remove boot_without_jna option (CASSANDRA-9573)
 * Add functions to convert timeuuid to date or time, deprecate dateOf and unixTimestampOf (CASSANDRA-9229)
 * Make sure we cancel non-compacting sstables from LifecycleTransaction (CASSANDRA-9566)
 * Fix deprecated repair JMX API (CASSANDRA-9570)
 * Add logback metrics (CASSANDRA-9378)
 * Update and refactor ant test/test-compression to run the tests in parallel (CASSANDRA-9583)
 * Fix upgrading to new directory for secondary index (CASSANDRA-9687)
Merged from 2.1:
 * (cqlsh) Fix bad check for CQL compatibility when DESCRIBE'ing
   COMPACT STORAGE tables with no clustering columns
 * Eliminate strong self-reference chains in sstable ref tidiers (CASSANDRA-9656)
 * Ensure StreamSession uses canonical sstable reader instances (CASSANDRA-9700) 
 * Ensure memtable book keeping is not corrupted in the event we shrink usage (CASSANDRA-9681)
 * Update internal python driver for cqlsh (CASSANDRA-9064)
 * Fix IndexOutOfBoundsException when inserting tuple with too many
   elements using the string literal notation (CASSANDRA-9559)
 * Enable describe on indices (CASSANDRA-7814)
 * Fix incorrect result for IN queries where column not found (CASSANDRA-9540)
 * ColumnFamilyStore.selectAndReference may block during compaction (CASSANDRA-9637)
 * Fix bug in cardinality check when compacting (CASSANDRA-9580)
 * Fix memory leak in Ref due to ConcurrentLinkedQueue.remove() behaviour (CASSANDRA-9549)
 * Make rebuild only run one at a time (CASSANDRA-9119)
Merged from 2.0:
 * Avoid NPE in AuthSuccess#decode (CASSANDRA-9727)
 * Add listen_address to system.local (CASSANDRA-9603)
 * Bug fixes to resultset metadata construction (CASSANDRA-9636)
 * Fix setting 'durable_writes' in ALTER KEYSPACE (CASSANDRA-9560)
 * Avoids ballot clash in Paxos (CASSANDRA-9649)
 * Improve trace messages for RR (CASSANDRA-9479)
 * Fix suboptimal secondary index selection when restricted
   clustering column is also indexed (CASSANDRA-9631)
 * (cqlsh) Add min_threshold to DTCS option autocomplete (CASSANDRA-9385)
 * Fix error message when attempting to create an index on a column
   in a COMPACT STORAGE table with clustering columns (CASSANDRA-9527)
 * 'WITH WITH' in alter keyspace statements causes NPE (CASSANDRA-9565)
 * Expose some internals of SelectStatement for inspection (CASSANDRA-9532)
 * ArrivalWindow should use primitives (CASSANDRA-9496)
 * Periodically submit background compaction tasks (CASSANDRA-9592)
 * Set HAS_MORE_PAGES flag to false when PagingState is null (CASSANDRA-9571)


2.2.0-rc1
 * Compressed commit log should measure compressed space used (CASSANDRA-9095)
 * Fix comparison bug in CassandraRoleManager#collectRoles (CASSANDRA-9551)
 * Add tinyint,smallint,time,date support for UDFs (CASSANDRA-9400)
 * Deprecates SSTableSimpleWriter and SSTableSimpleUnsortedWriter (CASSANDRA-9546)
 * Empty INITCOND treated as null in aggregate (CASSANDRA-9457)
 * Remove use of Cell in Thrift MapReduce classes (CASSANDRA-8609)
 * Integrate pre-release Java Driver 2.2-rc1, custom build (CASSANDRA-9493)
 * Clean up gossiper logic for old versions (CASSANDRA-9370)
 * Fix custom payload coding/decoding to match the spec (CASSANDRA-9515)
 * ant test-all results incomplete when parsed (CASSANDRA-9463)
 * Disallow frozen<> types in function arguments and return types for
   clarity (CASSANDRA-9411)
 * Static Analysis to warn on unsafe use of Autocloseable instances (CASSANDRA-9431)
 * Update commitlog archiving examples now that commitlog segments are
   not recycled (CASSANDRA-9350)
 * Extend Transactional API to sstable lifecycle management (CASSANDRA-8568)
 * (cqlsh) Add support for native protocol 4 (CASSANDRA-9399)
 * Ensure that UDF and UDAs are keyspace-isolated (CASSANDRA-9409)
 * Revert CASSANDRA-7807 (tracing completion client notifications) (CASSANDRA-9429)
 * Add ability to stop compaction by ID (CASSANDRA-7207)
 * Let CassandraVersion handle SNAPSHOT version (CASSANDRA-9438)
Merged from 2.1:
 * (cqlsh) Fix using COPY through SOURCE or -f (CASSANDRA-9083)
 * Fix occasional lack of `system` keyspace in schema tables (CASSANDRA-8487)
 * Use ProtocolError code instead of ServerError code for native protocol
   error responses to unsupported protocol versions (CASSANDRA-9451)
 * Default commitlog_sync_batch_window_in_ms changed to 2ms (CASSANDRA-9504)
 * Fix empty partition assertion in unsorted sstable writing tools (CASSANDRA-9071)
 * Ensure truncate without snapshot cannot produce corrupt responses (CASSANDRA-9388) 
 * Consistent error message when a table mixes counter and non-counter
   columns (CASSANDRA-9492)
 * Avoid getting unreadable keys during anticompaction (CASSANDRA-9508)
 * (cqlsh) Better float precision by default (CASSANDRA-9224)
 * Improve estimated row count (CASSANDRA-9107)
 * Optimize range tombstone memory footprint (CASSANDRA-8603)
 * Use configured gcgs in anticompaction (CASSANDRA-9397)
Merged from 2.0:
 * Don't accumulate more range than necessary in RangeTombstone.Tracker (CASSANDRA-9486)
 * Add broadcast and rpc addresses to system.local (CASSANDRA-9436)
 * Always mark sstable suspect when corrupted (CASSANDRA-9478)
 * Add database users and permissions to CQL3 documentation (CASSANDRA-7558)
 * Allow JVM_OPTS to be passed to standalone tools (CASSANDRA-5969)
 * Fix bad condition in RangeTombstoneList (CASSANDRA-9485)
 * Fix potential StackOverflow when setting CrcCheckChance over JMX (CASSANDRA-9488)
 * Fix null static columns in pages after the first, paged reversed
   queries (CASSANDRA-8502)
 * Fix counting cache serialization in request metrics (CASSANDRA-9466)
 * Add option not to validate atoms during scrub (CASSANDRA-9406)


2.2.0-beta1
 * Introduce Transactional API for internal state changes (CASSANDRA-8984)
 * Add a flag in cassandra.yaml to enable UDFs (CASSANDRA-9404)
 * Better support of null for UDF (CASSANDRA-8374)
 * Use ecj instead of javassist for UDFs (CASSANDRA-8241)
 * faster async logback configuration for tests (CASSANDRA-9376)
 * Add `smallint` and `tinyint` data types (CASSANDRA-8951)
 * Avoid thrift schema creation when native driver is used in stress tool (CASSANDRA-9374)
 * Make Functions.declared thread-safe
 * Add client warnings to native protocol v4 (CASSANDRA-8930)
 * Allow roles cache to be invalidated (CASSANDRA-8967)
 * Upgrade Snappy (CASSANDRA-9063)
 * Don't start Thrift rpc by default (CASSANDRA-9319)
 * Only stream from unrepaired sstables with incremental repair (CASSANDRA-8267)
 * Aggregate UDFs allow SFUNC return type to differ from STYPE if FFUNC specified (CASSANDRA-9321)
 * Remove Thrift dependencies in bundled tools (CASSANDRA-8358)
 * Disable memory mapping of hsperfdata file for JVM statistics (CASSANDRA-9242)
 * Add pre-startup checks to detect potential incompatibilities (CASSANDRA-8049)
 * Distinguish between null and unset in protocol v4 (CASSANDRA-7304)
 * Add user/role permissions for user-defined functions (CASSANDRA-7557)
 * Allow cassandra config to be updated to restart daemon without unloading classes (CASSANDRA-9046)
 * Don't initialize compaction writer before checking if iter is empty (CASSANDRA-9117)
 * Don't execute any functions at prepare-time (CASSANDRA-9037)
 * Share file handles between all instances of a SegmentedFile (CASSANDRA-8893)
 * Make it possible to major compact LCS (CASSANDRA-7272)
 * Make FunctionExecutionException extend RequestExecutionException
   (CASSANDRA-9055)
 * Add support for SELECT JSON, INSERT JSON syntax and new toJson(), fromJson()
   functions (CASSANDRA-7970)
 * Optimise max purgeable timestamp calculation in compaction (CASSANDRA-8920)
 * Constrain internode message buffer sizes, and improve IO class hierarchy (CASSANDRA-8670) 
 * New tool added to validate all sstables in a node (CASSANDRA-5791)
 * Push notification when tracing completes for an operation (CASSANDRA-7807)
 * Delay "node up" and "node added" notifications until native protocol server is started (CASSANDRA-8236)
 * Compressed Commit Log (CASSANDRA-6809)
 * Optimise IntervalTree (CASSANDRA-8988)
 * Add a key-value payload for third party usage (CASSANDRA-8553, 9212)
 * Bump metrics-reporter-config dependency for metrics 3.0 (CASSANDRA-8149)
 * Partition intra-cluster message streams by size, not type (CASSANDRA-8789)
 * Add WriteFailureException to native protocol, notify coordinator of
   write failures (CASSANDRA-8592)
 * Convert SequentialWriter to nio (CASSANDRA-8709)
 * Add role based access control (CASSANDRA-7653, 8650, 7216, 8760, 8849, 8761, 8850)
 * Record client ip address in tracing sessions (CASSANDRA-8162)
 * Indicate partition key columns in response metadata for prepared
   statements (CASSANDRA-7660)
 * Merge UUIDType and TimeUUIDType parse logic (CASSANDRA-8759)
 * Avoid memory allocation when searching index summary (CASSANDRA-8793)
 * Optimise (Time)?UUIDType Comparisons (CASSANDRA-8730)
 * Make CRC32Ex into a separate maven dependency (CASSANDRA-8836)
 * Use preloaded jemalloc w/ Unsafe (CASSANDRA-8714, 9197)
 * Avoid accessing partitioner through StorageProxy (CASSANDRA-8244, 8268)
 * Upgrade Metrics library and remove depricated metrics (CASSANDRA-5657)
 * Serializing Row cache alternative, fully off heap (CASSANDRA-7438)
 * Duplicate rows returned when in clause has repeated values (CASSANDRA-6707)
 * Make CassandraException unchecked, extend RuntimeException (CASSANDRA-8560)
 * Support direct buffer decompression for reads (CASSANDRA-8464)
 * DirectByteBuffer compatible LZ4 methods (CASSANDRA-7039)
 * Group sstables for anticompaction correctly (CASSANDRA-8578)
 * Add ReadFailureException to native protocol, respond
   immediately when replicas encounter errors while handling
   a read request (CASSANDRA-7886)
 * Switch CommitLogSegment from RandomAccessFile to nio (CASSANDRA-8308)
 * Allow mixing token and partition key restrictions (CASSANDRA-7016)
 * Support index key/value entries on map collections (CASSANDRA-8473)
 * Modernize schema tables (CASSANDRA-8261)
 * Support for user-defined aggregation functions (CASSANDRA-8053)
 * Fix NPE in SelectStatement with empty IN values (CASSANDRA-8419)
 * Refactor SelectStatement, return IN results in natural order instead
   of IN value list order and ignore duplicate values in partition key IN restrictions (CASSANDRA-7981)
 * Support UDTs, tuples, and collections in user-defined
   functions (CASSANDRA-7563)
 * Fix aggregate fn results on empty selection, result column name,
   and cqlsh parsing (CASSANDRA-8229)
 * Mark sstables as repaired after full repair (CASSANDRA-7586)
 * Extend Descriptor to include a format value and refactor reader/writer
   APIs (CASSANDRA-7443)
 * Integrate JMH for microbenchmarks (CASSANDRA-8151)
 * Keep sstable levels when bootstrapping (CASSANDRA-7460)
 * Add Sigar library and perform basic OS settings check on startup (CASSANDRA-7838)
 * Support for aggregation functions (CASSANDRA-4914)
 * Remove cassandra-cli (CASSANDRA-7920)
 * Accept dollar quoted strings in CQL (CASSANDRA-7769)
 * Make assassinate a first class command (CASSANDRA-7935)
 * Support IN clause on any partition key column (CASSANDRA-7855)
 * Support IN clause on any clustering column (CASSANDRA-4762)
 * Improve compaction logging (CASSANDRA-7818)
 * Remove YamlFileNetworkTopologySnitch (CASSANDRA-7917)
 * Do anticompaction in groups (CASSANDRA-6851)
 * Support user-defined functions (CASSANDRA-7395, 7526, 7562, 7740, 7781, 7929,
   7924, 7812, 8063, 7813, 7708)
 * Permit configurable timestamps with cassandra-stress (CASSANDRA-7416)
 * Move sstable RandomAccessReader to nio2, which allows using the
   FILE_SHARE_DELETE flag on Windows (CASSANDRA-4050)
 * Remove CQL2 (CASSANDRA-5918)
 * Optimize fetching multiple cells by name (CASSANDRA-6933)
 * Allow compilation in java 8 (CASSANDRA-7028)
 * Make incremental repair default (CASSANDRA-7250)
 * Enable code coverage thru JaCoCo (CASSANDRA-7226)
 * Switch external naming of 'column families' to 'tables' (CASSANDRA-4369) 
 * Shorten SSTable path (CASSANDRA-6962)
 * Use unsafe mutations for most unit tests (CASSANDRA-6969)
 * Fix race condition during calculation of pending ranges (CASSANDRA-7390)
 * Fail on very large batch sizes (CASSANDRA-8011)
 * Improve concurrency of repair (CASSANDRA-6455, 8208, 9145)
 * Select optimal CRC32 implementation at runtime (CASSANDRA-8614)
 * Evaluate MurmurHash of Token once per query (CASSANDRA-7096)
 * Generalize progress reporting (CASSANDRA-8901)
 * Resumable bootstrap streaming (CASSANDRA-8838, CASSANDRA-8942)
 * Allow scrub for secondary index (CASSANDRA-5174)
 * Save repair data to system table (CASSANDRA-5839)
 * fix nodetool names that reference column families (CASSANDRA-8872)
 Merged from 2.1:
 * Warn on misuse of unlogged batches (CASSANDRA-9282)
 * Failure detector detects and ignores local pauses (CASSANDRA-9183)
 * Add utility class to support for rate limiting a given log statement (CASSANDRA-9029)
 * Add missing consistency levels to cassandra-stess (CASSANDRA-9361)
 * Fix commitlog getCompletedTasks to not increment (CASSANDRA-9339)
 * Fix for harmless exceptions logged as ERROR (CASSANDRA-8564)
 * Delete processed sstables in sstablesplit/sstableupgrade (CASSANDRA-8606)
 * Improve sstable exclusion from partition tombstones (CASSANDRA-9298)
 * Validate the indexed column rather than the cell's contents for 2i (CASSANDRA-9057)
 * Add support for top-k custom 2i queries (CASSANDRA-8717)
 * Fix error when dropping table during compaction (CASSANDRA-9251)
 * cassandra-stress supports validation operations over user profiles (CASSANDRA-8773)
 * Add support for rate limiting log messages (CASSANDRA-9029)
 * Log the partition key with tombstone warnings (CASSANDRA-8561)
 * Reduce runWithCompactionsDisabled poll interval to 1ms (CASSANDRA-9271)
 * Fix PITR commitlog replay (CASSANDRA-9195)
 * GCInspector logs very different times (CASSANDRA-9124)
 * Fix deleting from an empty list (CASSANDRA-9198)
 * Update tuple and collection types that use a user-defined type when that UDT
   is modified (CASSANDRA-9148, CASSANDRA-9192)
 * Use higher timeout for prepair and snapshot in repair (CASSANDRA-9261)
 * Fix anticompaction blocking ANTI_ENTROPY stage (CASSANDRA-9151)
 * Repair waits for anticompaction to finish (CASSANDRA-9097)
 * Fix streaming not holding ref when stream error (CASSANDRA-9295)
 * Fix canonical view returning early opened SSTables (CASSANDRA-9396)
Merged from 2.0:
 * (cqlsh) Add LOGIN command to switch users (CASSANDRA-7212)
 * Clone SliceQueryFilter in AbstractReadCommand implementations (CASSANDRA-8940)
 * Push correct protocol notification for DROP INDEX (CASSANDRA-9310)
 * token-generator - generated tokens too long (CASSANDRA-9300)
 * Fix counting of tombstones for TombstoneOverwhelmingException (CASSANDRA-9299)
 * Fix ReconnectableSnitch reconnecting to peers during upgrade (CASSANDRA-6702)
 * Include keyspace and table name in error log for collections over the size
   limit (CASSANDRA-9286)
 * Avoid potential overlap in LCS with single-partition sstables (CASSANDRA-9322)
 * Log warning message when a table is queried before the schema has fully
   propagated (CASSANDRA-9136)
 * Overload SecondaryIndex#indexes to accept the column definition (CASSANDRA-9314)
 * (cqlsh) Add SERIAL and LOCAL_SERIAL consistency levels (CASSANDRA-8051)
 * Fix index selection during rebuild with certain table layouts (CASSANDRA-9281)
 * Fix partition-level-delete-only workload accounting (CASSANDRA-9194)
 * Allow scrub to handle corrupted compressed chunks (CASSANDRA-9140)
 * Fix assertion error when resetlocalschema is run during repair (CASSANDRA-9249)
 * Disable single sstable tombstone compactions for DTCS by default (CASSANDRA-9234)
 * IncomingTcpConnection thread is not named (CASSANDRA-9262)
 * Close incoming connections when MessagingService is stopped (CASSANDRA-9238)
 * Fix streaming hang when retrying (CASSANDRA-9132)


2.1.5
 * Re-add deprecated cold_reads_to_omit param for backwards compat (CASSANDRA-9203)
 * Make anticompaction visible in compactionstats (CASSANDRA-9098)
 * Improve nodetool getendpoints documentation about the partition
   key parameter (CASSANDRA-6458)
 * Don't check other keyspaces for schema changes when an user-defined
   type is altered (CASSANDRA-9187)
 * Add generate-idea-files target to build.xml (CASSANDRA-9123)
 * Allow takeColumnFamilySnapshot to take a list of tables (CASSANDRA-8348)
 * Limit major sstable operations to their canonical representation (CASSANDRA-8669)
 * cqlsh: Add tests for INSERT and UPDATE tab completion (CASSANDRA-9125)
 * cqlsh: quote column names when needed in COPY FROM inserts (CASSANDRA-9080)
 * Do not load read meter for offline operations (CASSANDRA-9082)
 * cqlsh: Make CompositeType data readable (CASSANDRA-8919)
 * cqlsh: Fix display of triggers (CASSANDRA-9081)
 * Fix NullPointerException when deleting or setting an element by index on
   a null list collection (CASSANDRA-9077)
 * Buffer bloom filter serialization (CASSANDRA-9066)
 * Fix anti-compaction target bloom filter size (CASSANDRA-9060)
 * Make FROZEN and TUPLE unreserved keywords in CQL (CASSANDRA-9047)
 * Prevent AssertionError from SizeEstimatesRecorder (CASSANDRA-9034)
 * Avoid overwriting index summaries for sstables with an older format that
   does not support downsampling; rebuild summaries on startup when this
   is detected (CASSANDRA-8993)
 * Fix potential data loss in CompressedSequentialWriter (CASSANDRA-8949)
 * Make PasswordAuthenticator number of hashing rounds configurable (CASSANDRA-8085)
 * Fix AssertionError when binding nested collections in DELETE (CASSANDRA-8900)
 * Check for overlap with non-early sstables in LCS (CASSANDRA-8739)
 * Only calculate max purgable timestamp if we have to (CASSANDRA-8914)
 * (cqlsh) Greatly improve performance of COPY FROM (CASSANDRA-8225)
 * IndexSummary effectiveIndexInterval is now a guideline, not a rule (CASSANDRA-8993)
 * Use correct bounds for page cache eviction of compressed files (CASSANDRA-8746)
 * SSTableScanner enforces its bounds (CASSANDRA-8946)
 * Cleanup cell equality (CASSANDRA-8947)
 * Introduce intra-cluster message coalescing (CASSANDRA-8692)
 * DatabaseDescriptor throws NPE when rpc_interface is used (CASSANDRA-8839)
 * Don't check if an sstable is live for offline compactions (CASSANDRA-8841)
 * Don't set clientMode in SSTableLoader (CASSANDRA-8238)
 * Fix SSTableRewriter with disabled early open (CASSANDRA-8535)
 * Fix cassandra-stress so it respects the CL passed in user mode (CASSANDRA-8948)
 * Fix rare NPE in ColumnDefinition#hasIndexOption() (CASSANDRA-8786)
 * cassandra-stress reports per-operation statistics, plus misc (CASSANDRA-8769)
 * Add SimpleDate (cql date) and Time (cql time) types (CASSANDRA-7523)
 * Use long for key count in cfstats (CASSANDRA-8913)
 * Make SSTableRewriter.abort() more robust to failure (CASSANDRA-8832)
 * Remove cold_reads_to_omit from STCS (CASSANDRA-8860)
 * Make EstimatedHistogram#percentile() use ceil instead of floor (CASSANDRA-8883)
 * Fix top partitions reporting wrong cardinality (CASSANDRA-8834)
 * Fix rare NPE in KeyCacheSerializer (CASSANDRA-8067)
 * Pick sstables for validation as late as possible inc repairs (CASSANDRA-8366)
 * Fix commitlog getPendingTasks to not increment (CASSANDRA-8862)
 * Fix parallelism adjustment in range and secondary index queries
   when the first fetch does not satisfy the limit (CASSANDRA-8856)
 * Check if the filtered sstables is non-empty in STCS (CASSANDRA-8843)
 * Upgrade java-driver used for cassandra-stress (CASSANDRA-8842)
 * Fix CommitLog.forceRecycleAllSegments() memory access error (CASSANDRA-8812)
 * Improve assertions in Memory (CASSANDRA-8792)
 * Fix SSTableRewriter cleanup (CASSANDRA-8802)
 * Introduce SafeMemory for CompressionMetadata.Writer (CASSANDRA-8758)
 * 'nodetool info' prints exception against older node (CASSANDRA-8796)
 * Ensure SSTableReader.last corresponds exactly with the file end (CASSANDRA-8750)
 * Make SSTableWriter.openEarly more robust and obvious (CASSANDRA-8747)
 * Enforce SSTableReader.first/last (CASSANDRA-8744)
 * Cleanup SegmentedFile API (CASSANDRA-8749)
 * Avoid overlap with early compaction replacement (CASSANDRA-8683)
 * Safer Resource Management++ (CASSANDRA-8707)
 * Write partition size estimates into a system table (CASSANDRA-7688)
 * cqlsh: Fix keys() and full() collection indexes in DESCRIBE output
   (CASSANDRA-8154)
 * Show progress of streaming in nodetool netstats (CASSANDRA-8886)
 * IndexSummaryBuilder utilises offheap memory, and shares data between
   each IndexSummary opened from it (CASSANDRA-8757)
 * markCompacting only succeeds if the exact SSTableReader instances being 
   marked are in the live set (CASSANDRA-8689)
 * cassandra-stress support for varint (CASSANDRA-8882)
 * Fix Adler32 digest for compressed sstables (CASSANDRA-8778)
 * Add nodetool statushandoff/statusbackup (CASSANDRA-8912)
 * Use stdout for progress and stats in sstableloader (CASSANDRA-8982)
 * Correctly identify 2i datadir from older versions (CASSANDRA-9116)
Merged from 2.0:
 * Ignore gossip SYNs after shutdown (CASSANDRA-9238)
 * Avoid overflow when calculating max sstable size in LCS (CASSANDRA-9235)
 * Make sstable blacklisting work with compression (CASSANDRA-9138)
 * Do not attempt to rebuild indexes if no index accepts any column (CASSANDRA-9196)
 * Don't initiate snitch reconnection for dead states (CASSANDRA-7292)
 * Fix ArrayIndexOutOfBoundsException in CQLSSTableWriter (CASSANDRA-8978)
 * Add shutdown gossip state to prevent timeouts during rolling restarts (CASSANDRA-8336)
 * Fix running with java.net.preferIPv6Addresses=true (CASSANDRA-9137)
 * Fix failed bootstrap/replace attempts being persisted in system.peers (CASSANDRA-9180)
 * Flush system.IndexInfo after marking index built (CASSANDRA-9128)
 * Fix updates to min/max_compaction_threshold through cassandra-cli
   (CASSANDRA-8102)
 * Don't include tmp files when doing offline relevel (CASSANDRA-9088)
 * Use the proper CAS WriteType when finishing a previous round during Paxos
   preparation (CASSANDRA-8672)
 * Avoid race in cancelling compactions (CASSANDRA-9070)
 * More aggressive check for expired sstables in DTCS (CASSANDRA-8359)
 * Fix ignored index_interval change in ALTER TABLE statements (CASSANDRA-7976)
 * Do more aggressive compaction in old time windows in DTCS (CASSANDRA-8360)
 * java.lang.AssertionError when reading saved cache (CASSANDRA-8740)
 * "disk full" when running cleanup (CASSANDRA-9036)
 * Lower logging level from ERROR to DEBUG when a scheduled schema pull
   cannot be completed due to a node being down (CASSANDRA-9032)
 * Fix MOVED_NODE client event (CASSANDRA-8516)
 * Allow overriding MAX_OUTSTANDING_REPLAY_COUNT (CASSANDRA-7533)
 * Fix malformed JMX ObjectName containing IPv6 addresses (CASSANDRA-9027)
 * (cqlsh) Allow increasing CSV field size limit through
   cqlshrc config option (CASSANDRA-8934)
 * Stop logging range tombstones when exceeding the threshold
   (CASSANDRA-8559)
 * Fix NullPointerException when nodetool getendpoints is run
   against invalid keyspaces or tables (CASSANDRA-8950)
 * Allow specifying the tmp dir (CASSANDRA-7712)
 * Improve compaction estimated tasks estimation (CASSANDRA-8904)
 * Fix duplicate up/down messages sent to native clients (CASSANDRA-7816)
 * Expose commit log archive status via JMX (CASSANDRA-8734)
 * Provide better exceptions for invalid replication strategy parameters
   (CASSANDRA-8909)
 * Fix regression in mixed single and multi-column relation support for
   SELECT statements (CASSANDRA-8613)
 * Add ability to limit number of native connections (CASSANDRA-8086)
 * Fix CQLSSTableWriter throwing exception and spawning threads
   (CASSANDRA-8808)
 * Fix MT mismatch between empty and GC-able data (CASSANDRA-8979)
 * Fix incorrect validation when snapshotting single table (CASSANDRA-8056)
 * Add offline tool to relevel sstables (CASSANDRA-8301)
 * Preserve stream ID for more protocol errors (CASSANDRA-8848)
 * Fix combining token() function with multi-column relations on
   clustering columns (CASSANDRA-8797)
 * Make CFS.markReferenced() resistant to bad refcounting (CASSANDRA-8829)
 * Fix StreamTransferTask abort/complete bad refcounting (CASSANDRA-8815)
 * Fix AssertionError when querying a DESC clustering ordered
   table with ASC ordering and paging (CASSANDRA-8767)
 * AssertionError: "Memory was freed" when running cleanup (CASSANDRA-8716)
 * Make it possible to set max_sstable_age to fractional days (CASSANDRA-8406)
 * Fix some multi-column relations with indexes on some clustering
   columns (CASSANDRA-8275)
 * Fix memory leak in SSTableSimple*Writer and SSTableReader.validate()
   (CASSANDRA-8748)
 * Throw OOM if allocating memory fails to return a valid pointer (CASSANDRA-8726)
 * Fix SSTableSimpleUnsortedWriter ConcurrentModificationException (CASSANDRA-8619)
 * 'nodetool info' prints exception against older node (CASSANDRA-8796)
 * Ensure SSTableSimpleUnsortedWriter.close() terminates if
   disk writer has crashed (CASSANDRA-8807)


2.1.4
 * Bind JMX to localhost unless explicitly configured otherwise (CASSANDRA-9085)


2.1.3
 * Fix HSHA/offheap_objects corruption (CASSANDRA-8719)
 * Upgrade libthrift to 0.9.2 (CASSANDRA-8685)
 * Don't use the shared ref in sstableloader (CASSANDRA-8704)
 * Purge internal prepared statements if related tables or
   keyspaces are dropped (CASSANDRA-8693)
 * (cqlsh) Handle unicode BOM at start of files (CASSANDRA-8638)
 * Stop compactions before exiting offline tools (CASSANDRA-8623)
 * Update tools/stress/README.txt to match current behaviour (CASSANDRA-7933)
 * Fix schema from Thrift conversion with empty metadata (CASSANDRA-8695)
 * Safer Resource Management (CASSANDRA-7705)
 * Make sure we compact highly overlapping cold sstables with
   STCS (CASSANDRA-8635)
 * rpc_interface and listen_interface generate NPE on startup when specified
   interface doesn't exist (CASSANDRA-8677)
 * Fix ArrayIndexOutOfBoundsException in nodetool cfhistograms (CASSANDRA-8514)
 * Switch from yammer metrics for nodetool cf/proxy histograms (CASSANDRA-8662)
 * Make sure we don't add tmplink files to the compaction
   strategy (CASSANDRA-8580)
 * (cqlsh) Handle maps with blob keys (CASSANDRA-8372)
 * (cqlsh) Handle DynamicCompositeType schemas correctly (CASSANDRA-8563)
 * Duplicate rows returned when in clause has repeated values (CASSANDRA-6706)
 * Add tooling to detect hot partitions (CASSANDRA-7974)
 * Fix cassandra-stress user-mode truncation of partition generation (CASSANDRA-8608)
 * Only stream from unrepaired sstables during inc repair (CASSANDRA-8267)
 * Don't allow starting multiple inc repairs on the same sstables (CASSANDRA-8316)
 * Invalidate prepared BATCH statements when related tables
   or keyspaces are dropped (CASSANDRA-8652)
 * Fix missing results in secondary index queries on collections
   with ALLOW FILTERING (CASSANDRA-8421)
 * Expose EstimatedHistogram metrics for range slices (CASSANDRA-8627)
 * (cqlsh) Escape clqshrc passwords properly (CASSANDRA-8618)
 * Fix NPE when passing wrong argument in ALTER TABLE statement (CASSANDRA-8355)
 * Pig: Refactor and deprecate CqlStorage (CASSANDRA-8599)
 * Don't reuse the same cleanup strategy for all sstables (CASSANDRA-8537)
 * Fix case-sensitivity of index name on CREATE and DROP INDEX
   statements (CASSANDRA-8365)
 * Better detection/logging for corruption in compressed sstables (CASSANDRA-8192)
 * Use the correct repairedAt value when closing writer (CASSANDRA-8570)
 * (cqlsh) Handle a schema mismatch being detected on startup (CASSANDRA-8512)
 * Properly calculate expected write size during compaction (CASSANDRA-8532)
 * Invalidate affected prepared statements when a table's columns
   are altered (CASSANDRA-7910)
 * Stress - user defined writes should populate sequentally (CASSANDRA-8524)
 * Fix regression in SSTableRewriter causing some rows to become unreadable 
   during compaction (CASSANDRA-8429)
 * Run major compactions for repaired/unrepaired in parallel (CASSANDRA-8510)
 * (cqlsh) Fix compression options in DESCRIBE TABLE output when compression
   is disabled (CASSANDRA-8288)
 * (cqlsh) Fix DESCRIBE output after keyspaces are altered (CASSANDRA-7623)
 * Make sure we set lastCompactedKey correctly (CASSANDRA-8463)
 * (cqlsh) Fix output of CONSISTENCY command (CASSANDRA-8507)
 * (cqlsh) Fixed the handling of LIST statements (CASSANDRA-8370)
 * Make sstablescrub check leveled manifest again (CASSANDRA-8432)
 * Check first/last keys in sstable when giving out positions (CASSANDRA-8458)
 * Disable mmap on Windows (CASSANDRA-6993)
 * Add missing ConsistencyLevels to cassandra-stress (CASSANDRA-8253)
 * Add auth support to cassandra-stress (CASSANDRA-7985)
 * Fix ArrayIndexOutOfBoundsException when generating error message
   for some CQL syntax errors (CASSANDRA-8455)
 * Scale memtable slab allocation logarithmically (CASSANDRA-7882)
 * cassandra-stress simultaneous inserts over same seed (CASSANDRA-7964)
 * Reduce cassandra-stress sampling memory requirements (CASSANDRA-7926)
 * Ensure memtable flush cannot expire commit log entries from its future (CASSANDRA-8383)
 * Make read "defrag" async to reclaim memtables (CASSANDRA-8459)
 * Remove tmplink files for offline compactions (CASSANDRA-8321)
 * Reduce maxHintsInProgress (CASSANDRA-8415)
 * BTree updates may call provided update function twice (CASSANDRA-8018)
 * Release sstable references after anticompaction (CASSANDRA-8386)
 * Handle abort() in SSTableRewriter properly (CASSANDRA-8320)
 * Centralize shared executors (CASSANDRA-8055)
 * Fix filtering for CONTAINS (KEY) relations on frozen collection
   clustering columns when the query is restricted to a single
   partition (CASSANDRA-8203)
 * Do more aggressive entire-sstable TTL expiry checks (CASSANDRA-8243)
 * Add more log info if readMeter is null (CASSANDRA-8238)
 * add check of the system wall clock time at startup (CASSANDRA-8305)
 * Support for frozen collections (CASSANDRA-7859)
 * Fix overflow on histogram computation (CASSANDRA-8028)
 * Have paxos reuse the timestamp generation of normal queries (CASSANDRA-7801)
 * Fix incremental repair not remove parent session on remote (CASSANDRA-8291)
 * Improve JBOD disk utilization (CASSANDRA-7386)
 * Log failed host when preparing incremental repair (CASSANDRA-8228)
 * Force config client mode in CQLSSTableWriter (CASSANDRA-8281)
 * Fix sstableupgrade throws exception (CASSANDRA-8688)
 * Fix hang when repairing empty keyspace (CASSANDRA-8694)
Merged from 2.0:
 * Fix IllegalArgumentException in dynamic snitch (CASSANDRA-8448)
 * Add support for UPDATE ... IF EXISTS (CASSANDRA-8610)
 * Fix reversal of list prepends (CASSANDRA-8733)
 * Prevent non-zero default_time_to_live on tables with counters
   (CASSANDRA-8678)
 * Fix SSTableSimpleUnsortedWriter ConcurrentModificationException
   (CASSANDRA-8619)
 * Round up time deltas lower than 1ms in BulkLoader (CASSANDRA-8645)
 * Add batch remove iterator to ABSC (CASSANDRA-8414, 8666)
 * Round up time deltas lower than 1ms in BulkLoader (CASSANDRA-8645)
 * Fix isClientMode check in Keyspace (CASSANDRA-8687)
 * Use more efficient slice size for querying internal secondary
   index tables (CASSANDRA-8550)
 * Fix potentially returning deleted rows with range tombstone (CASSANDRA-8558)
 * Check for available disk space before starting a compaction (CASSANDRA-8562)
 * Fix DISTINCT queries with LIMITs or paging when some partitions
   contain only tombstones (CASSANDRA-8490)
 * Introduce background cache refreshing to permissions cache
   (CASSANDRA-8194)
 * Fix race condition in StreamTransferTask that could lead to
   infinite loops and premature sstable deletion (CASSANDRA-7704)
 * Add an extra version check to MigrationTask (CASSANDRA-8462)
 * Ensure SSTableWriter cleans up properly after failure (CASSANDRA-8499)
 * Increase bf true positive count on key cache hit (CASSANDRA-8525)
 * Move MeteredFlusher to its own thread (CASSANDRA-8485)
 * Fix non-distinct results in DISTNCT queries on static columns when
   paging is enabled (CASSANDRA-8087)
 * Move all hints related tasks to hints internal executor (CASSANDRA-8285)
 * Fix paging for multi-partition IN queries (CASSANDRA-8408)
 * Fix MOVED_NODE topology event never being emitted when a node
   moves its token (CASSANDRA-8373)
 * Fix validation of indexes in COMPACT tables (CASSANDRA-8156)
 * Avoid StackOverflowError when a large list of IN values
   is used for a clustering column (CASSANDRA-8410)
 * Fix NPE when writetime() or ttl() calls are wrapped by
   another function call (CASSANDRA-8451)
 * Fix NPE after dropping a keyspace (CASSANDRA-8332)
 * Fix error message on read repair timeouts (CASSANDRA-7947)
 * Default DTCS base_time_seconds changed to 60 (CASSANDRA-8417)
 * Refuse Paxos operation with more than one pending endpoint (CASSANDRA-8346, 8640)
 * Throw correct exception when trying to bind a keyspace or table
   name (CASSANDRA-6952)
 * Make HHOM.compact synchronized (CASSANDRA-8416)
 * cancel latency-sampling task when CF is dropped (CASSANDRA-8401)
 * don't block SocketThread for MessagingService (CASSANDRA-8188)
 * Increase quarantine delay on replacement (CASSANDRA-8260)
 * Expose off-heap memory usage stats (CASSANDRA-7897)
 * Ignore Paxos commits for truncated tables (CASSANDRA-7538)
 * Validate size of indexed column values (CASSANDRA-8280)
 * Make LCS split compaction results over all data directories (CASSANDRA-8329)
 * Fix some failing queries that use multi-column relations
   on COMPACT STORAGE tables (CASSANDRA-8264)
 * Fix InvalidRequestException with ORDER BY (CASSANDRA-8286)
 * Disable SSLv3 for POODLE (CASSANDRA-8265)
 * Fix millisecond timestamps in Tracing (CASSANDRA-8297)
 * Include keyspace name in error message when there are insufficient
   live nodes to stream from (CASSANDRA-8221)
 * Avoid overlap in L1 when L0 contains many nonoverlapping
   sstables (CASSANDRA-8211)
 * Improve PropertyFileSnitch logging (CASSANDRA-8183)
 * Add DC-aware sequential repair (CASSANDRA-8193)
 * Use live sstables in snapshot repair if possible (CASSANDRA-8312)
 * Fix hints serialized size calculation (CASSANDRA-8587)


2.1.2
 * (cqlsh) parse_for_table_meta errors out on queries with undefined
   grammars (CASSANDRA-8262)
 * (cqlsh) Fix SELECT ... TOKEN() function broken in C* 2.1.1 (CASSANDRA-8258)
 * Fix Cassandra crash when running on JDK8 update 40 (CASSANDRA-8209)
 * Optimize partitioner tokens (CASSANDRA-8230)
 * Improve compaction of repaired/unrepaired sstables (CASSANDRA-8004)
 * Make cache serializers pluggable (CASSANDRA-8096)
 * Fix issues with CONTAINS (KEY) queries on secondary indexes
   (CASSANDRA-8147)
 * Fix read-rate tracking of sstables for some queries (CASSANDRA-8239)
 * Fix default timestamp in QueryOptions (CASSANDRA-8246)
 * Set socket timeout when reading remote version (CASSANDRA-8188)
 * Refactor how we track live size (CASSANDRA-7852)
 * Make sure unfinished compaction files are removed (CASSANDRA-8124)
 * Fix shutdown when run as Windows service (CASSANDRA-8136)
 * Fix DESCRIBE TABLE with custom indexes (CASSANDRA-8031)
 * Fix race in RecoveryManagerTest (CASSANDRA-8176)
 * Avoid IllegalArgumentException while sorting sstables in
   IndexSummaryManager (CASSANDRA-8182)
 * Shutdown JVM on file descriptor exhaustion (CASSANDRA-7579)
 * Add 'die' policy for commit log and disk failure (CASSANDRA-7927)
 * Fix installing as service on Windows (CASSANDRA-8115)
 * Fix CREATE TABLE for CQL2 (CASSANDRA-8144)
 * Avoid boxing in ColumnStats min/max trackers (CASSANDRA-8109)
Merged from 2.0:
 * Correctly handle non-text column names in cql3 (CASSANDRA-8178)
 * Fix deletion for indexes on primary key columns (CASSANDRA-8206)
 * Add 'nodetool statusgossip' (CASSANDRA-8125)
 * Improve client notification that nodes are ready for requests (CASSANDRA-7510)
 * Handle negative timestamp in writetime method (CASSANDRA-8139)
 * Pig: Remove errant LIMIT clause in CqlNativeStorage (CASSANDRA-8166)
 * Throw ConfigurationException when hsha is used with the default
   rpc_max_threads setting of 'unlimited' (CASSANDRA-8116)
 * Allow concurrent writing of the same table in the same JVM using
   CQLSSTableWriter (CASSANDRA-7463)
 * Fix totalDiskSpaceUsed calculation (CASSANDRA-8205)


2.1.1
 * Fix spin loop in AtomicSortedColumns (CASSANDRA-7546)
 * Dont notify when replacing tmplink files (CASSANDRA-8157)
 * Fix validation with multiple CONTAINS clause (CASSANDRA-8131)
 * Fix validation of collections in TriggerExecutor (CASSANDRA-8146)
 * Fix IllegalArgumentException when a list of IN values containing tuples
   is passed as a single arg to a prepared statement with the v1 or v2
   protocol (CASSANDRA-8062)
 * Fix ClassCastException in DISTINCT query on static columns with
   query paging (CASSANDRA-8108)
 * Fix NPE on null nested UDT inside a set (CASSANDRA-8105)
 * Fix exception when querying secondary index on set items or map keys
   when some clustering columns are specified (CASSANDRA-8073)
 * Send proper error response when there is an error during native
   protocol message decode (CASSANDRA-8118)
 * Gossip should ignore generation numbers too far in the future (CASSANDRA-8113)
 * Fix NPE when creating a table with frozen sets, lists (CASSANDRA-8104)
 * Fix high memory use due to tracking reads on incrementally opened sstable
   readers (CASSANDRA-8066)
 * Fix EXECUTE request with skipMetadata=false returning no metadata
   (CASSANDRA-8054)
 * Allow concurrent use of CQLBulkOutputFormat (CASSANDRA-7776)
 * Shutdown JVM on OOM (CASSANDRA-7507)
 * Upgrade netty version and enable epoll event loop (CASSANDRA-7761)
 * Don't duplicate sstables smaller than split size when using
   the sstablesplitter tool (CASSANDRA-7616)
 * Avoid re-parsing already prepared statements (CASSANDRA-7923)
 * Fix some Thrift slice deletions and updates of COMPACT STORAGE
   tables with some clustering columns omitted (CASSANDRA-7990)
 * Fix filtering for CONTAINS on sets (CASSANDRA-8033)
 * Properly track added size (CASSANDRA-7239)
 * Allow compilation in java 8 (CASSANDRA-7208)
 * Fix Assertion error on RangeTombstoneList diff (CASSANDRA-8013)
 * Release references to overlapping sstables during compaction (CASSANDRA-7819)
 * Send notification when opening compaction results early (CASSANDRA-8034)
 * Make native server start block until properly bound (CASSANDRA-7885)
 * (cqlsh) Fix IPv6 support (CASSANDRA-7988)
 * Ignore fat clients when checking for endpoint collision (CASSANDRA-7939)
 * Make sstablerepairedset take a list of files (CASSANDRA-7995)
 * (cqlsh) Tab completeion for indexes on map keys (CASSANDRA-7972)
 * (cqlsh) Fix UDT field selection in select clause (CASSANDRA-7891)
 * Fix resource leak in event of corrupt sstable
 * (cqlsh) Add command line option for cqlshrc file path (CASSANDRA-7131)
 * Provide visibility into prepared statements churn (CASSANDRA-7921, CASSANDRA-7930)
 * Invalidate prepared statements when their keyspace or table is
   dropped (CASSANDRA-7566)
 * cassandra-stress: fix support for NetworkTopologyStrategy (CASSANDRA-7945)
 * Fix saving caches when a table is dropped (CASSANDRA-7784)
 * Add better error checking of new stress profile (CASSANDRA-7716)
 * Use ThreadLocalRandom and remove FBUtilities.threadLocalRandom (CASSANDRA-7934)
 * Prevent operator mistakes due to simultaneous bootstrap (CASSANDRA-7069)
 * cassandra-stress supports whitelist mode for node config (CASSANDRA-7658)
 * GCInspector more closely tracks GC; cassandra-stress and nodetool report it (CASSANDRA-7916)
 * nodetool won't output bogus ownership info without a keyspace (CASSANDRA-7173)
 * Add human readable option to nodetool commands (CASSANDRA-5433)
 * Don't try to set repairedAt on old sstables (CASSANDRA-7913)
 * Add metrics for tracking PreparedStatement use (CASSANDRA-7719)
 * (cqlsh) tab-completion for triggers (CASSANDRA-7824)
 * (cqlsh) Support for query paging (CASSANDRA-7514)
 * (cqlsh) Show progress of COPY operations (CASSANDRA-7789)
 * Add syntax to remove multiple elements from a map (CASSANDRA-6599)
 * Support non-equals conditions in lightweight transactions (CASSANDRA-6839)
 * Add IF [NOT] EXISTS to create/drop triggers (CASSANDRA-7606)
 * (cqlsh) Display the current logged-in user (CASSANDRA-7785)
 * (cqlsh) Don't ignore CTRL-C during COPY FROM execution (CASSANDRA-7815)
 * (cqlsh) Order UDTs according to cross-type dependencies in DESCRIBE
   output (CASSANDRA-7659)
 * (cqlsh) Fix handling of CAS statement results (CASSANDRA-7671)
 * (cqlsh) COPY TO/FROM improvements (CASSANDRA-7405)
 * Support list index operations with conditions (CASSANDRA-7499)
 * Add max live/tombstoned cells to nodetool cfstats output (CASSANDRA-7731)
 * Validate IPv6 wildcard addresses properly (CASSANDRA-7680)
 * (cqlsh) Error when tracing query (CASSANDRA-7613)
 * Avoid IOOBE when building SyntaxError message snippet (CASSANDRA-7569)
 * SSTableExport uses correct validator to create string representation of partition
   keys (CASSANDRA-7498)
 * Avoid NPEs when receiving type changes for an unknown keyspace (CASSANDRA-7689)
 * Add support for custom 2i validation (CASSANDRA-7575)
 * Pig support for hadoop CqlInputFormat (CASSANDRA-6454)
 * Add duration mode to cassandra-stress (CASSANDRA-7468)
 * Add listen_interface and rpc_interface options (CASSANDRA-7417)
 * Improve schema merge performance (CASSANDRA-7444)
 * Adjust MT depth based on # of partition validating (CASSANDRA-5263)
 * Optimise NativeCell comparisons (CASSANDRA-6755)
 * Configurable client timeout for cqlsh (CASSANDRA-7516)
 * Include snippet of CQL query near syntax error in messages (CASSANDRA-7111)
 * Make repair -pr work with -local (CASSANDRA-7450)
 * Fix error in sstableloader with -cph > 1 (CASSANDRA-8007)
 * Fix snapshot repair error on indexed tables (CASSANDRA-8020)
 * Do not exit nodetool repair when receiving JMX NOTIF_LOST (CASSANDRA-7909)
 * Stream to private IP when available (CASSANDRA-8084)
Merged from 2.0:
 * Reject conditions on DELETE unless full PK is given (CASSANDRA-6430)
 * Properly reject the token function DELETE (CASSANDRA-7747)
 * Force batchlog replay before decommissioning a node (CASSANDRA-7446)
 * Fix hint replay with many accumulated expired hints (CASSANDRA-6998)
 * Fix duplicate results in DISTINCT queries on static columns with query
   paging (CASSANDRA-8108)
 * Add DateTieredCompactionStrategy (CASSANDRA-6602)
 * Properly validate ascii and utf8 string literals in CQL queries (CASSANDRA-8101)
 * (cqlsh) Fix autocompletion for alter keyspace (CASSANDRA-8021)
 * Create backup directories for commitlog archiving during startup (CASSANDRA-8111)
 * Reduce totalBlockFor() for LOCAL_* consistency levels (CASSANDRA-8058)
 * Fix merging schemas with re-dropped keyspaces (CASSANDRA-7256)
 * Fix counters in supercolumns during live upgrades from 1.2 (CASSANDRA-7188)
 * Notify DT subscribers when a column family is truncated (CASSANDRA-8088)
 * Add sanity check of $JAVA on startup (CASSANDRA-7676)
 * Schedule fat client schema pull on join (CASSANDRA-7993)
 * Don't reset nodes' versions when closing IncomingTcpConnections
   (CASSANDRA-7734)
 * Record the real messaging version in all cases in OutboundTcpConnection
   (CASSANDRA-8057)
 * SSL does not work in cassandra-cli (CASSANDRA-7899)
 * Fix potential exception when using ReversedType in DynamicCompositeType
   (CASSANDRA-7898)
 * Better validation of collection values (CASSANDRA-7833)
 * Track min/max timestamps correctly (CASSANDRA-7969)
 * Fix possible overflow while sorting CL segments for replay (CASSANDRA-7992)
 * Increase nodetool Xmx (CASSANDRA-7956)
 * Archive any commitlog segments present at startup (CASSANDRA-6904)
 * CrcCheckChance should adjust based on live CFMetadata not 
   sstable metadata (CASSANDRA-7978)
 * token() should only accept columns in the partitioning
   key order (CASSANDRA-6075)
 * Add method to invalidate permission cache via JMX (CASSANDRA-7977)
 * Allow propagating multiple gossip states atomically (CASSANDRA-6125)
 * Log exceptions related to unclean native protocol client disconnects
   at DEBUG or INFO (CASSANDRA-7849)
 * Allow permissions cache to be set via JMX (CASSANDRA-7698)
 * Include schema_triggers CF in readable system resources (CASSANDRA-7967)
 * Fix RowIndexEntry to report correct serializedSize (CASSANDRA-7948)
 * Make CQLSSTableWriter sync within partitions (CASSANDRA-7360)
 * Potentially use non-local replicas in CqlConfigHelper (CASSANDRA-7906)
 * Explicitly disallow mixing multi-column and single-column
   relations on clustering columns (CASSANDRA-7711)
 * Better error message when condition is set on PK column (CASSANDRA-7804)
 * Don't send schema change responses and events for no-op DDL
   statements (CASSANDRA-7600)
 * (Hadoop) fix cluster initialisation for a split fetching (CASSANDRA-7774)
 * Throw InvalidRequestException when queries contain relations on entire
   collection columns (CASSANDRA-7506)
 * (cqlsh) enable CTRL-R history search with libedit (CASSANDRA-7577)
 * (Hadoop) allow ACFRW to limit nodes to local DC (CASSANDRA-7252)
 * (cqlsh) cqlsh should automatically disable tracing when selecting
   from system_traces (CASSANDRA-7641)
 * (Hadoop) Add CqlOutputFormat (CASSANDRA-6927)
 * Don't depend on cassandra config for nodetool ring (CASSANDRA-7508)
 * (cqlsh) Fix failing cqlsh formatting tests (CASSANDRA-7703)
 * Fix IncompatibleClassChangeError from hadoop2 (CASSANDRA-7229)
 * Add 'nodetool sethintedhandoffthrottlekb' (CASSANDRA-7635)
 * (cqlsh) Add tab-completion for CREATE/DROP USER IF [NOT] EXISTS (CASSANDRA-7611)
 * Catch errors when the JVM pulls the rug out from GCInspector (CASSANDRA-5345)
 * cqlsh fails when version number parts are not int (CASSANDRA-7524)
 * Fix NPE when table dropped during streaming (CASSANDRA-7946)
 * Fix wrong progress when streaming uncompressed (CASSANDRA-7878)
 * Fix possible infinite loop in creating repair range (CASSANDRA-7983)
 * Fix unit in nodetool for streaming throughput (CASSANDRA-7375)
Merged from 1.2:
 * Don't index tombstones (CASSANDRA-7828)
 * Improve PasswordAuthenticator default super user setup (CASSANDRA-7788)


2.1.0
 * (cqlsh) Removed "ALTER TYPE <name> RENAME TO <name>" from tab-completion
   (CASSANDRA-7895)
 * Fixed IllegalStateException in anticompaction (CASSANDRA-7892)
 * cqlsh: DESCRIBE support for frozen UDTs, tuples (CASSANDRA-7863)
 * Avoid exposing internal classes over JMX (CASSANDRA-7879)
 * Add null check for keys when freezing collection (CASSANDRA-7869)
 * Improve stress workload realism (CASSANDRA-7519)
Merged from 2.0:
 * Configure system.paxos with LeveledCompactionStrategy (CASSANDRA-7753)
 * Fix ALTER clustering column type from DateType to TimestampType when
   using DESC clustering order (CASSANRDA-7797)
 * Throw EOFException if we run out of chunks in compressed datafile
   (CASSANDRA-7664)
 * Fix PRSI handling of CQL3 row markers for row cleanup (CASSANDRA-7787)
 * Fix dropping collection when it's the last regular column (CASSANDRA-7744)
 * Make StreamReceiveTask thread safe and gc friendly (CASSANDRA-7795)
 * Validate empty cell names from counter updates (CASSANDRA-7798)
Merged from 1.2:
 * Don't allow compacted sstables to be marked as compacting (CASSANDRA-7145)
 * Track expired tombstones (CASSANDRA-7810)


2.1.0-rc7
 * Add frozen keyword and require UDT to be frozen (CASSANDRA-7857)
 * Track added sstable size correctly (CASSANDRA-7239)
 * (cqlsh) Fix case insensitivity (CASSANDRA-7834)
 * Fix failure to stream ranges when moving (CASSANDRA-7836)
 * Correctly remove tmplink files (CASSANDRA-7803)
 * (cqlsh) Fix column name formatting for functions, CAS operations,
   and UDT field selections (CASSANDRA-7806)
 * (cqlsh) Fix COPY FROM handling of null/empty primary key
   values (CASSANDRA-7792)
 * Fix ordering of static cells (CASSANDRA-7763)
Merged from 2.0:
 * Forbid re-adding dropped counter columns (CASSANDRA-7831)
 * Fix CFMetaData#isThriftCompatible() for PK-only tables (CASSANDRA-7832)
 * Always reject inequality on the partition key without token()
   (CASSANDRA-7722)
 * Always send Paxos commit to all replicas (CASSANDRA-7479)
 * Make disruptor_thrift_server invocation pool configurable (CASSANDRA-7594)
 * Make repair no-op when RF=1 (CASSANDRA-7864)


2.1.0-rc6
 * Fix OOM issue from netty caching over time (CASSANDRA-7743)
 * json2sstable couldn't import JSON for CQL table (CASSANDRA-7477)
 * Invalidate all caches on table drop (CASSANDRA-7561)
 * Skip strict endpoint selection for ranges if RF == nodes (CASSANRA-7765)
 * Fix Thrift range filtering without 2ary index lookups (CASSANDRA-7741)
 * Add tracing entries about concurrent range requests (CASSANDRA-7599)
 * (cqlsh) Fix DESCRIBE for NTS keyspaces (CASSANDRA-7729)
 * Remove netty buffer ref-counting (CASSANDRA-7735)
 * Pass mutated cf to index updater for use by PRSI (CASSANDRA-7742)
 * Include stress yaml example in release and deb (CASSANDRA-7717)
 * workaround for netty issue causing corrupted data off the wire (CASSANDRA-7695)
 * cqlsh DESC CLUSTER fails retrieving ring information (CASSANDRA-7687)
 * Fix binding null values inside UDT (CASSANDRA-7685)
 * Fix UDT field selection with empty fields (CASSANDRA-7670)
 * Bogus deserialization of static cells from sstable (CASSANDRA-7684)
 * Fix NPE on compaction leftover cleanup for dropped table (CASSANDRA-7770)
Merged from 2.0:
 * Fix race condition in StreamTransferTask that could lead to
   infinite loops and premature sstable deletion (CASSANDRA-7704)
 * (cqlsh) Wait up to 10 sec for a tracing session (CASSANDRA-7222)
 * Fix NPE in FileCacheService.sizeInBytes (CASSANDRA-7756)
 * Remove duplicates from StorageService.getJoiningNodes (CASSANDRA-7478)
 * Clone token map outside of hot gossip loops (CASSANDRA-7758)
 * Fix MS expiring map timeout for Paxos messages (CASSANDRA-7752)
 * Do not flush on truncate if durable_writes is false (CASSANDRA-7750)
 * Give CRR a default input_cql Statement (CASSANDRA-7226)
 * Better error message when adding a collection with the same name
   than a previously dropped one (CASSANDRA-6276)
 * Fix validation when adding static columns (CASSANDRA-7730)
 * (Thrift) fix range deletion of supercolumns (CASSANDRA-7733)
 * Fix potential AssertionError in RangeTombstoneList (CASSANDRA-7700)
 * Validate arguments of blobAs* functions (CASSANDRA-7707)
 * Fix potential AssertionError with 2ndary indexes (CASSANDRA-6612)
 * Avoid logging CompactionInterrupted at ERROR (CASSANDRA-7694)
 * Minor leak in sstable2jon (CASSANDRA-7709)
 * Add cassandra.auto_bootstrap system property (CASSANDRA-7650)
 * Update java driver (for hadoop) (CASSANDRA-7618)
 * Remove CqlPagingRecordReader/CqlPagingInputFormat (CASSANDRA-7570)
 * Support connecting to ipv6 jmx with nodetool (CASSANDRA-7669)


2.1.0-rc5
 * Reject counters inside user types (CASSANDRA-7672)
 * Switch to notification-based GCInspector (CASSANDRA-7638)
 * (cqlsh) Handle nulls in UDTs and tuples correctly (CASSANDRA-7656)
 * Don't use strict consistency when replacing (CASSANDRA-7568)
 * Fix min/max cell name collection on 2.0 SSTables with range
   tombstones (CASSANDRA-7593)
 * Tolerate min/max cell names of different lengths (CASSANDRA-7651)
 * Filter cached results correctly (CASSANDRA-7636)
 * Fix tracing on the new SEPExecutor (CASSANDRA-7644)
 * Remove shuffle and taketoken (CASSANDRA-7601)
 * Clean up Windows batch scripts (CASSANDRA-7619)
 * Fix native protocol drop user type notification (CASSANDRA-7571)
 * Give read access to system.schema_usertypes to all authenticated users
   (CASSANDRA-7578)
 * (cqlsh) Fix cqlsh display when zero rows are returned (CASSANDRA-7580)
 * Get java version correctly when JAVA_TOOL_OPTIONS is set (CASSANDRA-7572)
 * Fix NPE when dropping index from non-existent keyspace, AssertionError when
   dropping non-existent index with IF EXISTS (CASSANDRA-7590)
 * Fix sstablelevelresetter hang (CASSANDRA-7614)
 * (cqlsh) Fix deserialization of blobs (CASSANDRA-7603)
 * Use "keyspace updated" schema change message for UDT changes in v1 and
   v2 protocols (CASSANDRA-7617)
 * Fix tracing of range slices and secondary index lookups that are local
   to the coordinator (CASSANDRA-7599)
 * Set -Dcassandra.storagedir for all tool shell scripts (CASSANDRA-7587)
 * Don't swap max/min col names when mutating sstable metadata (CASSANDRA-7596)
 * (cqlsh) Correctly handle paged result sets (CASSANDRA-7625)
 * (cqlsh) Improve waiting for a trace to complete (CASSANDRA-7626)
 * Fix tracing of concurrent range slices and 2ary index queries (CASSANDRA-7626)
 * Fix scrub against collection type (CASSANDRA-7665)
Merged from 2.0:
 * Set gc_grace_seconds to seven days for system schema tables (CASSANDRA-7668)
 * SimpleSeedProvider no longer caches seeds forever (CASSANDRA-7663)
 * Always flush on truncate (CASSANDRA-7511)
 * Fix ReversedType(DateType) mapping to native protocol (CASSANDRA-7576)
 * Always merge ranges owned by a single node (CASSANDRA-6930)
 * Track max/min timestamps for range tombstones (CASSANDRA-7647)
 * Fix NPE when listing saved caches dir (CASSANDRA-7632)


2.1.0-rc4
 * Fix word count hadoop example (CASSANDRA-7200)
 * Updated memtable_cleanup_threshold and memtable_flush_writers defaults 
   (CASSANDRA-7551)
 * (Windows) fix startup when WMI memory query fails (CASSANDRA-7505)
 * Anti-compaction proceeds if any part of the repair failed (CASSANDRA-7521)
 * Add missing table name to DROP INDEX responses and notifications (CASSANDRA-7539)
 * Bump CQL version to 3.2.0 and update CQL documentation (CASSANDRA-7527)
 * Fix configuration error message when running nodetool ring (CASSANDRA-7508)
 * Support conditional updates, tuple type, and the v3 protocol in cqlsh (CASSANDRA-7509)
 * Handle queries on multiple secondary index types (CASSANDRA-7525)
 * Fix cqlsh authentication with v3 native protocol (CASSANDRA-7564)
 * Fix NPE when unknown prepared statement ID is used (CASSANDRA-7454)
Merged from 2.0:
 * (Windows) force range-based repair to non-sequential mode (CASSANDRA-7541)
 * Fix range merging when DES scores are zero (CASSANDRA-7535)
 * Warn when SSL certificates have expired (CASSANDRA-7528)
 * Fix error when doing reversed queries with static columns (CASSANDRA-7490)
Merged from 1.2:
 * Set correct stream ID on responses when non-Exception Throwables
   are thrown while handling native protocol messages (CASSANDRA-7470)


2.1.0-rc3
 * Consider expiry when reconciling otherwise equal cells (CASSANDRA-7403)
 * Introduce CQL support for stress tool (CASSANDRA-6146)
 * Fix ClassCastException processing expired messages (CASSANDRA-7496)
 * Fix prepared marker for collections inside UDT (CASSANDRA-7472)
 * Remove left-over populate_io_cache_on_flush and replicate_on_write
   uses (CASSANDRA-7493)
 * (Windows) handle spaces in path names (CASSANDRA-7451)
 * Ensure writes have completed after dropping a table, before recycling
   commit log segments (CASSANDRA-7437)
 * Remove left-over rows_per_partition_to_cache (CASSANDRA-7493)
 * Fix error when CONTAINS is used with a bind marker (CASSANDRA-7502)
 * Properly reject unknown UDT field (CASSANDRA-7484)
Merged from 2.0:
 * Fix CC#collectTimeOrderedData() tombstone optimisations (CASSANDRA-7394)
 * Support DISTINCT for static columns and fix behaviour when DISTINC is
   not use (CASSANDRA-7305).
 * Workaround JVM NPE on JMX bind failure (CASSANDRA-7254)
 * Fix race in FileCacheService RemovalListener (CASSANDRA-7278)
 * Fix inconsistent use of consistencyForCommit that allowed LOCAL_QUORUM
   operations to incorrect become full QUORUM (CASSANDRA-7345)
 * Properly handle unrecognized opcodes and flags (CASSANDRA-7440)
 * (Hadoop) close CqlRecordWriter clients when finished (CASSANDRA-7459)
 * Commit disk failure policy (CASSANDRA-7429)
 * Make sure high level sstables get compacted (CASSANDRA-7414)
 * Fix AssertionError when using empty clustering columns and static columns
   (CASSANDRA-7455)
 * Add option to disable STCS in L0 (CASSANDRA-6621)
 * Upgrade to snappy-java 1.0.5.2 (CASSANDRA-7476)


2.1.0-rc2
 * Fix heap size calculation for CompoundSparseCellName and 
   CompoundSparseCellName.WithCollection (CASSANDRA-7421)
 * Allow counter mutations in UNLOGGED batches (CASSANDRA-7351)
 * Modify reconcile logic to always pick a tombstone over a counter cell
   (CASSANDRA-7346)
 * Avoid incremental compaction on Windows (CASSANDRA-7365)
 * Fix exception when querying a composite-keyed table with a collection index
   (CASSANDRA-7372)
 * Use node's host id in place of counter ids (CASSANDRA-7366)
 * Fix error when doing reversed queries with static columns (CASSANDRA-7490)
 * Backport CASSANDRA-6747 (CASSANDRA-7560)
 * Track max/min timestamps for range tombstones (CASSANDRA-7647)
 * Fix NPE when listing saved caches dir (CASSANDRA-7632)
 * Fix sstableloader unable to connect encrypted node (CASSANDRA-7585)
Merged from 1.2:
 * Clone token map outside of hot gossip loops (CASSANDRA-7758)
 * Add stop method to EmbeddedCassandraService (CASSANDRA-7595)
 * Support connecting to ipv6 jmx with nodetool (CASSANDRA-7669)
 * Set gc_grace_seconds to seven days for system schema tables (CASSANDRA-7668)
 * SimpleSeedProvider no longer caches seeds forever (CASSANDRA-7663)
 * Set correct stream ID on responses when non-Exception Throwables
   are thrown while handling native protocol messages (CASSANDRA-7470)
 * Fix row size miscalculation in LazilyCompactedRow (CASSANDRA-7543)
 * Fix race in background compaction check (CASSANDRA-7745)
 * Don't clear out range tombstones during compaction (CASSANDRA-7808)


2.1.0-rc1
 * Revert flush directory (CASSANDRA-6357)
 * More efficient executor service for fast operations (CASSANDRA-4718)
 * Move less common tools into a new cassandra-tools package (CASSANDRA-7160)
 * Support more concurrent requests in native protocol (CASSANDRA-7231)
 * Add tab-completion to debian nodetool packaging (CASSANDRA-6421)
 * Change concurrent_compactors defaults (CASSANDRA-7139)
 * Add PowerShell Windows launch scripts (CASSANDRA-7001)
 * Make commitlog archive+restore more robust (CASSANDRA-6974)
 * Fix marking commitlogsegments clean (CASSANDRA-6959)
 * Add snapshot "manifest" describing files included (CASSANDRA-6326)
 * Parallel streaming for sstableloader (CASSANDRA-3668)
 * Fix bugs in supercolumns handling (CASSANDRA-7138)
 * Fix ClassClassException on composite dense tables (CASSANDRA-7112)
 * Cleanup and optimize collation and slice iterators (CASSANDRA-7107)
 * Upgrade NBHM lib (CASSANDRA-7128)
 * Optimize netty server (CASSANDRA-6861)
 * Fix repair hang when given CF does not exist (CASSANDRA-7189)
 * Allow c* to be shutdown in an embedded mode (CASSANDRA-5635)
 * Add server side batching to native transport (CASSANDRA-5663)
 * Make batchlog replay asynchronous (CASSANDRA-6134)
 * remove unused classes (CASSANDRA-7197)
 * Limit user types to the keyspace they are defined in (CASSANDRA-6643)
 * Add validate method to CollectionType (CASSANDRA-7208)
 * New serialization format for UDT values (CASSANDRA-7209, CASSANDRA-7261)
 * Fix nodetool netstats (CASSANDRA-7270)
 * Fix potential ClassCastException in HintedHandoffManager (CASSANDRA-7284)
 * Use prepared statements internally (CASSANDRA-6975)
 * Fix broken paging state with prepared statement (CASSANDRA-7120)
 * Fix IllegalArgumentException in CqlStorage (CASSANDRA-7287)
 * Allow nulls/non-existant fields in UDT (CASSANDRA-7206)
 * Add Thrift MultiSliceRequest (CASSANDRA-6757, CASSANDRA-7027)
 * Handle overlapping MultiSlices (CASSANDRA-7279)
 * Fix DataOutputTest on Windows (CASSANDRA-7265)
 * Embedded sets in user defined data-types are not updating (CASSANDRA-7267)
 * Add tuple type to CQL/native protocol (CASSANDRA-7248)
 * Fix CqlPagingRecordReader on tables with few rows (CASSANDRA-7322)
Merged from 2.0:
 * Copy compaction options to make sure they are reloaded (CASSANDRA-7290)
 * Add option to do more aggressive tombstone compactions (CASSANDRA-6563)
 * Don't try to compact already-compacting files in HHOM (CASSANDRA-7288)
 * Always reallocate buffers in HSHA (CASSANDRA-6285)
 * (Hadoop) support authentication in CqlRecordReader (CASSANDRA-7221)
 * (Hadoop) Close java driver Cluster in CQLRR.close (CASSANDRA-7228)
 * Warn when 'USING TIMESTAMP' is used on a CAS BATCH (CASSANDRA-7067)
 * return all cpu values from BackgroundActivityMonitor.readAndCompute (CASSANDRA-7183)
 * Correctly delete scheduled range xfers (CASSANDRA-7143)
 * return all cpu values from BackgroundActivityMonitor.readAndCompute (CASSANDRA-7183)  
 * reduce garbage creation in calculatePendingRanges (CASSANDRA-7191)
 * fix c* launch issues on Russian os's due to output of linux 'free' cmd (CASSANDRA-6162)
 * Fix disabling autocompaction (CASSANDRA-7187)
 * Fix potential NumberFormatException when deserializing IntegerType (CASSANDRA-7088)
 * cqlsh can't tab-complete disabling compaction (CASSANDRA-7185)
 * cqlsh: Accept and execute CQL statement(s) from command-line parameter (CASSANDRA-7172)
 * Fix IllegalStateException in CqlPagingRecordReader (CASSANDRA-7198)
 * Fix the InvertedIndex trigger example (CASSANDRA-7211)
 * Add --resolve-ip option to 'nodetool ring' (CASSANDRA-7210)
 * reduce garbage on codec flag deserialization (CASSANDRA-7244) 
 * Fix duplicated error messages on directory creation error at startup (CASSANDRA-5818)
 * Proper null handle for IF with map element access (CASSANDRA-7155)
 * Improve compaction visibility (CASSANDRA-7242)
 * Correctly delete scheduled range xfers (CASSANDRA-7143)
 * Make batchlog replica selection rack-aware (CASSANDRA-6551)
 * Fix CFMetaData#getColumnDefinitionFromColumnName() (CASSANDRA-7074)
 * Fix writetime/ttl functions for static columns (CASSANDRA-7081)
 * Suggest CTRL-C or semicolon after three blank lines in cqlsh (CASSANDRA-7142)
 * Fix 2ndary index queries with DESC clustering order (CASSANDRA-6950)
 * Invalid key cache entries on DROP (CASSANDRA-6525)
 * Fix flapping RecoveryManagerTest (CASSANDRA-7084)
 * Add missing iso8601 patterns for date strings (CASSANDRA-6973)
 * Support selecting multiple rows in a partition using IN (CASSANDRA-6875)
 * Add authentication support to shuffle (CASSANDRA-6484)
 * Swap local and global default read repair chances (CASSANDRA-7320)
 * Add conditional CREATE/DROP USER support (CASSANDRA-7264)
 * Cqlsh counts non-empty lines for "Blank lines" warning (CASSANDRA-7325)
Merged from 1.2:
 * Add Cloudstack snitch (CASSANDRA-7147)
 * Update system.peers correctly when relocating tokens (CASSANDRA-7126)
 * Add Google Compute Engine snitch (CASSANDRA-7132)
 * remove duplicate query for local tokens (CASSANDRA-7182)
 * exit CQLSH with error status code if script fails (CASSANDRA-6344)
 * Fix bug with some IN queries missig results (CASSANDRA-7105)
 * Fix availability validation for LOCAL_ONE CL (CASSANDRA-7319)
 * Hint streaming can cause decommission to fail (CASSANDRA-7219)


2.1.0-beta2
 * Increase default CL space to 8GB (CASSANDRA-7031)
 * Add range tombstones to read repair digests (CASSANDRA-6863)
 * Fix BTree.clear for large updates (CASSANDRA-6943)
 * Fail write instead of logging a warning when unable to append to CL
   (CASSANDRA-6764)
 * Eliminate possibility of CL segment appearing twice in active list 
   (CASSANDRA-6557)
 * Apply DONTNEED fadvise to commitlog segments (CASSANDRA-6759)
 * Switch CRC component to Adler and include it for compressed sstables 
   (CASSANDRA-4165)
 * Allow cassandra-stress to set compaction strategy options (CASSANDRA-6451)
 * Add broadcast_rpc_address option to cassandra.yaml (CASSANDRA-5899)
 * Auto reload GossipingPropertyFileSnitch config (CASSANDRA-5897)
 * Fix overflow of memtable_total_space_in_mb (CASSANDRA-6573)
 * Fix ABTC NPE and apply update function correctly (CASSANDRA-6692)
 * Allow nodetool to use a file or prompt for password (CASSANDRA-6660)
 * Fix AIOOBE when concurrently accessing ABSC (CASSANDRA-6742)
 * Fix assertion error in ALTER TYPE RENAME (CASSANDRA-6705)
 * Scrub should not always clear out repaired status (CASSANDRA-5351)
 * Improve handling of range tombstone for wide partitions (CASSANDRA-6446)
 * Fix ClassCastException for compact table with composites (CASSANDRA-6738)
 * Fix potentially repairing with wrong nodes (CASSANDRA-6808)
 * Change caching option syntax (CASSANDRA-6745)
 * Fix stress to do proper counter reads (CASSANDRA-6835)
 * Fix help message for stress counter_write (CASSANDRA-6824)
 * Fix stress smart Thrift client to pick servers correctly (CASSANDRA-6848)
 * Add logging levels (minimal, normal or verbose) to stress tool (CASSANDRA-6849)
 * Fix race condition in Batch CLE (CASSANDRA-6860)
 * Improve cleanup/scrub/upgradesstables failure handling (CASSANDRA-6774)
 * ByteBuffer write() methods for serializing sstables (CASSANDRA-6781)
 * Proper compare function for CollectionType (CASSANDRA-6783)
 * Update native server to Netty 4 (CASSANDRA-6236)
 * Fix off-by-one error in stress (CASSANDRA-6883)
 * Make OpOrder AutoCloseable (CASSANDRA-6901)
 * Remove sync repair JMX interface (CASSANDRA-6900)
 * Add multiple memory allocation options for memtables (CASSANDRA-6689, 6694)
 * Remove adjusted op rate from stress output (CASSANDRA-6921)
 * Add optimized CF.hasColumns() implementations (CASSANDRA-6941)
 * Serialize batchlog mutations with the version of the target node
   (CASSANDRA-6931)
 * Optimize CounterColumn#reconcile() (CASSANDRA-6953)
 * Properly remove 1.2 sstable support in 2.1 (CASSANDRA-6869)
 * Lock counter cells, not partitions (CASSANDRA-6880)
 * Track presence of legacy counter shards in sstables (CASSANDRA-6888)
 * Ensure safe resource cleanup when replacing sstables (CASSANDRA-6912)
 * Add failure handler to async callback (CASSANDRA-6747)
 * Fix AE when closing SSTable without releasing reference (CASSANDRA-7000)
 * Clean up IndexInfo on keyspace/table drops (CASSANDRA-6924)
 * Only snapshot relative SSTables when sequential repair (CASSANDRA-7024)
 * Require nodetool rebuild_index to specify index names (CASSANDRA-7038)
 * fix cassandra stress errors on reads with native protocol (CASSANDRA-7033)
 * Use OpOrder to guard sstable references for reads (CASSANDRA-6919)
 * Preemptive opening of compaction result (CASSANDRA-6916)
 * Multi-threaded scrub/cleanup/upgradesstables (CASSANDRA-5547)
 * Optimize cellname comparison (CASSANDRA-6934)
 * Native protocol v3 (CASSANDRA-6855)
 * Optimize Cell liveness checks and clean up Cell (CASSANDRA-7119)
 * Support consistent range movements (CASSANDRA-2434)
 * Display min timestamp in sstablemetadata viewer (CASSANDRA-6767)
Merged from 2.0:
 * Avoid race-prone second "scrub" of system keyspace (CASSANDRA-6797)
 * Pool CqlRecordWriter clients by inetaddress rather than Range
   (CASSANDRA-6665)
 * Fix compaction_history timestamps (CASSANDRA-6784)
 * Compare scores of full replica ordering in DES (CASSANDRA-6683)
 * fix CME in SessionInfo updateProgress affecting netstats (CASSANDRA-6577)
 * Allow repairing between specific replicas (CASSANDRA-6440)
 * Allow per-dc enabling of hints (CASSANDRA-6157)
 * Add compatibility for Hadoop 0.2.x (CASSANDRA-5201)
 * Fix EstimatedHistogram races (CASSANDRA-6682)
 * Failure detector correctly converts initial value to nanos (CASSANDRA-6658)
 * Add nodetool taketoken to relocate vnodes (CASSANDRA-4445)
 * Expose bulk loading progress over JMX (CASSANDRA-4757)
 * Correctly handle null with IF conditions and TTL (CASSANDRA-6623)
 * Account for range/row tombstones in tombstone drop
   time histogram (CASSANDRA-6522)
 * Stop CommitLogSegment.close() from calling sync() (CASSANDRA-6652)
 * Make commitlog failure handling configurable (CASSANDRA-6364)
 * Avoid overlaps in LCS (CASSANDRA-6688)
 * Improve support for paginating over composites (CASSANDRA-4851)
 * Fix count(*) queries in a mixed cluster (CASSANDRA-6707)
 * Improve repair tasks(snapshot, differencing) concurrency (CASSANDRA-6566)
 * Fix replaying pre-2.0 commit logs (CASSANDRA-6714)
 * Add static columns to CQL3 (CASSANDRA-6561)
 * Optimize single partition batch statements (CASSANDRA-6737)
 * Disallow post-query re-ordering when paging (CASSANDRA-6722)
 * Fix potential paging bug with deleted columns (CASSANDRA-6748)
 * Fix NPE on BulkLoader caused by losing StreamEvent (CASSANDRA-6636)
 * Fix truncating compression metadata (CASSANDRA-6791)
 * Add CMSClassUnloadingEnabled JVM option (CASSANDRA-6541)
 * Catch memtable flush exceptions during shutdown (CASSANDRA-6735)
 * Fix upgradesstables NPE for non-CF-based indexes (CASSANDRA-6645)
 * Fix UPDATE updating PRIMARY KEY columns implicitly (CASSANDRA-6782)
 * Fix IllegalArgumentException when updating from 1.2 with SuperColumns
   (CASSANDRA-6733)
 * FBUtilities.singleton() should use the CF comparator (CASSANDRA-6778)
 * Fix CQLSStableWriter.addRow(Map<String, Object>) (CASSANDRA-6526)
 * Fix HSHA server introducing corrupt data (CASSANDRA-6285)
 * Fix CAS conditions for COMPACT STORAGE tables (CASSANDRA-6813)
 * Starting threads in OutboundTcpConnectionPool constructor causes race conditions (CASSANDRA-7177)
 * Allow overriding cassandra-rackdc.properties file (CASSANDRA-7072)
 * Set JMX RMI port to 7199 (CASSANDRA-7087)
 * Use LOCAL_QUORUM for data reads at LOCAL_SERIAL (CASSANDRA-6939)
 * Log a warning for large batches (CASSANDRA-6487)
 * Put nodes in hibernate when join_ring is false (CASSANDRA-6961)
 * Avoid early loading of non-system keyspaces before compaction-leftovers 
   cleanup at startup (CASSANDRA-6913)
 * Restrict Windows to parallel repairs (CASSANDRA-6907)
 * (Hadoop) Allow manually specifying start/end tokens in CFIF (CASSANDRA-6436)
 * Fix NPE in MeteredFlusher (CASSANDRA-6820)
 * Fix race processing range scan responses (CASSANDRA-6820)
 * Allow deleting snapshots from dropped keyspaces (CASSANDRA-6821)
 * Add uuid() function (CASSANDRA-6473)
 * Omit tombstones from schema digests (CASSANDRA-6862)
 * Include correct consistencyLevel in LWT timeout (CASSANDRA-6884)
 * Lower chances for losing new SSTables during nodetool refresh and
   ColumnFamilyStore.loadNewSSTables (CASSANDRA-6514)
 * Add support for DELETE ... IF EXISTS to CQL3 (CASSANDRA-5708)
 * Update hadoop_cql3_word_count example (CASSANDRA-6793)
 * Fix handling of RejectedExecution in sync Thrift server (CASSANDRA-6788)
 * Log more information when exceeding tombstone_warn_threshold (CASSANDRA-6865)
 * Fix truncate to not abort due to unreachable fat clients (CASSANDRA-6864)
 * Fix schema concurrency exceptions (CASSANDRA-6841)
 * Fix leaking validator FH in StreamWriter (CASSANDRA-6832)
 * Fix saving triggers to schema (CASSANDRA-6789)
 * Fix trigger mutations when base mutation list is immutable (CASSANDRA-6790)
 * Fix accounting in FileCacheService to allow re-using RAR (CASSANDRA-6838)
 * Fix static counter columns (CASSANDRA-6827)
 * Restore expiring->deleted (cell) compaction optimization (CASSANDRA-6844)
 * Fix CompactionManager.needsCleanup (CASSANDRA-6845)
 * Correctly compare BooleanType values other than 0 and 1 (CASSANDRA-6779)
 * Read message id as string from earlier versions (CASSANDRA-6840)
 * Properly use the Paxos consistency for (non-protocol) batch (CASSANDRA-6837)
 * Add paranoid disk failure option (CASSANDRA-6646)
 * Improve PerRowSecondaryIndex performance (CASSANDRA-6876)
 * Extend triggers to support CAS updates (CASSANDRA-6882)
 * Static columns with IF NOT EXISTS don't always work as expected (CASSANDRA-6873)
 * Fix paging with SELECT DISTINCT (CASSANDRA-6857)
 * Fix UnsupportedOperationException on CAS timeout (CASSANDRA-6923)
 * Improve MeteredFlusher handling of MF-unaffected column families
   (CASSANDRA-6867)
 * Add CqlRecordReader using native pagination (CASSANDRA-6311)
 * Add QueryHandler interface (CASSANDRA-6659)
 * Track liveRatio per-memtable, not per-CF (CASSANDRA-6945)
 * Make sure upgradesstables keeps sstable level (CASSANDRA-6958)
 * Fix LIMIT with static columns (CASSANDRA-6956)
 * Fix clash with CQL column name in thrift validation (CASSANDRA-6892)
 * Fix error with super columns in mixed 1.2-2.0 clusters (CASSANDRA-6966)
 * Fix bad skip of sstables on slice query with composite start/finish (CASSANDRA-6825)
 * Fix unintended update with conditional statement (CASSANDRA-6893)
 * Fix map element access in IF (CASSANDRA-6914)
 * Avoid costly range calculations for range queries on system keyspaces
   (CASSANDRA-6906)
 * Fix SSTable not released if stream session fails (CASSANDRA-6818)
 * Avoid build failure due to ANTLR timeout (CASSANDRA-6991)
 * Queries on compact tables can return more rows that requested (CASSANDRA-7052)
 * USING TIMESTAMP for batches does not work (CASSANDRA-7053)
 * Fix performance regression from CASSANDRA-5614 (CASSANDRA-6949)
 * Ensure that batchlog and hint timeouts do not produce hints (CASSANDRA-7058)
 * Merge groupable mutations in TriggerExecutor#execute() (CASSANDRA-7047)
 * Plug holes in resource release when wiring up StreamSession (CASSANDRA-7073)
 * Re-add parameter columns to tracing session (CASSANDRA-6942)
 * Preserves CQL metadata when updating table from thrift (CASSANDRA-6831)
Merged from 1.2:
 * Fix nodetool display with vnodes (CASSANDRA-7082)
 * Add UNLOGGED, COUNTER options to BATCH documentation (CASSANDRA-6816)
 * add extra SSL cipher suites (CASSANDRA-6613)
 * fix nodetool getsstables for blob PK (CASSANDRA-6803)
 * Fix BatchlogManager#deleteBatch() use of millisecond timestamps
   (CASSANDRA-6822)
 * Continue assassinating even if the endpoint vanishes (CASSANDRA-6787)
 * Schedule schema pulls on change (CASSANDRA-6971)
 * Non-droppable verbs shouldn't be dropped from OTC (CASSANDRA-6980)
 * Shutdown batchlog executor in SS#drain() (CASSANDRA-7025)
 * Fix batchlog to account for CF truncation records (CASSANDRA-6999)
 * Fix CQLSH parsing of functions and BLOB literals (CASSANDRA-7018)
 * Properly load trustore in the native protocol (CASSANDRA-6847)
 * Always clean up references in SerializingCache (CASSANDRA-6994)
 * Don't shut MessagingService down when replacing a node (CASSANDRA-6476)
 * fix npe when doing -Dcassandra.fd_initial_value_ms (CASSANDRA-6751)


2.1.0-beta1
 * Add flush directory distinct from compaction directories (CASSANDRA-6357)
 * Require JNA by default (CASSANDRA-6575)
 * add listsnapshots command to nodetool (CASSANDRA-5742)
 * Introduce AtomicBTreeColumns (CASSANDRA-6271, 6692)
 * Multithreaded commitlog (CASSANDRA-3578)
 * allocate fixed index summary memory pool and resample cold index summaries 
   to use less memory (CASSANDRA-5519)
 * Removed multithreaded compaction (CASSANDRA-6142)
 * Parallelize fetching rows for low-cardinality indexes (CASSANDRA-1337)
 * change logging from log4j to logback (CASSANDRA-5883)
 * switch to LZ4 compression for internode communication (CASSANDRA-5887)
 * Stop using Thrift-generated Index* classes internally (CASSANDRA-5971)
 * Remove 1.2 network compatibility code (CASSANDRA-5960)
 * Remove leveled json manifest migration code (CASSANDRA-5996)
 * Remove CFDefinition (CASSANDRA-6253)
 * Use AtomicIntegerFieldUpdater in RefCountedMemory (CASSANDRA-6278)
 * User-defined types for CQL3 (CASSANDRA-5590)
 * Use of o.a.c.metrics in nodetool (CASSANDRA-5871, 6406)
 * Batch read from OTC's queue and cleanup (CASSANDRA-1632)
 * Secondary index support for collections (CASSANDRA-4511, 6383)
 * SSTable metadata(Stats.db) format change (CASSANDRA-6356)
 * Push composites support in the storage engine
   (CASSANDRA-5417, CASSANDRA-6520)
 * Add snapshot space used to cfstats (CASSANDRA-6231)
 * Add cardinality estimator for key count estimation (CASSANDRA-5906)
 * CF id is changed to be non-deterministic. Data dir/key cache are created
   uniquely for CF id (CASSANDRA-5202)
 * New counters implementation (CASSANDRA-6504)
 * Replace UnsortedColumns, EmptyColumns, TreeMapBackedSortedColumns with new
   ArrayBackedSortedColumns (CASSANDRA-6630, CASSANDRA-6662, CASSANDRA-6690)
 * Add option to use row cache with a given amount of rows (CASSANDRA-5357)
 * Avoid repairing already repaired data (CASSANDRA-5351)
 * Reject counter updates with USING TTL/TIMESTAMP (CASSANDRA-6649)
 * Replace index_interval with min/max_index_interval (CASSANDRA-6379)
 * Lift limitation that order by columns must be selected for IN queries (CASSANDRA-4911)


2.0.5
 * Reduce garbage generated by bloom filter lookups (CASSANDRA-6609)
 * Add ks.cf names to tombstone logging (CASSANDRA-6597)
 * Use LOCAL_QUORUM for LWT operations at LOCAL_SERIAL (CASSANDRA-6495)
 * Wait for gossip to settle before accepting client connections (CASSANDRA-4288)
 * Delete unfinished compaction incrementally (CASSANDRA-6086)
 * Allow specifying custom secondary index options in CQL3 (CASSANDRA-6480)
 * Improve replica pinning for cache efficiency in DES (CASSANDRA-6485)
 * Fix LOCAL_SERIAL from thrift (CASSANDRA-6584)
 * Don't special case received counts in CAS timeout exceptions (CASSANDRA-6595)
 * Add support for 2.1 global counter shards (CASSANDRA-6505)
 * Fix NPE when streaming connection is not yet established (CASSANDRA-6210)
 * Avoid rare duplicate read repair triggering (CASSANDRA-6606)
 * Fix paging discardFirst (CASSANDRA-6555)
 * Fix ArrayIndexOutOfBoundsException in 2ndary index query (CASSANDRA-6470)
 * Release sstables upon rebuilding 2i (CASSANDRA-6635)
 * Add AbstractCompactionStrategy.startup() method (CASSANDRA-6637)
 * SSTableScanner may skip rows during cleanup (CASSANDRA-6638)
 * sstables from stalled repair sessions can resurrect deleted data (CASSANDRA-6503)
 * Switch stress to use ITransportFactory (CASSANDRA-6641)
 * Fix IllegalArgumentException during prepare (CASSANDRA-6592)
 * Fix possible loss of 2ndary index entries during compaction (CASSANDRA-6517)
 * Fix direct Memory on architectures that do not support unaligned long access
   (CASSANDRA-6628)
 * Let scrub optionally skip broken counter partitions (CASSANDRA-5930)
Merged from 1.2:
 * fsync compression metadata (CASSANDRA-6531)
 * Validate CF existence on execution for prepared statement (CASSANDRA-6535)
 * Add ability to throttle batchlog replay (CASSANDRA-6550)
 * Fix executing LOCAL_QUORUM with SimpleStrategy (CASSANDRA-6545)
 * Avoid StackOverflow when using large IN queries (CASSANDRA-6567)
 * Nodetool upgradesstables includes secondary indexes (CASSANDRA-6598)
 * Paginate batchlog replay (CASSANDRA-6569)
 * skip blocking on streaming during drain (CASSANDRA-6603)
 * Improve error message when schema doesn't match loaded sstable (CASSANDRA-6262)
 * Add properties to adjust FD initial value and max interval (CASSANDRA-4375)
 * Fix preparing with batch and delete from collection (CASSANDRA-6607)
 * Fix ABSC reverse iterator's remove() method (CASSANDRA-6629)
 * Handle host ID conflicts properly (CASSANDRA-6615)
 * Move handling of migration event source to solve bootstrap race. (CASSANDRA-6648)
 * Make sure compaction throughput value doesn't overflow with int math (CASSANDRA-6647)


2.0.4
 * Allow removing snapshots of no-longer-existing CFs (CASSANDRA-6418)
 * add StorageService.stopDaemon() (CASSANDRA-4268)
 * add IRE for invalid CF supplied to get_count (CASSANDRA-5701)
 * add client encryption support to sstableloader (CASSANDRA-6378)
 * Fix accept() loop for SSL sockets post-shutdown (CASSANDRA-6468)
 * Fix size-tiered compaction in LCS L0 (CASSANDRA-6496)
 * Fix assertion failure in filterColdSSTables (CASSANDRA-6483)
 * Fix row tombstones in larger-than-memory compactions (CASSANDRA-6008)
 * Fix cleanup ClassCastException (CASSANDRA-6462)
 * Reduce gossip memory use by interning VersionedValue strings (CASSANDRA-6410)
 * Allow specifying datacenters to participate in a repair (CASSANDRA-6218)
 * Fix divide-by-zero in PCI (CASSANDRA-6403)
 * Fix setting last compacted key in the wrong level for LCS (CASSANDRA-6284)
 * Add millisecond precision formats to the timestamp parser (CASSANDRA-6395)
 * Expose a total memtable size metric for a CF (CASSANDRA-6391)
 * cqlsh: handle symlinks properly (CASSANDRA-6425)
 * Fix potential infinite loop when paging query with IN (CASSANDRA-6464)
 * Fix assertion error in AbstractQueryPager.discardFirst (CASSANDRA-6447)
 * Fix streaming older SSTable yields unnecessary tombstones (CASSANDRA-6527)
Merged from 1.2:
 * Improved error message on bad properties in DDL queries (CASSANDRA-6453)
 * Randomize batchlog candidates selection (CASSANDRA-6481)
 * Fix thundering herd on endpoint cache invalidation (CASSANDRA-6345, 6485)
 * Improve batchlog write performance with vnodes (CASSANDRA-6488)
 * cqlsh: quote single quotes in strings inside collections (CASSANDRA-6172)
 * Improve gossip performance for typical messages (CASSANDRA-6409)
 * Throw IRE if a prepared statement has more markers than supported 
   (CASSANDRA-5598)
 * Expose Thread metrics for the native protocol server (CASSANDRA-6234)
 * Change snapshot response message verb to INTERNAL to avoid dropping it 
   (CASSANDRA-6415)
 * Warn when collection read has > 65K elements (CASSANDRA-5428)
 * Fix cache persistence when both row and key cache are enabled 
   (CASSANDRA-6413)
 * (Hadoop) add describe_local_ring (CASSANDRA-6268)
 * Fix handling of concurrent directory creation failure (CASSANDRA-6459)
 * Allow executing CREATE statements multiple times (CASSANDRA-6471)
 * Don't send confusing info with timeouts (CASSANDRA-6491)
 * Don't resubmit counter mutation runnables internally (CASSANDRA-6427)
 * Don't drop local mutations without a hint (CASSANDRA-6510)
 * Don't allow null max_hint_window_in_ms (CASSANDRA-6419)
 * Validate SliceRange start and finish lengths (CASSANDRA-6521)


2.0.3
 * Fix FD leak on slice read path (CASSANDRA-6275)
 * Cancel read meter task when closing SSTR (CASSANDRA-6358)
 * free off-heap IndexSummary during bulk (CASSANDRA-6359)
 * Recover from IOException in accept() thread (CASSANDRA-6349)
 * Improve Gossip tolerance of abnormally slow tasks (CASSANDRA-6338)
 * Fix trying to hint timed out counter writes (CASSANDRA-6322)
 * Allow restoring specific columnfamilies from archived CL (CASSANDRA-4809)
 * Avoid flushing compaction_history after each operation (CASSANDRA-6287)
 * Fix repair assertion error when tombstones expire (CASSANDRA-6277)
 * Skip loading corrupt key cache (CASSANDRA-6260)
 * Fixes for compacting larger-than-memory rows (CASSANDRA-6274)
 * Compact hottest sstables first and optionally omit coldest from
   compaction entirely (CASSANDRA-6109)
 * Fix modifying column_metadata from thrift (CASSANDRA-6182)
 * cqlsh: fix LIST USERS output (CASSANDRA-6242)
 * Add IRequestSink interface (CASSANDRA-6248)
 * Update memtable size while flushing (CASSANDRA-6249)
 * Provide hooks around CQL2/CQL3 statement execution (CASSANDRA-6252)
 * Require Permission.SELECT for CAS updates (CASSANDRA-6247)
 * New CQL-aware SSTableWriter (CASSANDRA-5894)
 * Reject CAS operation when the protocol v1 is used (CASSANDRA-6270)
 * Correctly throw error when frame too large (CASSANDRA-5981)
 * Fix serialization bug in PagedRange with 2ndary indexes (CASSANDRA-6299)
 * Fix CQL3 table validation in Thrift (CASSANDRA-6140)
 * Fix bug missing results with IN clauses (CASSANDRA-6327)
 * Fix paging with reversed slices (CASSANDRA-6343)
 * Set minTimestamp correctly to be able to drop expired sstables (CASSANDRA-6337)
 * Support NaN and Infinity as float literals (CASSANDRA-6003)
 * Remove RF from nodetool ring output (CASSANDRA-6289)
 * Fix attempting to flush empty rows (CASSANDRA-6374)
 * Fix potential out of bounds exception when paging (CASSANDRA-6333)
Merged from 1.2:
 * Optimize FD phi calculation (CASSANDRA-6386)
 * Improve initial FD phi estimate when starting up (CASSANDRA-6385)
 * Don't list CQL3 table in CLI describe even if named explicitely 
   (CASSANDRA-5750)
 * Invalidate row cache when dropping CF (CASSANDRA-6351)
 * add non-jamm path for cached statements (CASSANDRA-6293)
 * add windows bat files for shell commands (CASSANDRA-6145)
 * Require logging in for Thrift CQL2/3 statement preparation (CASSANDRA-6254)
 * restrict max_num_tokens to 1536 (CASSANDRA-6267)
 * Nodetool gets default JMX port from cassandra-env.sh (CASSANDRA-6273)
 * make calculatePendingRanges asynchronous (CASSANDRA-6244)
 * Remove blocking flushes in gossip thread (CASSANDRA-6297)
 * Fix potential socket leak in connectionpool creation (CASSANDRA-6308)
 * Allow LOCAL_ONE/LOCAL_QUORUM to work with SimpleStrategy (CASSANDRA-6238)
 * cqlsh: handle 'null' as session duration (CASSANDRA-6317)
 * Fix json2sstable handling of range tombstones (CASSANDRA-6316)
 * Fix missing one row in reverse query (CASSANDRA-6330)
 * Fix reading expired row value from row cache (CASSANDRA-6325)
 * Fix AssertionError when doing set element deletion (CASSANDRA-6341)
 * Make CL code for the native protocol match the one in C* 2.0
   (CASSANDRA-6347)
 * Disallow altering CQL3 table from thrift (CASSANDRA-6370)
 * Fix size computation of prepared statement (CASSANDRA-6369)


2.0.2
 * Update FailureDetector to use nanontime (CASSANDRA-4925)
 * Fix FileCacheService regressions (CASSANDRA-6149)
 * Never return WriteTimeout for CL.ANY (CASSANDRA-6132)
 * Fix race conditions in bulk loader (CASSANDRA-6129)
 * Add configurable metrics reporting (CASSANDRA-4430)
 * drop queries exceeding a configurable number of tombstones (CASSANDRA-6117)
 * Track and persist sstable read activity (CASSANDRA-5515)
 * Fixes for speculative retry (CASSANDRA-5932, CASSANDRA-6194)
 * Improve memory usage of metadata min/max column names (CASSANDRA-6077)
 * Fix thrift validation refusing row markers on CQL3 tables (CASSANDRA-6081)
 * Fix insertion of collections with CAS (CASSANDRA-6069)
 * Correctly send metadata on SELECT COUNT (CASSANDRA-6080)
 * Track clients' remote addresses in ClientState (CASSANDRA-6070)
 * Create snapshot dir if it does not exist when migrating
   leveled manifest (CASSANDRA-6093)
 * make sequential nodetool repair the default (CASSANDRA-5950)
 * Add more hooks for compaction strategy implementations (CASSANDRA-6111)
 * Fix potential NPE on composite 2ndary indexes (CASSANDRA-6098)
 * Delete can potentially be skipped in batch (CASSANDRA-6115)
 * Allow alter keyspace on system_traces (CASSANDRA-6016)
 * Disallow empty column names in cql (CASSANDRA-6136)
 * Use Java7 file-handling APIs and fix file moving on Windows (CASSANDRA-5383)
 * Save compaction history to system keyspace (CASSANDRA-5078)
 * Fix NPE if StorageService.getOperationMode() is executed before full startup (CASSANDRA-6166)
 * CQL3: support pre-epoch longs for TimestampType (CASSANDRA-6212)
 * Add reloadtriggers command to nodetool (CASSANDRA-4949)
 * cqlsh: ignore empty 'value alias' in DESCRIBE (CASSANDRA-6139)
 * Fix sstable loader (CASSANDRA-6205)
 * Reject bootstrapping if the node already exists in gossip (CASSANDRA-5571)
 * Fix NPE while loading paxos state (CASSANDRA-6211)
 * cqlsh: add SHOW SESSION <tracing-session> command (CASSANDRA-6228)
Merged from 1.2:
 * (Hadoop) Require CFRR batchSize to be at least 2 (CASSANDRA-6114)
 * Add a warning for small LCS sstable size (CASSANDRA-6191)
 * Add ability to list specific KS/CF combinations in nodetool cfstats (CASSANDRA-4191)
 * Mark CF clean if a mutation raced the drop and got it marked dirty (CASSANDRA-5946)
 * Add a LOCAL_ONE consistency level (CASSANDRA-6202)
 * Limit CQL prepared statement cache by size instead of count (CASSANDRA-6107)
 * Tracing should log write failure rather than raw exceptions (CASSANDRA-6133)
 * lock access to TM.endpointToHostIdMap (CASSANDRA-6103)
 * Allow estimated memtable size to exceed slab allocator size (CASSANDRA-6078)
 * Start MeteredFlusher earlier to prevent OOM during CL replay (CASSANDRA-6087)
 * Avoid sending Truncate command to fat clients (CASSANDRA-6088)
 * Allow where clause conditions to be in parenthesis (CASSANDRA-6037)
 * Do not open non-ssl storage port if encryption option is all (CASSANDRA-3916)
 * Move batchlog replay to its own executor (CASSANDRA-6079)
 * Add tombstone debug threshold and histogram (CASSANDRA-6042, 6057)
 * Enable tcp keepalive on incoming connections (CASSANDRA-4053)
 * Fix fat client schema pull NPE (CASSANDRA-6089)
 * Fix memtable flushing for indexed tables (CASSANDRA-6112)
 * Fix skipping columns with multiple slices (CASSANDRA-6119)
 * Expose connected thrift + native client counts (CASSANDRA-5084)
 * Optimize auth setup (CASSANDRA-6122)
 * Trace index selection (CASSANDRA-6001)
 * Update sstablesPerReadHistogram to use biased sampling (CASSANDRA-6164)
 * Log UnknownColumnfamilyException when closing socket (CASSANDRA-5725)
 * Properly error out on CREATE INDEX for counters table (CASSANDRA-6160)
 * Handle JMX notification failure for repair (CASSANDRA-6097)
 * (Hadoop) Fetch no more than 128 splits in parallel (CASSANDRA-6169)
 * stress: add username/password authentication support (CASSANDRA-6068)
 * Fix indexed queries with row cache enabled on parent table (CASSANDRA-5732)
 * Fix compaction race during columnfamily drop (CASSANDRA-5957)
 * Fix validation of empty column names for compact tables (CASSANDRA-6152)
 * Skip replaying mutations that pass CRC but fail to deserialize (CASSANDRA-6183)
 * Rework token replacement to use replace_address (CASSANDRA-5916)
 * Fix altering column types (CASSANDRA-6185)
 * cqlsh: fix CREATE/ALTER WITH completion (CASSANDRA-6196)
 * add windows bat files for shell commands (CASSANDRA-6145)
 * Fix potential stack overflow during range tombstones insertion (CASSANDRA-6181)
 * (Hadoop) Make LOCAL_ONE the default consistency level (CASSANDRA-6214)


2.0.1
 * Fix bug that could allow reading deleted data temporarily (CASSANDRA-6025)
 * Improve memory use defaults (CASSANDRA-6059)
 * Make ThriftServer more easlly extensible (CASSANDRA-6058)
 * Remove Hadoop dependency from ITransportFactory (CASSANDRA-6062)
 * add file_cache_size_in_mb setting (CASSANDRA-5661)
 * Improve error message when yaml contains invalid properties (CASSANDRA-5958)
 * Improve leveled compaction's ability to find non-overlapping L0 compactions
   to work on concurrently (CASSANDRA-5921)
 * Notify indexer of columns shadowed by range tombstones (CASSANDRA-5614)
 * Log Merkle tree stats (CASSANDRA-2698)
 * Switch from crc32 to adler32 for compressed sstable checksums (CASSANDRA-5862)
 * Improve offheap memcpy performance (CASSANDRA-5884)
 * Use a range aware scanner for cleanup (CASSANDRA-2524)
 * Cleanup doesn't need to inspect sstables that contain only local data
   (CASSANDRA-5722)
 * Add ability for CQL3 to list partition keys (CASSANDRA-4536)
 * Improve native protocol serialization (CASSANDRA-5664)
 * Upgrade Thrift to 0.9.1 (CASSANDRA-5923)
 * Require superuser status for adding triggers (CASSANDRA-5963)
 * Make standalone scrubber handle old and new style leveled manifest
   (CASSANDRA-6005)
 * Fix paxos bugs (CASSANDRA-6012, 6013, 6023)
 * Fix paged ranges with multiple replicas (CASSANDRA-6004)
 * Fix potential AssertionError during tracing (CASSANDRA-6041)
 * Fix NPE in sstablesplit (CASSANDRA-6027)
 * Migrate pre-2.0 key/value/column aliases to system.schema_columns
   (CASSANDRA-6009)
 * Paging filter empty rows too agressively (CASSANDRA-6040)
 * Support variadic parameters for IN clauses (CASSANDRA-4210)
 * cqlsh: return the result of CAS writes (CASSANDRA-5796)
 * Fix validation of IN clauses with 2ndary indexes (CASSANDRA-6050)
 * Support named bind variables in CQL (CASSANDRA-6033)
Merged from 1.2:
 * Allow cache-keys-to-save to be set at runtime (CASSANDRA-5980)
 * Avoid second-guessing out-of-space state (CASSANDRA-5605)
 * Tuning knobs for dealing with large blobs and many CFs (CASSANDRA-5982)
 * (Hadoop) Fix CQLRW for thrift tables (CASSANDRA-6002)
 * Fix possible divide-by-zero in HHOM (CASSANDRA-5990)
 * Allow local batchlog writes for CL.ANY (CASSANDRA-5967)
 * Upgrade metrics-core to version 2.2.0 (CASSANDRA-5947)
 * Fix CqlRecordWriter with composite keys (CASSANDRA-5949)
 * Add snitch, schema version, cluster, partitioner to JMX (CASSANDRA-5881)
 * Allow disabling SlabAllocator (CASSANDRA-5935)
 * Make user-defined compaction JMX blocking (CASSANDRA-4952)
 * Fix streaming does not transfer wrapped range (CASSANDRA-5948)
 * Fix loading index summary containing empty key (CASSANDRA-5965)
 * Correctly handle limits in CompositesSearcher (CASSANDRA-5975)
 * Pig: handle CQL collections (CASSANDRA-5867)
 * Pass the updated cf to the PRSI index() method (CASSANDRA-5999)
 * Allow empty CQL3 batches (as no-op) (CASSANDRA-5994)
 * Support null in CQL3 functions (CASSANDRA-5910)
 * Replace the deprecated MapMaker with CacheLoader (CASSANDRA-6007)
 * Add SSTableDeletingNotification to DataTracker (CASSANDRA-6010)
 * Fix snapshots in use get deleted during snapshot repair (CASSANDRA-6011)
 * Move hints and exception count to o.a.c.metrics (CASSANDRA-6017)
 * Fix memory leak in snapshot repair (CASSANDRA-6047)
 * Fix sstable2sjon for CQL3 tables (CASSANDRA-5852)


2.0.0
 * Fix thrift validation when inserting into CQL3 tables (CASSANDRA-5138)
 * Fix periodic memtable flushing behavior with clean memtables (CASSANDRA-5931)
 * Fix dateOf() function for pre-2.0 timestamp columns (CASSANDRA-5928)
 * Fix SSTable unintentionally loads BF when opened for batch (CASSANDRA-5938)
 * Add stream session progress to JMX (CASSANDRA-4757)
 * Fix NPE during CAS operation (CASSANDRA-5925)
Merged from 1.2:
 * Fix getBloomFilterDiskSpaceUsed for AlwaysPresentFilter (CASSANDRA-5900)
 * Don't announce schema version until we've loaded the changes locally
   (CASSANDRA-5904)
 * Fix to support off heap bloom filters size greater than 2 GB (CASSANDRA-5903)
 * Properly handle parsing huge map and set literals (CASSANDRA-5893)


2.0.0-rc2
 * enable vnodes by default (CASSANDRA-5869)
 * fix CAS contention timeout (CASSANDRA-5830)
 * fix HsHa to respect max frame size (CASSANDRA-4573)
 * Fix (some) 2i on composite components omissions (CASSANDRA-5851)
 * cqlsh: add DESCRIBE FULL SCHEMA variant (CASSANDRA-5880)
Merged from 1.2:
 * Correctly validate sparse composite cells in scrub (CASSANDRA-5855)
 * Add KeyCacheHitRate metric to CF metrics (CASSANDRA-5868)
 * cqlsh: add support for multiline comments (CASSANDRA-5798)
 * Handle CQL3 SELECT duplicate IN restrictions on clustering columns
   (CASSANDRA-5856)


2.0.0-rc1
 * improve DecimalSerializer performance (CASSANDRA-5837)
 * fix potential spurious wakeup in AsyncOneResponse (CASSANDRA-5690)
 * fix schema-related trigger issues (CASSANDRA-5774)
 * Better validation when accessing CQL3 table from thrift (CASSANDRA-5138)
 * Fix assertion error during repair (CASSANDRA-5801)
 * Fix range tombstone bug (CASSANDRA-5805)
 * DC-local CAS (CASSANDRA-5797)
 * Add a native_protocol_version column to the system.local table (CASSANRDA-5819)
 * Use index_interval from cassandra.yaml when upgraded (CASSANDRA-5822)
 * Fix buffer underflow on socket close (CASSANDRA-5792)
Merged from 1.2:
 * Fix reading DeletionTime from 1.1-format sstables (CASSANDRA-5814)
 * cqlsh: add collections support to COPY (CASSANDRA-5698)
 * retry important messages for any IOException (CASSANDRA-5804)
 * Allow empty IN relations in SELECT/UPDATE/DELETE statements (CASSANDRA-5626)
 * cqlsh: fix crashing on Windows due to libedit detection (CASSANDRA-5812)
 * fix bulk-loading compressed sstables (CASSANDRA-5820)
 * (Hadoop) fix quoting in CqlPagingRecordReader and CqlRecordWriter 
   (CASSANDRA-5824)
 * update default LCS sstable size to 160MB (CASSANDRA-5727)
 * Allow compacting 2Is via nodetool (CASSANDRA-5670)
 * Hex-encode non-String keys in OPP (CASSANDRA-5793)
 * nodetool history logging (CASSANDRA-5823)
 * (Hadoop) fix support for Thrift tables in CqlPagingRecordReader 
   (CASSANDRA-5752)
 * add "all time blocked" to StatusLogger output (CASSANDRA-5825)
 * Future-proof inter-major-version schema migrations (CASSANDRA-5845)
 * (Hadoop) add CqlPagingRecordReader support for ReversedType in Thrift table
   (CASSANDRA-5718)
 * Add -no-snapshot option to scrub (CASSANDRA-5891)
 * Fix to support off heap bloom filters size greater than 2 GB (CASSANDRA-5903)
 * Properly handle parsing huge map and set literals (CASSANDRA-5893)
 * Fix LCS L0 compaction may overlap in L1 (CASSANDRA-5907)
 * New sstablesplit tool to split large sstables offline (CASSANDRA-4766)
 * Fix potential deadlock in native protocol server (CASSANDRA-5926)
 * Disallow incompatible type change in CQL3 (CASSANDRA-5882)
Merged from 1.1:
 * Correctly validate sparse composite cells in scrub (CASSANDRA-5855)


2.0.0-beta2
 * Replace countPendingHints with Hints Created metric (CASSANDRA-5746)
 * Allow nodetool with no args, and with help to run without a server (CASSANDRA-5734)
 * Cleanup AbstractType/TypeSerializer classes (CASSANDRA-5744)
 * Remove unimplemented cli option schema-mwt (CASSANDRA-5754)
 * Support range tombstones in thrift (CASSANDRA-5435)
 * Normalize table-manipulating CQL3 statements' class names (CASSANDRA-5759)
 * cqlsh: add missing table options to DESCRIBE output (CASSANDRA-5749)
 * Fix assertion error during repair (CASSANDRA-5757)
 * Fix bulkloader (CASSANDRA-5542)
 * Add LZ4 compression to the native protocol (CASSANDRA-5765)
 * Fix bugs in the native protocol v2 (CASSANDRA-5770)
 * CAS on 'primary key only' table (CASSANDRA-5715)
 * Support streaming SSTables of old versions (CASSANDRA-5772)
 * Always respect protocol version in native protocol (CASSANDRA-5778)
 * Fix ConcurrentModificationException during streaming (CASSANDRA-5782)
 * Update deletion timestamp in Commit#updatesWithPaxosTime (CASSANDRA-5787)
 * Thrift cas() method crashes if input columns are not sorted (CASSANDRA-5786)
 * Order columns names correctly when querying for CAS (CASSANDRA-5788)
 * Fix streaming retry (CASSANDRA-5775)
Merged from 1.2:
 * if no seeds can be a reached a node won't start in a ring by itself (CASSANDRA-5768)
 * add cassandra.unsafesystem property (CASSANDRA-5704)
 * (Hadoop) quote identifiers in CqlPagingRecordReader (CASSANDRA-5763)
 * Add replace_node functionality for vnodes (CASSANDRA-5337)
 * Add timeout events to query traces (CASSANDRA-5520)
 * Fix serialization of the LEFT gossip value (CASSANDRA-5696)
 * Pig: support for cql3 tables (CASSANDRA-5234)
 * Fix skipping range tombstones with reverse queries (CASSANDRA-5712)
 * Expire entries out of ThriftSessionManager (CASSANDRA-5719)
 * Don't keep ancestor information in memory (CASSANDRA-5342)
 * Expose native protocol server status in nodetool info (CASSANDRA-5735)
 * Fix pathetic performance of range tombstones (CASSANDRA-5677)
 * Fix querying with an empty (impossible) range (CASSANDRA-5573)
 * cqlsh: handle CUSTOM 2i in DESCRIBE output (CASSANDRA-5760)
 * Fix minor bug in Range.intersects(Bound) (CASSANDRA-5771)
 * cqlsh: handle disabled compression in DESCRIBE output (CASSANDRA-5766)
 * Ensure all UP events are notified on the native protocol (CASSANDRA-5769)
 * Fix formatting of sstable2json with multiple -k arguments (CASSANDRA-5781)
 * Don't rely on row marker for queries in general to hide lost markers
   after TTL expires (CASSANDRA-5762)
 * Sort nodetool help output (CASSANDRA-5776)
 * Fix column expiring during 2 phases compaction (CASSANDRA-5799)
 * now() is being rejected in INSERTs when inside collections (CASSANDRA-5795)


2.0.0-beta1
 * Add support for indexing clustered columns (CASSANDRA-5125)
 * Removed on-heap row cache (CASSANDRA-5348)
 * use nanotime consistently for node-local timeouts (CASSANDRA-5581)
 * Avoid unnecessary second pass on name-based queries (CASSANDRA-5577)
 * Experimental triggers (CASSANDRA-1311)
 * JEMalloc support for off-heap allocation (CASSANDRA-3997)
 * Single-pass compaction (CASSANDRA-4180)
 * Removed token range bisection (CASSANDRA-5518)
 * Removed compatibility with pre-1.2.5 sstables and network messages
   (CASSANDRA-5511)
 * removed PBSPredictor (CASSANDRA-5455)
 * CAS support (CASSANDRA-5062, 5441, 5442, 5443, 5619, 5667)
 * Leveled compaction performs size-tiered compactions in L0 
   (CASSANDRA-5371, 5439)
 * Add yaml network topology snitch for mixed ec2/other envs (CASSANDRA-5339)
 * Log when a node is down longer than the hint window (CASSANDRA-4554)
 * Optimize tombstone creation for ExpiringColumns (CASSANDRA-4917)
 * Improve LeveledScanner work estimation (CASSANDRA-5250, 5407)
 * Replace compaction lock with runWithCompactionsDisabled (CASSANDRA-3430)
 * Change Message IDs to ints (CASSANDRA-5307)
 * Move sstable level information into the Stats component, removing the
   need for a separate Manifest file (CASSANDRA-4872)
 * avoid serializing to byte[] on commitlog append (CASSANDRA-5199)
 * make index_interval configurable per columnfamily (CASSANDRA-3961, CASSANDRA-5650)
 * add default_time_to_live (CASSANDRA-3974)
 * add memtable_flush_period_in_ms (CASSANDRA-4237)
 * replace supercolumns internally by composites (CASSANDRA-3237, 5123)
 * upgrade thrift to 0.9.0 (CASSANDRA-3719)
 * drop unnecessary keyspace parameter from user-defined compaction API 
   (CASSANDRA-5139)
 * more robust solution to incomplete compactions + counters (CASSANDRA-5151)
 * Change order of directory searching for c*.in.sh (CASSANDRA-3983)
 * Add tool to reset SSTable compaction level for LCS (CASSANDRA-5271)
 * Allow custom configuration loader (CASSANDRA-5045)
 * Remove memory emergency pressure valve logic (CASSANDRA-3534)
 * Reduce request latency with eager retry (CASSANDRA-4705)
 * cqlsh: Remove ASSUME command (CASSANDRA-5331)
 * Rebuild BF when loading sstables if bloom_filter_fp_chance
   has changed since compaction (CASSANDRA-5015)
 * remove row-level bloom filters (CASSANDRA-4885)
 * Change Kernel Page Cache skipping into row preheating (disabled by default)
   (CASSANDRA-4937)
 * Improve repair by deciding on a gcBefore before sending
   out TreeRequests (CASSANDRA-4932)
 * Add an official way to disable compactions (CASSANDRA-5074)
 * Reenable ALTER TABLE DROP with new semantics (CASSANDRA-3919)
 * Add binary protocol versioning (CASSANDRA-5436)
 * Swap THshaServer for TThreadedSelectorServer (CASSANDRA-5530)
 * Add alias support to SELECT statement (CASSANDRA-5075)
 * Don't create empty RowMutations in CommitLogReplayer (CASSANDRA-5541)
 * Use range tombstones when dropping cfs/columns from schema (CASSANDRA-5579)
 * cqlsh: drop CQL2/CQL3-beta support (CASSANDRA-5585)
 * Track max/min column names in sstables to be able to optimize slice
   queries (CASSANDRA-5514, CASSANDRA-5595, CASSANDRA-5600)
 * Binary protocol: allow batching already prepared statements (CASSANDRA-4693)
 * Allow preparing timestamp, ttl and limit in CQL3 queries (CASSANDRA-4450)
 * Support native link w/o JNA in Java7 (CASSANDRA-3734)
 * Use SASL authentication in binary protocol v2 (CASSANDRA-5545)
 * Replace Thrift HsHa with LMAX Disruptor based implementation (CASSANDRA-5582)
 * cqlsh: Add row count to SELECT output (CASSANDRA-5636)
 * Include a timestamp with all read commands to determine column expiration
   (CASSANDRA-5149)
 * Streaming 2.0 (CASSANDRA-5286, 5699)
 * Conditional create/drop ks/table/index statements in CQL3 (CASSANDRA-2737)
 * more pre-table creation property validation (CASSANDRA-5693)
 * Redesign repair messages (CASSANDRA-5426)
 * Fix ALTER RENAME post-5125 (CASSANDRA-5702)
 * Disallow renaming a 2ndary indexed column (CASSANDRA-5705)
 * Rename Table to Keyspace (CASSANDRA-5613)
 * Ensure changing column_index_size_in_kb on different nodes don't corrupt the
   sstable (CASSANDRA-5454)
 * Move resultset type information into prepare, not execute (CASSANDRA-5649)
 * Auto paging in binary protocol (CASSANDRA-4415, 5714)
 * Don't tie client side use of AbstractType to JDBC (CASSANDRA-4495)
 * Adds new TimestampType to replace DateType (CASSANDRA-5723, CASSANDRA-5729)
Merged from 1.2:
 * make starting native protocol server idempotent (CASSANDRA-5728)
 * Fix loading key cache when a saved entry is no longer valid (CASSANDRA-5706)
 * Fix serialization of the LEFT gossip value (CASSANDRA-5696)
 * cqlsh: Don't show 'null' in place of empty values (CASSANDRA-5675)
 * Race condition in detecting version on a mixed 1.1/1.2 cluster
   (CASSANDRA-5692)
 * Fix skipping range tombstones with reverse queries (CASSANDRA-5712)
 * Expire entries out of ThriftSessionManager (CASSANRDA-5719)
 * Don't keep ancestor information in memory (CASSANDRA-5342)
 * cqlsh: fix handling of semicolons inside BATCH queries (CASSANDRA-5697)


1.2.6
 * Fix tracing when operation completes before all responses arrive 
   (CASSANDRA-5668)
 * Fix cross-DC mutation forwarding (CASSANDRA-5632)
 * Reduce SSTableLoader memory usage (CASSANDRA-5555)
 * Scale hinted_handoff_throttle_in_kb to cluster size (CASSANDRA-5272)
 * (Hadoop) Add CQL3 input/output formats (CASSANDRA-4421, 5622)
 * (Hadoop) Fix InputKeyRange in CFIF (CASSANDRA-5536)
 * Fix dealing with ridiculously large max sstable sizes in LCS (CASSANDRA-5589)
 * Ignore pre-truncate hints (CASSANDRA-4655)
 * Move System.exit on OOM into a separate thread (CASSANDRA-5273)
 * Write row markers when serializing schema (CASSANDRA-5572)
 * Check only SSTables for the requested range when streaming (CASSANDRA-5569)
 * Improve batchlog replay behavior and hint ttl handling (CASSANDRA-5314)
 * Exclude localTimestamp from validation for tombstones (CASSANDRA-5398)
 * cqlsh: add custom prompt support (CASSANDRA-5539)
 * Reuse prepared statements in hot auth queries (CASSANDRA-5594)
 * cqlsh: add vertical output option (see EXPAND) (CASSANDRA-5597)
 * Add a rate limit option to stress (CASSANDRA-5004)
 * have BulkLoader ignore snapshots directories (CASSANDRA-5587) 
 * fix SnitchProperties logging context (CASSANDRA-5602)
 * Expose whether jna is enabled and memory is locked via JMX (CASSANDRA-5508)
 * cqlsh: fix COPY FROM with ReversedType (CASSANDRA-5610)
 * Allow creating CUSTOM indexes on collections (CASSANDRA-5615)
 * Evaluate now() function at execution time (CASSANDRA-5616)
 * Expose detailed read repair metrics (CASSANDRA-5618)
 * Correct blob literal + ReversedType parsing (CASSANDRA-5629)
 * Allow GPFS to prefer the internal IP like EC2MRS (CASSANDRA-5630)
 * fix help text for -tspw cassandra-cli (CASSANDRA-5643)
 * don't throw away initial causes exceptions for internode encryption issues 
   (CASSANDRA-5644)
 * Fix message spelling errors for cql select statements (CASSANDRA-5647)
 * Suppress custom exceptions thru jmx (CASSANDRA-5652)
 * Update CREATE CUSTOM INDEX syntax (CASSANDRA-5639)
 * Fix PermissionDetails.equals() method (CASSANDRA-5655)
 * Never allow partition key ranges in CQL3 without token() (CASSANDRA-5666)
 * Gossiper incorrectly drops AppState for an upgrading node (CASSANDRA-5660)
 * Connection thrashing during multi-region ec2 during upgrade, due to 
   messaging version (CASSANDRA-5669)
 * Avoid over reconnecting in EC2MRS (CASSANDRA-5678)
 * Fix ReadResponseSerializer.serializedSize() for digest reads (CASSANDRA-5476)
 * allow sstable2json on 2i CFs (CASSANDRA-5694)
Merged from 1.1:
 * Remove buggy thrift max message length option (CASSANDRA-5529)
 * Fix NPE in Pig's widerow mode (CASSANDRA-5488)
 * Add split size parameter to Pig and disable split combination (CASSANDRA-5544)


1.2.5
 * make BytesToken.toString only return hex bytes (CASSANDRA-5566)
 * Ensure that submitBackground enqueues at least one task (CASSANDRA-5554)
 * fix 2i updates with identical values and timestamps (CASSANDRA-5540)
 * fix compaction throttling bursty-ness (CASSANDRA-4316)
 * reduce memory consumption of IndexSummary (CASSANDRA-5506)
 * remove per-row column name bloom filters (CASSANDRA-5492)
 * Include fatal errors in trace events (CASSANDRA-5447)
 * Ensure that PerRowSecondaryIndex is notified of row-level deletes
   (CASSANDRA-5445)
 * Allow empty blob literals in CQL3 (CASSANDRA-5452)
 * Fix streaming RangeTombstones at column index boundary (CASSANDRA-5418)
 * Fix preparing statements when current keyspace is not set (CASSANDRA-5468)
 * Fix SemanticVersion.isSupportedBy minor/patch handling (CASSANDRA-5496)
 * Don't provide oldCfId for post-1.1 system cfs (CASSANDRA-5490)
 * Fix primary range ignores replication strategy (CASSANDRA-5424)
 * Fix shutdown of binary protocol server (CASSANDRA-5507)
 * Fix repair -snapshot not working (CASSANDRA-5512)
 * Set isRunning flag later in binary protocol server (CASSANDRA-5467)
 * Fix use of CQL3 functions with descending clustering order (CASSANDRA-5472)
 * Disallow renaming columns one at a time for thrift table in CQL3
   (CASSANDRA-5531)
 * cqlsh: add CLUSTERING ORDER BY support to DESCRIBE (CASSANDRA-5528)
 * Add custom secondary index support to CQL3 (CASSANDRA-5484)
 * Fix repair hanging silently on unexpected error (CASSANDRA-5229)
 * Fix Ec2Snitch regression introduced by CASSANDRA-5171 (CASSANDRA-5432)
 * Add nodetool enablebackup/disablebackup (CASSANDRA-5556)
 * cqlsh: fix DESCRIBE after case insensitive USE (CASSANDRA-5567)
Merged from 1.1
 * Add retry mechanism to OTC for non-droppable_verbs (CASSANDRA-5393)
 * Use allocator information to improve memtable memory usage estimate
   (CASSANDRA-5497)
 * Fix trying to load deleted row into row cache on startup (CASSANDRA-4463)
 * fsync leveled manifest to avoid corruption (CASSANDRA-5535)
 * Fix Bound intersection computation (CASSANDRA-5551)
 * sstablescrub now respects max memory size in cassandra.in.sh (CASSANDRA-5562)


1.2.4
 * Ensure that PerRowSecondaryIndex updates see the most recent values
   (CASSANDRA-5397)
 * avoid duplicate index entries ind PrecompactedRow and 
   ParallelCompactionIterable (CASSANDRA-5395)
 * remove the index entry on oldColumn when new column is a tombstone 
   (CASSANDRA-5395)
 * Change default stream throughput from 400 to 200 mbps (CASSANDRA-5036)
 * Gossiper logs DOWN for symmetry with UP (CASSANDRA-5187)
 * Fix mixing prepared statements between keyspaces (CASSANDRA-5352)
 * Fix consistency level during bootstrap - strike 3 (CASSANDRA-5354)
 * Fix transposed arguments in AlreadyExistsException (CASSANDRA-5362)
 * Improve asynchronous hint delivery (CASSANDRA-5179)
 * Fix Guava dependency version (12.0 -> 13.0.1) for Maven (CASSANDRA-5364)
 * Validate that provided CQL3 collection value are < 64K (CASSANDRA-5355)
 * Make upgradeSSTable skip current version sstables by default (CASSANDRA-5366)
 * Optimize min/max timestamp collection (CASSANDRA-5373)
 * Invalid streamId in cql binary protocol when using invalid CL 
   (CASSANDRA-5164)
 * Fix validation for IN where clauses with collections (CASSANDRA-5376)
 * Copy resultSet on count query to avoid ConcurrentModificationException 
   (CASSANDRA-5382)
 * Correctly typecheck in CQL3 even with ReversedType (CASSANDRA-5386)
 * Fix streaming compressed files when using encryption (CASSANDRA-5391)
 * cassandra-all 1.2.0 pom missing netty dependency (CASSANDRA-5392)
 * Fix writetime/ttl functions on null values (CASSANDRA-5341)
 * Fix NPE during cql3 select with token() (CASSANDRA-5404)
 * IndexHelper.skipBloomFilters won't skip non-SHA filters (CASSANDRA-5385)
 * cqlsh: Print maps ordered by key, sort sets (CASSANDRA-5413)
 * Add null syntax support in CQL3 for inserts (CASSANDRA-3783)
 * Allow unauthenticated set_keyspace() calls (CASSANDRA-5423)
 * Fix potential incremental backups race (CASSANDRA-5410)
 * Fix prepared BATCH statements with batch-level timestamps (CASSANDRA-5415)
 * Allow overriding superuser setup delay (CASSANDRA-5430)
 * cassandra-shuffle with JMX usernames and passwords (CASSANDRA-5431)
Merged from 1.1:
 * cli: Quote ks and cf names in schema output when needed (CASSANDRA-5052)
 * Fix bad default for min/max timestamp in SSTableMetadata (CASSANDRA-5372)
 * Fix cf name extraction from manifest in Directories.migrateFile() 
   (CASSANDRA-5242)
 * Support pluggable internode authentication (CASSANDRA-5401)


1.2.3
 * add check for sstable overlap within a level on startup (CASSANDRA-5327)
 * replace ipv6 colons in jmx object names (CASSANDRA-5298, 5328)
 * Avoid allocating SSTableBoundedScanner during repair when the range does 
   not intersect the sstable (CASSANDRA-5249)
 * Don't lowercase property map keys (this breaks NTS) (CASSANDRA-5292)
 * Fix composite comparator with super columns (CASSANDRA-5287)
 * Fix insufficient validation of UPDATE queries against counter cfs
   (CASSANDRA-5300)
 * Fix PropertyFileSnitch default DC/Rack behavior (CASSANDRA-5285)
 * Handle null values when executing prepared statement (CASSANDRA-5081)
 * Add netty to pom dependencies (CASSANDRA-5181)
 * Include type arguments in Thrift CQLPreparedResult (CASSANDRA-5311)
 * Fix compaction not removing columns when bf_fp_ratio is 1 (CASSANDRA-5182)
 * cli: Warn about missing CQL3 tables in schema descriptions (CASSANDRA-5309)
 * Re-enable unknown option in replication/compaction strategies option for
   backward compatibility (CASSANDRA-4795)
 * Add binary protocol support to stress (CASSANDRA-4993)
 * cqlsh: Fix COPY FROM value quoting and null handling (CASSANDRA-5305)
 * Fix repair -pr for vnodes (CASSANDRA-5329)
 * Relax CL for auth queries for non-default users (CASSANDRA-5310)
 * Fix AssertionError during repair (CASSANDRA-5245)
 * Don't announce migrations to pre-1.2 nodes (CASSANDRA-5334)
Merged from 1.1:
 * Update offline scrub for 1.0 -> 1.1 directory structure (CASSANDRA-5195)
 * add tmp flag to Descriptor hashcode (CASSANDRA-4021)
 * fix logging of "Found table data in data directories" when only system tables
   are present (CASSANDRA-5289)
 * cli: Add JMX authentication support (CASSANDRA-5080)
 * nodetool: ability to repair specific range (CASSANDRA-5280)
 * Fix possible assertion triggered in SliceFromReadCommand (CASSANDRA-5284)
 * cqlsh: Add inet type support on Windows (ipv4-only) (CASSANDRA-4801)
 * Fix race when initializing ColumnFamilyStore (CASSANDRA-5350)
 * Add UseTLAB JVM flag (CASSANDRA-5361)


1.2.2
 * fix potential for multiple concurrent compactions of the same sstables
   (CASSANDRA-5256)
 * avoid no-op caching of byte[] on commitlog append (CASSANDRA-5199)
 * fix symlinks under data dir not working (CASSANDRA-5185)
 * fix bug in compact storage metadata handling (CASSANDRA-5189)
 * Validate login for USE queries (CASSANDRA-5207)
 * cli: remove default username and password (CASSANDRA-5208)
 * configure populate_io_cache_on_flush per-CF (CASSANDRA-4694)
 * allow configuration of internode socket buffer (CASSANDRA-3378)
 * Make sstable directory picking blacklist-aware again (CASSANDRA-5193)
 * Correctly expire gossip states for edge cases (CASSANDRA-5216)
 * Improve handling of directory creation failures (CASSANDRA-5196)
 * Expose secondary indicies to the rest of nodetool (CASSANDRA-4464)
 * Binary protocol: avoid sending notification for 0.0.0.0 (CASSANDRA-5227)
 * add UseCondCardMark XX jvm settings on jdk 1.7 (CASSANDRA-4366)
 * CQL3 refactor to allow conversion function (CASSANDRA-5226)
 * Fix drop of sstables in some circumstance (CASSANDRA-5232)
 * Implement caching of authorization results (CASSANDRA-4295)
 * Add support for LZ4 compression (CASSANDRA-5038)
 * Fix missing columns in wide rows queries (CASSANDRA-5225)
 * Simplify auth setup and make system_auth ks alterable (CASSANDRA-5112)
 * Stop compactions from hanging during bootstrap (CASSANDRA-5244)
 * fix compressed streaming sending extra chunk (CASSANDRA-5105)
 * Add CQL3-based implementations of IAuthenticator and IAuthorizer
   (CASSANDRA-4898)
 * Fix timestamp-based tomstone removal logic (CASSANDRA-5248)
 * cli: Add JMX authentication support (CASSANDRA-5080)
 * Fix forceFlush behavior (CASSANDRA-5241)
 * cqlsh: Add username autocompletion (CASSANDRA-5231)
 * Fix CQL3 composite partition key error (CASSANDRA-5240)
 * Allow IN clause on last clustering key (CASSANDRA-5230)
Merged from 1.1:
 * fix start key/end token validation for wide row iteration (CASSANDRA-5168)
 * add ConfigHelper support for Thrift frame and max message sizes (CASSANDRA-5188)
 * fix nodetool repair not fail on node down (CASSANDRA-5203)
 * always collect tombstone hints (CASSANDRA-5068)
 * Fix error when sourcing file in cqlsh (CASSANDRA-5235)


1.2.1
 * stream undelivered hints on decommission (CASSANDRA-5128)
 * GossipingPropertyFileSnitch loads saved dc/rack info if needed (CASSANDRA-5133)
 * drain should flush system CFs too (CASSANDRA-4446)
 * add inter_dc_tcp_nodelay setting (CASSANDRA-5148)
 * re-allow wrapping ranges for start_token/end_token range pairitspwng (CASSANDRA-5106)
 * fix validation compaction of empty rows (CASSANDRA-5136)
 * nodetool methods to enable/disable hint storage/delivery (CASSANDRA-4750)
 * disallow bloom filter false positive chance of 0 (CASSANDRA-5013)
 * add threadpool size adjustment methods to JMXEnabledThreadPoolExecutor and 
   CompactionManagerMBean (CASSANDRA-5044)
 * fix hinting for dropped local writes (CASSANDRA-4753)
 * off-heap cache doesn't need mutable column container (CASSANDRA-5057)
 * apply disk_failure_policy to bad disks on initial directory creation 
   (CASSANDRA-4847)
 * Optimize name-based queries to use ArrayBackedSortedColumns (CASSANDRA-5043)
 * Fall back to old manifest if most recent is unparseable (CASSANDRA-5041)
 * pool [Compressed]RandomAccessReader objects on the partitioned read path
   (CASSANDRA-4942)
 * Add debug logging to list filenames processed by Directories.migrateFile 
   method (CASSANDRA-4939)
 * Expose black-listed directories via JMX (CASSANDRA-4848)
 * Log compaction merge counts (CASSANDRA-4894)
 * Minimize byte array allocation by AbstractData{Input,Output} (CASSANDRA-5090)
 * Add SSL support for the binary protocol (CASSANDRA-5031)
 * Allow non-schema system ks modification for shuffle to work (CASSANDRA-5097)
 * cqlsh: Add default limit to SELECT statements (CASSANDRA-4972)
 * cqlsh: fix DESCRIBE for 1.1 cfs in CQL3 (CASSANDRA-5101)
 * Correctly gossip with nodes >= 1.1.7 (CASSANDRA-5102)
 * Ensure CL guarantees on digest mismatch (CASSANDRA-5113)
 * Validate correctly selects on composite partition key (CASSANDRA-5122)
 * Fix exception when adding collection (CASSANDRA-5117)
 * Handle states for non-vnode clusters correctly (CASSANDRA-5127)
 * Refuse unrecognized replication and compaction strategy options (CASSANDRA-4795)
 * Pick the correct value validator in sstable2json for cql3 tables (CASSANDRA-5134)
 * Validate login for describe_keyspace, describe_keyspaces and set_keyspace
   (CASSANDRA-5144)
 * Fix inserting empty maps (CASSANDRA-5141)
 * Don't remove tokens from System table for node we know (CASSANDRA-5121)
 * fix streaming progress report for compresed files (CASSANDRA-5130)
 * Coverage analysis for low-CL queries (CASSANDRA-4858)
 * Stop interpreting dates as valid timeUUID value (CASSANDRA-4936)
 * Adds E notation for floating point numbers (CASSANDRA-4927)
 * Detect (and warn) unintentional use of the cql2 thrift methods when cql3 was
   intended (CASSANDRA-5172)
 * cli: Quote ks and cf names in schema output when needed (CASSANDRA-5052)
 * Fix cf name extraction from manifest in Directories.migrateFile() (CASSANDRA-5242)
 * Replace mistaken usage of commons-logging with slf4j (CASSANDRA-5464)
 * Ensure Jackson dependency matches lib (CASSANDRA-5126)
 * Expose droppable tombstone ratio stats over JMX (CASSANDRA-5159)
Merged from 1.1:
 * Simplify CompressedRandomAccessReader to work around JDK FD bug (CASSANDRA-5088)
 * Improve handling a changing target throttle rate mid-compaction (CASSANDRA-5087)
 * Pig: correctly decode row keys in widerow mode (CASSANDRA-5098)
 * nodetool repair command now prints progress (CASSANDRA-4767)
 * fix user defined compaction to run against 1.1 data directory (CASSANDRA-5118)
 * Fix CQL3 BATCH authorization caching (CASSANDRA-5145)
 * fix get_count returns incorrect value with TTL (CASSANDRA-5099)
 * better handling for mid-compaction failure (CASSANDRA-5137)
 * convert default marshallers list to map for better readability (CASSANDRA-5109)
 * fix ConcurrentModificationException in getBootstrapSource (CASSANDRA-5170)
 * fix sstable maxtimestamp for row deletes and pre-1.1.1 sstables (CASSANDRA-5153)
 * Fix thread growth on node removal (CASSANDRA-5175)
 * Make Ec2Region's datacenter name configurable (CASSANDRA-5155)


1.2.0
 * Disallow counters in collections (CASSANDRA-5082)
 * cqlsh: add unit tests (CASSANDRA-3920)
 * fix default bloom_filter_fp_chance for LeveledCompactionStrategy (CASSANDRA-5093)
Merged from 1.1:
 * add validation for get_range_slices with start_key and end_token (CASSANDRA-5089)


1.2.0-rc2
 * fix nodetool ownership display with vnodes (CASSANDRA-5065)
 * cqlsh: add DESCRIBE KEYSPACES command (CASSANDRA-5060)
 * Fix potential infinite loop when reloading CFS (CASSANDRA-5064)
 * Fix SimpleAuthorizer example (CASSANDRA-5072)
 * cqlsh: force CL.ONE for tracing and system.schema* queries (CASSANDRA-5070)
 * Includes cassandra-shuffle in the debian package (CASSANDRA-5058)
Merged from 1.1:
 * fix multithreaded compaction deadlock (CASSANDRA-4492)
 * fix temporarily missing schema after upgrade from pre-1.1.5 (CASSANDRA-5061)
 * Fix ALTER TABLE overriding compression options with defaults
   (CASSANDRA-4996, 5066)
 * fix specifying and altering crc_check_chance (CASSANDRA-5053)
 * fix Murmur3Partitioner ownership% calculation (CASSANDRA-5076)
 * Don't expire columns sooner than they should in 2ndary indexes (CASSANDRA-5079)


1.2-rc1
 * rename rpc_timeout settings to request_timeout (CASSANDRA-5027)
 * add BF with 0.1 FP to LCS by default (CASSANDRA-5029)
 * Fix preparing insert queries (CASSANDRA-5016)
 * Fix preparing queries with counter increment (CASSANDRA-5022)
 * Fix preparing updates with collections (CASSANDRA-5017)
 * Don't generate UUID based on other node address (CASSANDRA-5002)
 * Fix message when trying to alter a clustering key type (CASSANDRA-5012)
 * Update IAuthenticator to match the new IAuthorizer (CASSANDRA-5003)
 * Fix inserting only a key in CQL3 (CASSANDRA-5040)
 * Fix CQL3 token() function when used with strings (CASSANDRA-5050)
Merged from 1.1:
 * reduce log spam from invalid counter shards (CASSANDRA-5026)
 * Improve schema propagation performance (CASSANDRA-5025)
 * Fix for IndexHelper.IndexFor throws OOB Exception (CASSANDRA-5030)
 * cqlsh: make it possible to describe thrift CFs (CASSANDRA-4827)
 * cqlsh: fix timestamp formatting on some platforms (CASSANDRA-5046)


1.2-beta3
 * make consistency level configurable in cqlsh (CASSANDRA-4829)
 * fix cqlsh rendering of blob fields (CASSANDRA-4970)
 * fix cqlsh DESCRIBE command (CASSANDRA-4913)
 * save truncation position in system table (CASSANDRA-4906)
 * Move CompressionMetadata off-heap (CASSANDRA-4937)
 * allow CLI to GET cql3 columnfamily data (CASSANDRA-4924)
 * Fix rare race condition in getExpireTimeForEndpoint (CASSANDRA-4402)
 * acquire references to overlapping sstables during compaction so bloom filter
   doesn't get free'd prematurely (CASSANDRA-4934)
 * Don't share slice query filter in CQL3 SelectStatement (CASSANDRA-4928)
 * Separate tracing from Log4J (CASSANDRA-4861)
 * Exclude gcable tombstones from merkle-tree computation (CASSANDRA-4905)
 * Better printing of AbstractBounds for tracing (CASSANDRA-4931)
 * Optimize mostRecentTombstone check in CC.collectAllData (CASSANDRA-4883)
 * Change stream session ID to UUID to avoid collision from same node (CASSANDRA-4813)
 * Use Stats.db when bulk loading if present (CASSANDRA-4957)
 * Skip repair on system_trace and keyspaces with RF=1 (CASSANDRA-4956)
 * (cql3) Remove arbitrary SELECT limit (CASSANDRA-4918)
 * Correctly handle prepared operation on collections (CASSANDRA-4945)
 * Fix CQL3 LIMIT (CASSANDRA-4877)
 * Fix Stress for CQL3 (CASSANDRA-4979)
 * Remove cassandra specific exceptions from JMX interface (CASSANDRA-4893)
 * (CQL3) Force using ALLOW FILTERING on potentially inefficient queries (CASSANDRA-4915)
 * (cql3) Fix adding column when the table has collections (CASSANDRA-4982)
 * (cql3) Fix allowing collections with compact storage (CASSANDRA-4990)
 * (cql3) Refuse ttl/writetime function on collections (CASSANDRA-4992)
 * Replace IAuthority with new IAuthorizer (CASSANDRA-4874)
 * clqsh: fix KEY pseudocolumn escaping when describing Thrift tables
   in CQL3 mode (CASSANDRA-4955)
 * add basic authentication support for Pig CassandraStorage (CASSANDRA-3042)
 * fix CQL2 ALTER TABLE compaction_strategy_class altering (CASSANDRA-4965)
Merged from 1.1:
 * Fall back to old describe_splits if d_s_ex is not available (CASSANDRA-4803)
 * Improve error reporting when streaming ranges fail (CASSANDRA-5009)
 * Fix cqlsh timestamp formatting of timezone info (CASSANDRA-4746)
 * Fix assertion failure with leveled compaction (CASSANDRA-4799)
 * Check for null end_token in get_range_slice (CASSANDRA-4804)
 * Remove all remnants of removed nodes (CASSANDRA-4840)
 * Add aut-reloading of the log4j file in debian package (CASSANDRA-4855)
 * Fix estimated row cache entry size (CASSANDRA-4860)
 * reset getRangeSlice filter after finishing a row for get_paged_slice
   (CASSANDRA-4919)
 * expunge row cache post-truncate (CASSANDRA-4940)
 * Allow static CF definition with compact storage (CASSANDRA-4910)
 * Fix endless loop/compaction of schema_* CFs due to broken timestamps (CASSANDRA-4880)
 * Fix 'wrong class type' assertion in CounterColumn (CASSANDRA-4976)


1.2-beta2
 * fp rate of 1.0 disables BF entirely; LCS defaults to 1.0 (CASSANDRA-4876)
 * off-heap bloom filters for row keys (CASSANDRA_4865)
 * add extension point for sstable components (CASSANDRA-4049)
 * improve tracing output (CASSANDRA-4852, 4862)
 * make TRACE verb droppable (CASSANDRA-4672)
 * fix BulkLoader recognition of CQL3 columnfamilies (CASSANDRA-4755)
 * Sort commitlog segments for replay by id instead of mtime (CASSANDRA-4793)
 * Make hint delivery asynchronous (CASSANDRA-4761)
 * Pluggable Thrift transport factories for CLI and cqlsh (CASSANDRA-4609, 4610)
 * cassandra-cli: allow Double value type to be inserted to a column (CASSANDRA-4661)
 * Add ability to use custom TServerFactory implementations (CASSANDRA-4608)
 * optimize batchlog flushing to skip successful batches (CASSANDRA-4667)
 * include metadata for system keyspace itself in schema tables (CASSANDRA-4416)
 * add check to PropertyFileSnitch to verify presence of location for
   local node (CASSANDRA-4728)
 * add PBSPredictor consistency modeler (CASSANDRA-4261)
 * remove vestiges of Thrift unframed mode (CASSANDRA-4729)
 * optimize single-row PK lookups (CASSANDRA-4710)
 * adjust blockFor calculation to account for pending ranges due to node 
   movement (CASSANDRA-833)
 * Change CQL version to 3.0.0 and stop accepting 3.0.0-beta1 (CASSANDRA-4649)
 * (CQL3) Make prepared statement global instead of per connection 
   (CASSANDRA-4449)
 * Fix scrubbing of CQL3 created tables (CASSANDRA-4685)
 * (CQL3) Fix validation when using counter and regular columns in the same 
   table (CASSANDRA-4706)
 * Fix bug starting Cassandra with simple authentication (CASSANDRA-4648)
 * Add support for batchlog in CQL3 (CASSANDRA-4545, 4738)
 * Add support for multiple column family outputs in CFOF (CASSANDRA-4208)
 * Support repairing only the local DC nodes (CASSANDRA-4747)
 * Use rpc_address for binary protocol and change default port (CASSANDRA-4751)
 * Fix use of collections in prepared statements (CASSANDRA-4739)
 * Store more information into peers table (CASSANDRA-4351, 4814)
 * Configurable bucket size for size tiered compaction (CASSANDRA-4704)
 * Run leveled compaction in parallel (CASSANDRA-4310)
 * Fix potential NPE during CFS reload (CASSANDRA-4786)
 * Composite indexes may miss results (CASSANDRA-4796)
 * Move consistency level to the protocol level (CASSANDRA-4734, 4824)
 * Fix Subcolumn slice ends not respected (CASSANDRA-4826)
 * Fix Assertion error in cql3 select (CASSANDRA-4783)
 * Fix list prepend logic (CQL3) (CASSANDRA-4835)
 * Add booleans as literals in CQL3 (CASSANDRA-4776)
 * Allow renaming PK columns in CQL3 (CASSANDRA-4822)
 * Fix binary protocol NEW_NODE event (CASSANDRA-4679)
 * Fix potential infinite loop in tombstone compaction (CASSANDRA-4781)
 * Remove system tables accounting from schema (CASSANDRA-4850)
 * (cql3) Force provided columns in clustering key order in 
   'CLUSTERING ORDER BY' (CASSANDRA-4881)
 * Fix composite index bug (CASSANDRA-4884)
 * Fix short read protection for CQL3 (CASSANDRA-4882)
 * Add tracing support to the binary protocol (CASSANDRA-4699)
 * (cql3) Don't allow prepared marker inside collections (CASSANDRA-4890)
 * Re-allow order by on non-selected columns (CASSANDRA-4645)
 * Bug when composite index is created in a table having collections (CASSANDRA-4909)
 * log index scan subject in CompositesSearcher (CASSANDRA-4904)
Merged from 1.1:
 * add get[Row|Key]CacheEntries to CacheServiceMBean (CASSANDRA-4859)
 * fix get_paged_slice to wrap to next row correctly (CASSANDRA-4816)
 * fix indexing empty column values (CASSANDRA-4832)
 * allow JdbcDate to compose null Date objects (CASSANDRA-4830)
 * fix possible stackoverflow when compacting 1000s of sstables
   (CASSANDRA-4765)
 * fix wrong leveled compaction progress calculation (CASSANDRA-4807)
 * add a close() method to CRAR to prevent leaking file descriptors (CASSANDRA-4820)
 * fix potential infinite loop in get_count (CASSANDRA-4833)
 * fix compositeType.{get/from}String methods (CASSANDRA-4842)
 * (CQL) fix CREATE COLUMNFAMILY permissions check (CASSANDRA-4864)
 * Fix DynamicCompositeType same type comparison (CASSANDRA-4711)
 * Fix duplicate SSTable reference when stream session failed (CASSANDRA-3306)
 * Allow static CF definition with compact storage (CASSANDRA-4910)
 * Fix endless loop/compaction of schema_* CFs due to broken timestamps (CASSANDRA-4880)
 * Fix 'wrong class type' assertion in CounterColumn (CASSANDRA-4976)


1.2-beta1
 * add atomic_batch_mutate (CASSANDRA-4542, -4635)
 * increase default max_hint_window_in_ms to 3h (CASSANDRA-4632)
 * include message initiation time to replicas so they can more
   accurately drop timed-out requests (CASSANDRA-2858)
 * fix clientutil.jar dependencies (CASSANDRA-4566)
 * optimize WriteResponse (CASSANDRA-4548)
 * new metrics (CASSANDRA-4009)
 * redesign KEYS indexes to avoid read-before-write (CASSANDRA-2897)
 * debug tracing (CASSANDRA-1123)
 * parallelize row cache loading (CASSANDRA-4282)
 * Make compaction, flush JBOD-aware (CASSANDRA-4292)
 * run local range scans on the read stage (CASSANDRA-3687)
 * clean up ioexceptions (CASSANDRA-2116)
 * add disk_failure_policy (CASSANDRA-2118)
 * Introduce new json format with row level deletion (CASSANDRA-4054)
 * remove redundant "name" column from schema_keyspaces (CASSANDRA-4433)
 * improve "nodetool ring" handling of multi-dc clusters (CASSANDRA-3047)
 * update NTS calculateNaturalEndpoints to be O(N log N) (CASSANDRA-3881)
 * split up rpc timeout by operation type (CASSANDRA-2819)
 * rewrite key cache save/load to use only sequential i/o (CASSANDRA-3762)
 * update MS protocol with a version handshake + broadcast address id
   (CASSANDRA-4311)
 * multithreaded hint replay (CASSANDRA-4189)
 * add inter-node message compression (CASSANDRA-3127)
 * remove COPP (CASSANDRA-2479)
 * Track tombstone expiration and compact when tombstone content is
   higher than a configurable threshold, default 20% (CASSANDRA-3442, 4234)
 * update MurmurHash to version 3 (CASSANDRA-2975)
 * (CLI) track elapsed time for `delete' operation (CASSANDRA-4060)
 * (CLI) jline version is bumped to 1.0 to properly  support
   'delete' key function (CASSANDRA-4132)
 * Save IndexSummary into new SSTable 'Summary' component (CASSANDRA-2392, 4289)
 * Add support for range tombstones (CASSANDRA-3708)
 * Improve MessagingService efficiency (CASSANDRA-3617)
 * Avoid ID conflicts from concurrent schema changes (CASSANDRA-3794)
 * Set thrift HSHA server thread limit to unlimited by default (CASSANDRA-4277)
 * Avoids double serialization of CF id in RowMutation messages
   (CASSANDRA-4293)
 * stream compressed sstables directly with java nio (CASSANDRA-4297)
 * Support multiple ranges in SliceQueryFilter (CASSANDRA-3885)
 * Add column metadata to system column families (CASSANDRA-4018)
 * (cql3) Always use composite types by default (CASSANDRA-4329)
 * (cql3) Add support for set, map and list (CASSANDRA-3647)
 * Validate date type correctly (CASSANDRA-4441)
 * (cql3) Allow definitions with only a PK (CASSANDRA-4361)
 * (cql3) Add support for row key composites (CASSANDRA-4179)
 * improve DynamicEndpointSnitch by using reservoir sampling (CASSANDRA-4038)
 * (cql3) Add support for 2ndary indexes (CASSANDRA-3680)
 * (cql3) fix defining more than one PK to be invalid (CASSANDRA-4477)
 * remove schema agreement checking from all external APIs (Thrift, CQL and CQL3) (CASSANDRA-4487)
 * add Murmur3Partitioner and make it default for new installations (CASSANDRA-3772, 4621)
 * (cql3) update pseudo-map syntax to use map syntax (CASSANDRA-4497)
 * Finer grained exceptions hierarchy and provides error code with exceptions (CASSANDRA-3979)
 * Adds events push to binary protocol (CASSANDRA-4480)
 * Rewrite nodetool help (CASSANDRA-2293)
 * Make CQL3 the default for CQL (CASSANDRA-4640)
 * update stress tool to be able to use CQL3 (CASSANDRA-4406)
 * Accept all thrift update on CQL3 cf but don't expose their metadata (CASSANDRA-4377)
 * Replace Throttle with Guava's RateLimiter for HintedHandOff (CASSANDRA-4541)
 * fix counter add/get using CQL2 and CQL3 in stress tool (CASSANDRA-4633)
 * Add sstable count per level to cfstats (CASSANDRA-4537)
 * (cql3) Add ALTER KEYSPACE statement (CASSANDRA-4611)
 * (cql3) Allow defining default consistency levels (CASSANDRA-4448)
 * (cql3) Fix queries using LIMIT missing results (CASSANDRA-4579)
 * fix cross-version gossip messaging (CASSANDRA-4576)
 * added inet data type (CASSANDRA-4627)


1.1.6
 * Wait for writes on synchronous read digest mismatch (CASSANDRA-4792)
 * fix commitlog replay for nanotime-infected sstables (CASSANDRA-4782)
 * preflight check ttl for maximum of 20 years (CASSANDRA-4771)
 * (Pig) fix widerow input with single column rows (CASSANDRA-4789)
 * Fix HH to compact with correct gcBefore, which avoids wiping out
   undelivered hints (CASSANDRA-4772)
 * LCS will merge up to 32 L0 sstables as intended (CASSANDRA-4778)
 * NTS will default unconfigured DC replicas to zero (CASSANDRA-4675)
 * use default consistency level in counter validation if none is
   explicitly provide (CASSANDRA-4700)
 * Improve IAuthority interface by introducing fine-grained
   access permissions and grant/revoke commands (CASSANDRA-4490, 4644)
 * fix assumption error in CLI when updating/describing keyspace 
   (CASSANDRA-4322)
 * Adds offline sstablescrub to debian packaging (CASSANDRA-4642)
 * Automatic fixing of overlapping leveled sstables (CASSANDRA-4644)
 * fix error when using ORDER BY with extended selections (CASSANDRA-4689)
 * (CQL3) Fix validation for IN queries for non-PK cols (CASSANDRA-4709)
 * fix re-created keyspace disappering after 1.1.5 upgrade 
   (CASSANDRA-4698, 4752)
 * (CLI) display elapsed time in 2 fraction digits (CASSANDRA-3460)
 * add authentication support to sstableloader (CASSANDRA-4712)
 * Fix CQL3 'is reversed' logic (CASSANDRA-4716, 4759)
 * (CQL3) Don't return ReversedType in result set metadata (CASSANDRA-4717)
 * Backport adding AlterKeyspace statement (CASSANDRA-4611)
 * (CQL3) Correcty accept upper-case data types (CASSANDRA-4770)
 * Add binary protocol events for schema changes (CASSANDRA-4684)
Merged from 1.0:
 * Switch from NBHM to CHM in MessagingService's callback map, which
   prevents OOM in long-running instances (CASSANDRA-4708)


1.1.5
 * add SecondaryIndex.reload API (CASSANDRA-4581)
 * use millis + atomicint for commitlog segment creation instead of
   nanotime, which has issues under some hypervisors (CASSANDRA-4601)
 * fix FD leak in slice queries (CASSANDRA-4571)
 * avoid recursion in leveled compaction (CASSANDRA-4587)
 * increase stack size under Java7 to 180K
 * Log(info) schema changes (CASSANDRA-4547)
 * Change nodetool setcachecapcity to manipulate global caches (CASSANDRA-4563)
 * (cql3) fix setting compaction strategy (CASSANDRA-4597)
 * fix broken system.schema_* timestamps on system startup (CASSANDRA-4561)
 * fix wrong skip of cache saving (CASSANDRA-4533)
 * Avoid NPE when lost+found is in data dir (CASSANDRA-4572)
 * Respect five-minute flush moratorium after initial CL replay (CASSANDRA-4474)
 * Adds ntp as recommended in debian packaging (CASSANDRA-4606)
 * Configurable transport in CF Record{Reader|Writer} (CASSANDRA-4558)
 * (cql3) fix potential NPE with both equal and unequal restriction (CASSANDRA-4532)
 * (cql3) improves ORDER BY validation (CASSANDRA-4624)
 * Fix potential deadlock during counter writes (CASSANDRA-4578)
 * Fix cql error with ORDER BY when using IN (CASSANDRA-4612)
Merged from 1.0:
 * increase Xss to 160k to accomodate latest 1.6 JVMs (CASSANDRA-4602)
 * fix toString of hint destination tokens (CASSANDRA-4568)
 * Fix multiple values for CurrentLocal NodeID (CASSANDRA-4626)


1.1.4
 * fix offline scrub to catch >= out of order rows (CASSANDRA-4411)
 * fix cassandra-env.sh on RHEL and other non-dash-based systems 
   (CASSANDRA-4494)
Merged from 1.0:
 * (Hadoop) fix setting key length for old-style mapred api (CASSANDRA-4534)
 * (Hadoop) fix iterating through a resultset consisting entirely
   of tombstoned rows (CASSANDRA-4466)


1.1.3
 * (cqlsh) add COPY TO (CASSANDRA-4434)
 * munmap commitlog segments before rename (CASSANDRA-4337)
 * (JMX) rename getRangeKeySample to sampleKeyRange to avoid returning
   multi-MB results as an attribute (CASSANDRA-4452)
 * flush based on data size, not throughput; overwritten columns no 
   longer artificially inflate liveRatio (CASSANDRA-4399)
 * update default commitlog segment size to 32MB and total commitlog
   size to 32/1024 MB for 32/64 bit JVMs, respectively (CASSANDRA-4422)
 * avoid using global partitioner to estimate ranges in index sstables
   (CASSANDRA-4403)
 * restore pre-CASSANDRA-3862 approach to removing expired tombstones
   from row cache during compaction (CASSANDRA-4364)
 * (stress) support for CQL prepared statements (CASSANDRA-3633)
 * Correctly catch exception when Snappy cannot be loaded (CASSANDRA-4400)
 * (cql3) Support ORDER BY when IN condition is given in WHERE clause (CASSANDRA-4327)
 * (cql3) delete "component_index" column on DROP TABLE call (CASSANDRA-4420)
 * change nanoTime() to currentTimeInMillis() in schema related code (CASSANDRA-4432)
 * add a token generation tool (CASSANDRA-3709)
 * Fix LCS bug with sstable containing only 1 row (CASSANDRA-4411)
 * fix "Can't Modify Index Name" problem on CF update (CASSANDRA-4439)
 * Fix assertion error in getOverlappingSSTables during repair (CASSANDRA-4456)
 * fix nodetool's setcompactionthreshold command (CASSANDRA-4455)
 * Ensure compacted files are never used, to avoid counter overcount (CASSANDRA-4436)
Merged from 1.0:
 * Push the validation of secondary index values to the SecondaryIndexManager (CASSANDRA-4240)
 * allow dropping columns shadowed by not-yet-expired supercolumn or row
   tombstones in PrecompactedRow (CASSANDRA-4396)


1.1.2
 * Fix cleanup not deleting index entries (CASSANDRA-4379)
 * Use correct partitioner when saving + loading caches (CASSANDRA-4331)
 * Check schema before trying to export sstable (CASSANDRA-2760)
 * Raise a meaningful exception instead of NPE when PFS encounters
   an unconfigured node + no default (CASSANDRA-4349)
 * fix bug in sstable blacklisting with LCS (CASSANDRA-4343)
 * LCS no longer promotes tiny sstables out of L0 (CASSANDRA-4341)
 * skip tombstones during hint replay (CASSANDRA-4320)
 * fix NPE in compactionstats (CASSANDRA-4318)
 * enforce 1m min keycache for auto (CASSANDRA-4306)
 * Have DeletedColumn.isMFD always return true (CASSANDRA-4307)
 * (cql3) exeption message for ORDER BY constraints said primary filter can be
    an IN clause, which is misleading (CASSANDRA-4319)
 * (cql3) Reject (not yet supported) creation of 2ndardy indexes on tables with
   composite primary keys (CASSANDRA-4328)
 * Set JVM stack size to 160k for java 7 (CASSANDRA-4275)
 * cqlsh: add COPY command to load data from CSV flat files (CASSANDRA-4012)
 * CFMetaData.fromThrift to throw ConfigurationException upon error (CASSANDRA-4353)
 * Use CF comparator to sort indexed columns in SecondaryIndexManager
   (CASSANDRA-4365)
 * add strategy_options to the KSMetaData.toString() output (CASSANDRA-4248)
 * (cql3) fix range queries containing unqueried results (CASSANDRA-4372)
 * (cql3) allow updating column_alias types (CASSANDRA-4041)
 * (cql3) Fix deletion bug (CASSANDRA-4193)
 * Fix computation of overlapping sstable for leveled compaction (CASSANDRA-4321)
 * Improve scrub and allow to run it offline (CASSANDRA-4321)
 * Fix assertionError in StorageService.bulkLoad (CASSANDRA-4368)
 * (cqlsh) add option to authenticate to a keyspace at startup (CASSANDRA-4108)
 * (cqlsh) fix ASSUME functionality (CASSANDRA-4352)
 * Fix ColumnFamilyRecordReader to not return progress > 100% (CASSANDRA-3942)
Merged from 1.0:
 * Set gc_grace on index CF to 0 (CASSANDRA-4314)


1.1.1
 * add populate_io_cache_on_flush option (CASSANDRA-2635)
 * allow larger cache capacities than 2GB (CASSANDRA-4150)
 * add getsstables command to nodetool (CASSANDRA-4199)
 * apply parent CF compaction settings to secondary index CFs (CASSANDRA-4280)
 * preserve commitlog size cap when recycling segments at startup
   (CASSANDRA-4201)
 * (Hadoop) fix split generation regression (CASSANDRA-4259)
 * ignore min/max compactions settings in LCS, while preserving
   behavior that min=max=0 disables autocompaction (CASSANDRA-4233)
 * log number of rows read from saved cache (CASSANDRA-4249)
 * calculate exact size required for cleanup operations (CASSANDRA-1404)
 * avoid blocking additional writes during flush when the commitlog
   gets behind temporarily (CASSANDRA-1991)
 * enable caching on index CFs based on data CF cache setting (CASSANDRA-4197)
 * warn on invalid replication strategy creation options (CASSANDRA-4046)
 * remove [Freeable]Memory finalizers (CASSANDRA-4222)
 * include tombstone size in ColumnFamily.size, which can prevent OOM
   during sudden mass delete operations by yielding a nonzero liveRatio
   (CASSANDRA-3741)
 * Open 1 sstableScanner per level for leveled compaction (CASSANDRA-4142)
 * Optimize reads when row deletion timestamps allow us to restrict
   the set of sstables we check (CASSANDRA-4116)
 * add support for commitlog archiving and point-in-time recovery
   (CASSANDRA-3690)
 * avoid generating redundant compaction tasks during streaming
   (CASSANDRA-4174)
 * add -cf option to nodetool snapshot, and takeColumnFamilySnapshot to
   StorageService mbean (CASSANDRA-556)
 * optimize cleanup to drop entire sstables where possible (CASSANDRA-4079)
 * optimize truncate when autosnapshot is disabled (CASSANDRA-4153)
 * update caches to use byte[] keys to reduce memory overhead (CASSANDRA-3966)
 * add column limit to cli (CASSANDRA-3012, 4098)
 * clean up and optimize DataOutputBuffer, used by CQL compression and
   CompositeType (CASSANDRA-4072)
 * optimize commitlog checksumming (CASSANDRA-3610)
 * identify and blacklist corrupted SSTables from future compactions 
   (CASSANDRA-2261)
 * Move CfDef and KsDef validation out of thrift (CASSANDRA-4037)
 * Expose API to repair a user provided range (CASSANDRA-3912)
 * Add way to force the cassandra-cli to refresh its schema (CASSANDRA-4052)
 * Avoid having replicate on write tasks stacking up at CL.ONE (CASSANDRA-2889)
 * (cql3) Backwards compatibility for composite comparators in non-cql3-aware
   clients (CASSANDRA-4093)
 * (cql3) Fix order by for reversed queries (CASSANDRA-4160)
 * (cql3) Add ReversedType support (CASSANDRA-4004)
 * (cql3) Add timeuuid type (CASSANDRA-4194)
 * (cql3) Minor fixes (CASSANDRA-4185)
 * (cql3) Fix prepared statement in BATCH (CASSANDRA-4202)
 * (cql3) Reduce the list of reserved keywords (CASSANDRA-4186)
 * (cql3) Move max/min compaction thresholds to compaction strategy options
   (CASSANDRA-4187)
 * Fix exception during move when localhost is the only source (CASSANDRA-4200)
 * (cql3) Allow paging through non-ordered partitioner results (CASSANDRA-3771)
 * (cql3) Fix drop index (CASSANDRA-4192)
 * (cql3) Don't return range ghosts anymore (CASSANDRA-3982)
 * fix re-creating Keyspaces/ColumnFamilies with the same name as dropped
   ones (CASSANDRA-4219)
 * fix SecondaryIndex LeveledManifest save upon snapshot (CASSANDRA-4230)
 * fix missing arrayOffset in FBUtilities.hash (CASSANDRA-4250)
 * (cql3) Add name of parameters in CqlResultSet (CASSANDRA-4242)
 * (cql3) Correctly validate order by queries (CASSANDRA-4246)
 * rename stress to cassandra-stress for saner packaging (CASSANDRA-4256)
 * Fix exception on colum metadata with non-string comparator (CASSANDRA-4269)
 * Check for unknown/invalid compression options (CASSANDRA-4266)
 * (cql3) Adds simple access to column timestamp and ttl (CASSANDRA-4217)
 * (cql3) Fix range queries with secondary indexes (CASSANDRA-4257)
 * Better error messages from improper input in cli (CASSANDRA-3865)
 * Try to stop all compaction upon Keyspace or ColumnFamily drop (CASSANDRA-4221)
 * (cql3) Allow keyspace properties to contain hyphens (CASSANDRA-4278)
 * (cql3) Correctly validate keyspace access in create table (CASSANDRA-4296)
 * Avoid deadlock in migration stage (CASSANDRA-3882)
 * Take supercolumn names and deletion info into account in memtable throughput
   (CASSANDRA-4264)
 * Add back backward compatibility for old style replication factor (CASSANDRA-4294)
 * Preserve compatibility with pre-1.1 index queries (CASSANDRA-4262)
Merged from 1.0:
 * Fix super columns bug where cache is not updated (CASSANDRA-4190)
 * fix maxTimestamp to include row tombstones (CASSANDRA-4116)
 * (CLI) properly handle quotes in create/update keyspace commands (CASSANDRA-4129)
 * Avoids possible deadlock during bootstrap (CASSANDRA-4159)
 * fix stress tool that hangs forever on timeout or error (CASSANDRA-4128)
 * stress tool to return appropriate exit code on failure (CASSANDRA-4188)
 * fix compaction NPE when out of disk space and assertions disabled
   (CASSANDRA-3985)
 * synchronize LCS getEstimatedTasks to avoid CME (CASSANDRA-4255)
 * ensure unique streaming session id's (CASSANDRA-4223)
 * kick off background compaction when min/max thresholds change 
   (CASSANDRA-4279)
 * improve ability of STCS.getBuckets to deal with 100s of 1000s of
   sstables, such as when convertinb back from LCS (CASSANDRA-4287)
 * Oversize integer in CQL throws NumberFormatException (CASSANDRA-4291)
 * fix 1.0.x node join to mixed version cluster, other nodes >= 1.1 (CASSANDRA-4195)
 * Fix LCS splitting sstable base on uncompressed size (CASSANDRA-4419)
 * Push the validation of secondary index values to the SecondaryIndexManager (CASSANDRA-4240)
 * Don't purge columns during upgradesstables (CASSANDRA-4462)
 * Make cqlsh work with piping (CASSANDRA-4113)
 * Validate arguments for nodetool decommission (CASSANDRA-4061)
 * Report thrift status in nodetool info (CASSANDRA-4010)


1.1.0-final
 * average a reduced liveRatio estimate with the previous one (CASSANDRA-4065)
 * Allow KS and CF names up to 48 characters (CASSANDRA-4157)
 * fix stress build (CASSANDRA-4140)
 * add time remaining estimate to nodetool compactionstats (CASSANDRA-4167)
 * (cql) fix NPE in cql3 ALTER TABLE (CASSANDRA-4163)
 * (cql) Add support for CL.TWO and CL.THREE in CQL (CASSANDRA-4156)
 * (cql) Fix type in CQL3 ALTER TABLE preventing update (CASSANDRA-4170)
 * (cql) Throw invalid exception from CQL3 on obsolete options (CASSANDRA-4171)
 * (cqlsh) fix recognizing uppercase SELECT keyword (CASSANDRA-4161)
 * Pig: wide row support (CASSANDRA-3909)
Merged from 1.0:
 * avoid streaming empty files with bulk loader if sstablewriter errors out
   (CASSANDRA-3946)


1.1-rc1
 * Include stress tool in binary builds (CASSANDRA-4103)
 * (Hadoop) fix wide row iteration when last row read was deleted
   (CASSANDRA-4154)
 * fix read_repair_chance to really default to 0.1 in the cli (CASSANDRA-4114)
 * Adds caching and bloomFilterFpChange to CQL options (CASSANDRA-4042)
 * Adds posibility to autoconfigure size of the KeyCache (CASSANDRA-4087)
 * fix KEYS index from skipping results (CASSANDRA-3996)
 * Remove sliced_buffer_size_in_kb dead option (CASSANDRA-4076)
 * make loadNewSStable preserve sstable version (CASSANDRA-4077)
 * Respect 1.0 cache settings as much as possible when upgrading 
   (CASSANDRA-4088)
 * relax path length requirement for sstable files when upgrading on 
   non-Windows platforms (CASSANDRA-4110)
 * fix terminination of the stress.java when errors were encountered
   (CASSANDRA-4128)
 * Move CfDef and KsDef validation out of thrift (CASSANDRA-4037)
 * Fix get_paged_slice (CASSANDRA-4136)
 * CQL3: Support slice with exclusive start and stop (CASSANDRA-3785)
Merged from 1.0:
 * support PropertyFileSnitch in bulk loader (CASSANDRA-4145)
 * add auto_snapshot option allowing disabling snapshot before drop/truncate
   (CASSANDRA-3710)
 * allow short snitch names (CASSANDRA-4130)


1.1-beta2
 * rename loaded sstables to avoid conflicts with local snapshots
   (CASSANDRA-3967)
 * start hint replay as soon as FD notifies that the target is back up
   (CASSANDRA-3958)
 * avoid unproductive deserializing of cached rows during compaction
   (CASSANDRA-3921)
 * fix concurrency issues with CQL keyspace creation (CASSANDRA-3903)
 * Show Effective Owership via Nodetool ring <keyspace> (CASSANDRA-3412)
 * Update ORDER BY syntax for CQL3 (CASSANDRA-3925)
 * Fix BulkRecordWriter to not throw NPE if reducer gets no map data from Hadoop (CASSANDRA-3944)
 * Fix bug with counters in super columns (CASSANDRA-3821)
 * Remove deprecated merge_shard_chance (CASSANDRA-3940)
 * add a convenient way to reset a node's schema (CASSANDRA-2963)
 * fix for intermittent SchemaDisagreementException (CASSANDRA-3884)
 * CLI `list <CF>` to limit number of columns and their order (CASSANDRA-3012)
 * ignore deprecated KsDef/CfDef/ColumnDef fields in native schema (CASSANDRA-3963)
 * CLI to report when unsupported column_metadata pair was given (CASSANDRA-3959)
 * reincarnate removed and deprecated KsDef/CfDef attributes (CASSANDRA-3953)
 * Fix race between writes and read for cache (CASSANDRA-3862)
 * perform static initialization of StorageProxy on start-up (CASSANDRA-3797)
 * support trickling fsync() on writes (CASSANDRA-3950)
 * expose counters for unavailable/timeout exceptions given to thrift clients (CASSANDRA-3671)
 * avoid quadratic startup time in LeveledManifest (CASSANDRA-3952)
 * Add type information to new schema_ columnfamilies and remove thrift
   serialization for schema (CASSANDRA-3792)
 * add missing column validator options to the CLI help (CASSANDRA-3926)
 * skip reading saved key cache if CF's caching strategy is NONE or ROWS_ONLY (CASSANDRA-3954)
 * Unify migration code (CASSANDRA-4017)
Merged from 1.0:
 * cqlsh: guess correct version of Python for Arch Linux (CASSANDRA-4090)
 * (CLI) properly handle quotes in create/update keyspace commands (CASSANDRA-4129)
 * Avoids possible deadlock during bootstrap (CASSANDRA-4159)
 * fix stress tool that hangs forever on timeout or error (CASSANDRA-4128)
 * Fix super columns bug where cache is not updated (CASSANDRA-4190)
 * stress tool to return appropriate exit code on failure (CASSANDRA-4188)


1.0.9
 * improve index sampling performance (CASSANDRA-4023)
 * always compact away deleted hints immediately after handoff (CASSANDRA-3955)
 * delete hints from dropped ColumnFamilies on handoff instead of
   erroring out (CASSANDRA-3975)
 * add CompositeType ref to the CLI doc for create/update column family (CASSANDRA-3980)
 * Pig: support Counter ColumnFamilies (CASSANDRA-3973)
 * Pig: Composite column support (CASSANDRA-3684)
 * Avoid NPE during repair when a keyspace has no CFs (CASSANDRA-3988)
 * Fix division-by-zero error on get_slice (CASSANDRA-4000)
 * don't change manifest level for cleanup, scrub, and upgradesstables
   operations under LeveledCompactionStrategy (CASSANDRA-3989, 4112)
 * fix race leading to super columns assertion failure (CASSANDRA-3957)
 * fix NPE on invalid CQL delete command (CASSANDRA-3755)
 * allow custom types in CLI's assume command (CASSANDRA-4081)
 * fix totalBytes count for parallel compactions (CASSANDRA-3758)
 * fix intermittent NPE in get_slice (CASSANDRA-4095)
 * remove unnecessary asserts in native code interfaces (CASSANDRA-4096)
 * Validate blank keys in CQL to avoid assertion errors (CASSANDRA-3612)
 * cqlsh: fix bad decoding of some column names (CASSANDRA-4003)
 * cqlsh: fix incorrect padding with unicode chars (CASSANDRA-4033)
 * Fix EC2 snitch incorrectly reporting region (CASSANDRA-4026)
 * Shut down thrift during decommission (CASSANDRA-4086)
 * Expose nodetool cfhistograms for 2ndary indexes (CASSANDRA-4063)
Merged from 0.8:
 * Fix ConcurrentModificationException in gossiper (CASSANDRA-4019)


1.1-beta1
 * (cqlsh)
   + add SOURCE and CAPTURE commands, and --file option (CASSANDRA-3479)
   + add ALTER COLUMNFAMILY WITH (CASSANDRA-3523)
   + bundle Python dependencies with Cassandra (CASSANDRA-3507)
   + added to Debian package (CASSANDRA-3458)
   + display byte data instead of erroring out on decode failure 
     (CASSANDRA-3874)
 * add nodetool rebuild_index (CASSANDRA-3583)
 * add nodetool rangekeysample (CASSANDRA-2917)
 * Fix streaming too much data during move operations (CASSANDRA-3639)
 * Nodetool and CLI connect to localhost by default (CASSANDRA-3568)
 * Reduce memory used by primary index sample (CASSANDRA-3743)
 * (Hadoop) separate input/output configurations (CASSANDRA-3197, 3765)
 * avoid returning internal Cassandra classes over JMX (CASSANDRA-2805)
 * add row-level isolation via SnapTree (CASSANDRA-2893)
 * Optimize key count estimation when opening sstable on startup
   (CASSANDRA-2988)
 * multi-dc replication optimization supporting CL > ONE (CASSANDRA-3577)
 * add command to stop compactions (CASSANDRA-1740, 3566, 3582)
 * multithreaded streaming (CASSANDRA-3494)
 * removed in-tree redhat spec (CASSANDRA-3567)
 * "defragment" rows for name-based queries under STCS, again (CASSANDRA-2503)
 * Recycle commitlog segments for improved performance 
   (CASSANDRA-3411, 3543, 3557, 3615)
 * update size-tiered compaction to prioritize small tiers (CASSANDRA-2407)
 * add message expiration logic to OutboundTcpConnection (CASSANDRA-3005)
 * off-heap cache to use sun.misc.Unsafe instead of JNA (CASSANDRA-3271)
 * EACH_QUORUM is only supported for writes (CASSANDRA-3272)
 * replace compactionlock use in schema migration by checking CFS.isValid
   (CASSANDRA-3116)
 * recognize that "SELECT first ... *" isn't really "SELECT *" (CASSANDRA-3445)
 * Use faster bytes comparison (CASSANDRA-3434)
 * Bulk loader is no longer a fat client, (HADOOP) bulk load output format
   (CASSANDRA-3045)
 * (Hadoop) add support for KeyRange.filter
 * remove assumption that keys and token are in bijection
   (CASSANDRA-1034, 3574, 3604)
 * always remove endpoints from delevery queue in HH (CASSANDRA-3546)
 * fix race between cf flush and its 2ndary indexes flush (CASSANDRA-3547)
 * fix potential race in AES when a repair fails (CASSANDRA-3548)
 * Remove columns shadowed by a deleted container even when we cannot purge
   (CASSANDRA-3538)
 * Improve memtable slice iteration performance (CASSANDRA-3545)
 * more efficient allocation of small bloom filters (CASSANDRA-3618)
 * Use separate writer thread in SSTableSimpleUnsortedWriter (CASSANDRA-3619)
 * fsync the directory after new sstable or commitlog segment are created (CASSANDRA-3250)
 * fix minor issues reported by FindBugs (CASSANDRA-3658)
 * global key/row caches (CASSANDRA-3143, 3849)
 * optimize memtable iteration during range scan (CASSANDRA-3638)
 * introduce 'crc_check_chance' in CompressionParameters to support
   a checksum percentage checking chance similarly to read-repair (CASSANDRA-3611)
 * a way to deactivate global key/row cache on per-CF basis (CASSANDRA-3667)
 * fix LeveledCompactionStrategy broken because of generation pre-allocation
   in LeveledManifest (CASSANDRA-3691)
 * finer-grained control over data directories (CASSANDRA-2749)
 * Fix ClassCastException during hinted handoff (CASSANDRA-3694)
 * Upgrade Thrift to 0.7 (CASSANDRA-3213)
 * Make stress.java insert operation to use microseconds (CASSANDRA-3725)
 * Allows (internally) doing a range query with a limit of columns instead of
   rows (CASSANDRA-3742)
 * Allow rangeSlice queries to be start/end inclusive/exclusive (CASSANDRA-3749)
 * Fix BulkLoader to support new SSTable layout and add stream
   throttling to prevent an NPE when there is no yaml config (CASSANDRA-3752)
 * Allow concurrent schema migrations (CASSANDRA-1391, 3832)
 * Add SnapshotCommand to trigger snapshot on remote node (CASSANDRA-3721)
 * Make CFMetaData conversions to/from thrift/native schema inverses
   (CASSANDRA_3559)
 * Add initial code for CQL 3.0-beta (CASSANDRA-2474, 3781, 3753)
 * Add wide row support for ColumnFamilyInputFormat (CASSANDRA-3264)
 * Allow extending CompositeType comparator (CASSANDRA-3657)
 * Avoids over-paging during get_count (CASSANDRA-3798)
 * Add new command to rebuild a node without (repair) merkle tree calculations
   (CASSANDRA-3483, 3922)
 * respect not only row cache capacity but caching mode when
   trying to read data (CASSANDRA-3812)
 * fix system tests (CASSANDRA-3827)
 * CQL support for altering row key type in ALTER TABLE (CASSANDRA-3781)
 * turn compression on by default (CASSANDRA-3871)
 * make hexToBytes refuse invalid input (CASSANDRA-2851)
 * Make secondary indexes CF inherit compression and compaction from their
   parent CF (CASSANDRA-3877)
 * Finish cleanup up tombstone purge code (CASSANDRA-3872)
 * Avoid NPE on aboarted stream-out sessions (CASSANDRA-3904)
 * BulkRecordWriter throws NPE for counter columns (CASSANDRA-3906)
 * Support compression using BulkWriter (CASSANDRA-3907)


1.0.8
 * fix race between cleanup and flush on secondary index CFSes (CASSANDRA-3712)
 * avoid including non-queried nodes in rangeslice read repair
   (CASSANDRA-3843)
 * Only snapshot CF being compacted for snapshot_before_compaction 
   (CASSANDRA-3803)
 * Log active compactions in StatusLogger (CASSANDRA-3703)
 * Compute more accurate compaction score per level (CASSANDRA-3790)
 * Return InvalidRequest when using a keyspace that doesn't exist
   (CASSANDRA-3764)
 * disallow user modification of System keyspace (CASSANDRA-3738)
 * allow using sstable2json on secondary index data (CASSANDRA-3738)
 * (cqlsh) add DESCRIBE COLUMNFAMILIES (CASSANDRA-3586)
 * (cqlsh) format blobs correctly and use colors to improve output
   readability (CASSANDRA-3726)
 * synchronize BiMap of bootstrapping tokens (CASSANDRA-3417)
 * show index options in CLI (CASSANDRA-3809)
 * add optional socket timeout for streaming (CASSANDRA-3838)
 * fix truncate not to leave behind non-CFS backed secondary indexes
   (CASSANDRA-3844)
 * make CLI `show schema` to use output stream directly instead
   of StringBuilder (CASSANDRA-3842)
 * remove the wait on hint future during write (CASSANDRA-3870)
 * (cqlsh) ignore missing CfDef opts (CASSANDRA-3933)
 * (cqlsh) look for cqlshlib relative to realpath (CASSANDRA-3767)
 * Fix short read protection (CASSANDRA-3934)
 * Make sure infered and actual schema match (CASSANDRA-3371)
 * Fix NPE during HH delivery (CASSANDRA-3677)
 * Don't put boostrapping node in 'hibernate' status (CASSANDRA-3737)
 * Fix double quotes in windows bat files (CASSANDRA-3744)
 * Fix bad validator lookup (CASSANDRA-3789)
 * Fix soft reset in EC2MultiRegionSnitch (CASSANDRA-3835)
 * Don't leave zombie connections with THSHA thrift server (CASSANDRA-3867)
 * (cqlsh) fix deserialization of data (CASSANDRA-3874)
 * Fix removetoken force causing an inconsistent state (CASSANDRA-3876)
 * Fix ahndling of some types with Pig (CASSANDRA-3886)
 * Don't allow to drop the system keyspace (CASSANDRA-3759)
 * Make Pig deletes disabled by default and configurable (CASSANDRA-3628)
Merged from 0.8:
 * (Pig) fix CassandraStorage to use correct comparator in Super ColumnFamily
   case (CASSANDRA-3251)
 * fix thread safety issues in commitlog replay, primarily affecting
   systems with many (100s) of CF definitions (CASSANDRA-3751)
 * Fix relevant tombstone ignored with super columns (CASSANDRA-3875)


1.0.7
 * fix regression in HH page size calculation (CASSANDRA-3624)
 * retry failed stream on IOException (CASSANDRA-3686)
 * allow configuring bloom_filter_fp_chance (CASSANDRA-3497)
 * attempt hint delivery every ten minutes, or when failure detector
   notifies us that a node is back up, whichever comes first.  hint
   handoff throttle delay default changed to 1ms, from 50 (CASSANDRA-3554)
 * add nodetool setstreamthroughput (CASSANDRA-3571)
 * fix assertion when dropping a columnfamily with no sstables (CASSANDRA-3614)
 * more efficient allocation of small bloom filters (CASSANDRA-3618)
 * CLibrary.createHardLinkWithExec() to check for errors (CASSANDRA-3101)
 * Avoid creating empty and non cleaned writer during compaction (CASSANDRA-3616)
 * stop thrift service in shutdown hook so we can quiesce MessagingService
   (CASSANDRA-3335)
 * (CQL) compaction_strategy_options and compression_parameters for
   CREATE COLUMNFAMILY statement (CASSANDRA-3374)
 * Reset min/max compaction threshold when creating size tiered compaction
   strategy (CASSANDRA-3666)
 * Don't ignore IOException during compaction (CASSANDRA-3655)
 * Fix assertion error for CF with gc_grace=0 (CASSANDRA-3579)
 * Shutdown ParallelCompaction reducer executor after use (CASSANDRA-3711)
 * Avoid < 0 value for pending tasks in leveled compaction (CASSANDRA-3693)
 * (Hadoop) Support TimeUUID in Pig CassandraStorage (CASSANDRA-3327)
 * Check schema is ready before continuing boostrapping (CASSANDRA-3629)
 * Catch overflows during parsing of chunk_length_kb (CASSANDRA-3644)
 * Improve stream protocol mismatch errors (CASSANDRA-3652)
 * Avoid multiple thread doing HH to the same target (CASSANDRA-3681)
 * Add JMX property for rp_timeout_in_ms (CASSANDRA-2940)
 * Allow DynamicCompositeType to compare component of different types
   (CASSANDRA-3625)
 * Flush non-cfs backed secondary indexes (CASSANDRA-3659)
 * Secondary Indexes should report memory consumption (CASSANDRA-3155)
 * fix for SelectStatement start/end key are not set correctly
   when a key alias is involved (CASSANDRA-3700)
 * fix CLI `show schema` command insert of an extra comma in
   column_metadata (CASSANDRA-3714)
Merged from 0.8:
 * avoid logging (harmless) exception when GC takes < 1ms (CASSANDRA-3656)
 * prevent new nodes from thinking down nodes are up forever (CASSANDRA-3626)
 * use correct list of replicas for LOCAL_QUORUM reads when read repair
   is disabled (CASSANDRA-3696)
 * block on flush before compacting hints (may prevent OOM) (CASSANDRA-3733)


1.0.6
 * (CQL) fix cqlsh support for replicate_on_write (CASSANDRA-3596)
 * fix adding to leveled manifest after streaming (CASSANDRA-3536)
 * filter out unavailable cipher suites when using encryption (CASSANDRA-3178)
 * (HADOOP) add old-style api support for CFIF and CFRR (CASSANDRA-2799)
 * Support TimeUUIDType column names in Stress.java tool (CASSANDRA-3541)
 * (CQL) INSERT/UPDATE/DELETE/TRUNCATE commands should allow CF names to
   be qualified by keyspace (CASSANDRA-3419)
 * always remove endpoints from delevery queue in HH (CASSANDRA-3546)
 * fix race between cf flush and its 2ndary indexes flush (CASSANDRA-3547)
 * fix potential race in AES when a repair fails (CASSANDRA-3548)
 * fix default value validation usage in CLI SET command (CASSANDRA-3553)
 * Optimize componentsFor method for compaction and startup time
   (CASSANDRA-3532)
 * (CQL) Proper ColumnFamily metadata validation on CREATE COLUMNFAMILY 
   (CASSANDRA-3565)
 * fix compression "chunk_length_kb" option to set correct kb value for 
   thrift/avro (CASSANDRA-3558)
 * fix missing response during range slice repair (CASSANDRA-3551)
 * 'describe ring' moved from CLI to nodetool and available through JMX (CASSANDRA-3220)
 * add back partitioner to sstable metadata (CASSANDRA-3540)
 * fix NPE in get_count for counters (CASSANDRA-3601)
Merged from 0.8:
 * remove invalid assertion that table was opened before dropping it
   (CASSANDRA-3580)
 * range and index scans now only send requests to enough replicas to
   satisfy requested CL + RR (CASSANDRA-3598)
 * use cannonical host for local node in nodetool info (CASSANDRA-3556)
 * remove nonlocal DC write optimization since it only worked with
   CL.ONE or CL.LOCAL_QUORUM (CASSANDRA-3577, 3585)
 * detect misuses of CounterColumnType (CASSANDRA-3422)
 * turn off string interning in json2sstable, take 2 (CASSANDRA-2189)
 * validate compression parameters on add/update of the ColumnFamily 
   (CASSANDRA-3573)
 * Check for 0.0.0.0 is incorrect in CFIF (CASSANDRA-3584)
 * Increase vm.max_map_count in debian packaging (CASSANDRA-3563)
 * gossiper will never add itself to saved endpoints (CASSANDRA-3485)


1.0.5
 * revert CASSANDRA-3407 (see CASSANDRA-3540)
 * fix assertion error while forwarding writes to local nodes (CASSANDRA-3539)


1.0.4
 * fix self-hinting of timed out read repair updates and make hinted handoff
   less prone to OOMing a coordinator (CASSANDRA-3440)
 * expose bloom filter sizes via JMX (CASSANDRA-3495)
 * enforce RP tokens 0..2**127 (CASSANDRA-3501)
 * canonicalize paths exposed through JMX (CASSANDRA-3504)
 * fix "liveSize" stat when sstables are removed (CASSANDRA-3496)
 * add bloom filter FP rates to nodetool cfstats (CASSANDRA-3347)
 * record partitioner in sstable metadata component (CASSANDRA-3407)
 * add new upgradesstables nodetool command (CASSANDRA-3406)
 * skip --debug requirement to see common exceptions in CLI (CASSANDRA-3508)
 * fix incorrect query results due to invalid max timestamp (CASSANDRA-3510)
 * make sstableloader recognize compressed sstables (CASSANDRA-3521)
 * avoids race in OutboundTcpConnection in multi-DC setups (CASSANDRA-3530)
 * use SETLOCAL in cassandra.bat (CASSANDRA-3506)
 * fix ConcurrentModificationException in Table.all() (CASSANDRA-3529)
Merged from 0.8:
 * fix concurrence issue in the FailureDetector (CASSANDRA-3519)
 * fix array out of bounds error in counter shard removal (CASSANDRA-3514)
 * avoid dropping tombstones when they might still be needed to shadow
   data in a different sstable (CASSANDRA-2786)


1.0.3
 * revert name-based query defragmentation aka CASSANDRA-2503 (CASSANDRA-3491)
 * fix invalidate-related test failures (CASSANDRA-3437)
 * add next-gen cqlsh to bin/ (CASSANDRA-3188, 3131, 3493)
 * (CQL) fix handling of rows with no columns (CASSANDRA-3424, 3473)
 * fix querying supercolumns by name returning only a subset of
   subcolumns or old subcolumn versions (CASSANDRA-3446)
 * automatically compute sha1 sum for uncompressed data files (CASSANDRA-3456)
 * fix reading metadata/statistics component for version < h (CASSANDRA-3474)
 * add sstable forward-compatibility (CASSANDRA-3478)
 * report compression ratio in CFSMBean (CASSANDRA-3393)
 * fix incorrect size exception during streaming of counters (CASSANDRA-3481)
 * (CQL) fix for counter decrement syntax (CASSANDRA-3418)
 * Fix race introduced by CASSANDRA-2503 (CASSANDRA-3482)
 * Fix incomplete deletion of delivered hints (CASSANDRA-3466)
 * Avoid rescheduling compactions when no compaction was executed 
   (CASSANDRA-3484)
 * fix handling of the chunk_length_kb compression options (CASSANDRA-3492)
Merged from 0.8:
 * fix updating CF row_cache_provider (CASSANDRA-3414)
 * CFMetaData.convertToThrift method to set RowCacheProvider (CASSANDRA-3405)
 * acquire compactionlock during truncate (CASSANDRA-3399)
 * fix displaying cfdef entries for super columnfamilies (CASSANDRA-3415)
 * Make counter shard merging thread safe (CASSANDRA-3178)
 * Revert CASSANDRA-2855
 * Fix bug preventing the use of efficient cross-DC writes (CASSANDRA-3472)
 * `describe ring` command for CLI (CASSANDRA-3220)
 * (Hadoop) skip empty rows when entire row is requested, redux (CASSANDRA-2855)


1.0.2
 * "defragment" rows for name-based queries under STCS (CASSANDRA-2503)
 * Add timing information to cassandra-cli GET/SET/LIST queries (CASSANDRA-3326)
 * Only create one CompressionMetadata object per sstable (CASSANDRA-3427)
 * cleanup usage of StorageService.setMode() (CASSANDRA-3388)
 * Avoid large array allocation for compressed chunk offsets (CASSANDRA-3432)
 * fix DecimalType bytebuffer marshalling (CASSANDRA-3421)
 * fix bug that caused first column in per row indexes to be ignored 
   (CASSANDRA-3441)
 * add JMX call to clean (failed) repair sessions (CASSANDRA-3316)
 * fix sstableloader reference acquisition bug (CASSANDRA-3438)
 * fix estimated row size regression (CASSANDRA-3451)
 * make sure we don't return more columns than asked (CASSANDRA-3303, 3395)
Merged from 0.8:
 * acquire compactionlock during truncate (CASSANDRA-3399)
 * fix displaying cfdef entries for super columnfamilies (CASSANDRA-3415)


1.0.1
 * acquire references during index build to prevent delete problems
   on Windows (CASSANDRA-3314)
 * describe_ring should include datacenter/topology information (CASSANDRA-2882)
 * Thrift sockets are not properly buffered (CASSANDRA-3261)
 * performance improvement for bytebufferutil compare function (CASSANDRA-3286)
 * add system.versions ColumnFamily (CASSANDRA-3140)
 * reduce network copies (CASSANDRA-3333, 3373)
 * limit nodetool to 32MB of heap (CASSANDRA-3124)
 * (CQL) update parser to accept "timestamp" instead of "date" (CASSANDRA-3149)
 * Fix CLI `show schema` to include "compression_options" (CASSANDRA-3368)
 * Snapshot to include manifest under LeveledCompactionStrategy (CASSANDRA-3359)
 * (CQL) SELECT query should allow CF name to be qualified by keyspace (CASSANDRA-3130)
 * (CQL) Fix internal application error specifying 'using consistency ...'
   in lower case (CASSANDRA-3366)
 * fix Deflate compression when compression actually makes the data bigger
   (CASSANDRA-3370)
 * optimize UUIDGen to avoid lock contention on InetAddress.getLocalHost 
   (CASSANDRA-3387)
 * tolerate index being dropped mid-mutation (CASSANDRA-3334, 3313)
 * CompactionManager is now responsible for checking for new candidates
   post-task execution, enabling more consistent leveled compaction 
   (CASSANDRA-3391)
 * Cache HSHA threads (CASSANDRA-3372)
 * use CF/KS names as snapshot prefix for drop + truncate operations
   (CASSANDRA-2997)
 * Break bloom filters up to avoid heap fragmentation (CASSANDRA-2466)
 * fix cassandra hanging on jsvc stop (CASSANDRA-3302)
 * Avoid leveled compaction getting blocked on errors (CASSANDRA-3408)
 * Make reloading the compaction strategy safe (CASSANDRA-3409)
 * ignore 0.8 hints even if compaction begins before we try to purge
   them (CASSANDRA-3385)
 * remove procrun (bin\daemon) from Cassandra source tree and 
   artifacts (CASSANDRA-3331)
 * make cassandra compile under JDK7 (CASSANDRA-3275)
 * remove dependency of clientutil.jar to FBUtilities (CASSANDRA-3299)
 * avoid truncation errors by using long math on long values (CASSANDRA-3364)
 * avoid clock drift on some Windows machine (CASSANDRA-3375)
 * display cache provider in cli 'describe keyspace' command (CASSANDRA-3384)
 * fix incomplete topology information in describe_ring (CASSANDRA-3403)
 * expire dead gossip states based on time (CASSANDRA-2961)
 * improve CompactionTask extensibility (CASSANDRA-3330)
 * Allow one leveled compaction task to kick off another (CASSANDRA-3363)
 * allow encryption only between datacenters (CASSANDRA-2802)
Merged from 0.8:
 * fix truncate allowing data to be replayed post-restart (CASSANDRA-3297)
 * make iwriter final in IndexWriter to avoid NPE (CASSANDRA-2863)
 * (CQL) update grammar to require key clause in DELETE statement
   (CASSANDRA-3349)
 * (CQL) allow numeric keyspace names in USE statement (CASSANDRA-3350)
 * (Hadoop) skip empty rows when slicing the entire row (CASSANDRA-2855)
 * Fix handling of tombstone by SSTableExport/Import (CASSANDRA-3357)
 * fix ColumnIndexer to use long offsets (CASSANDRA-3358)
 * Improved CLI exceptions (CASSANDRA-3312)
 * Fix handling of tombstone by SSTableExport/Import (CASSANDRA-3357)
 * Only count compaction as active (for throttling) when they have
   successfully acquired the compaction lock (CASSANDRA-3344)
 * Display CLI version string on startup (CASSANDRA-3196)
 * (Hadoop) make CFIF try rpc_address or fallback to listen_address
   (CASSANDRA-3214)
 * (Hadoop) accept comma delimited lists of initial thrift connections
   (CASSANDRA-3185)
 * ColumnFamily min_compaction_threshold should be >= 2 (CASSANDRA-3342)
 * (Pig) add 0.8+ types and key validation type in schema (CASSANDRA-3280)
 * Fix completely removing column metadata using CLI (CASSANDRA-3126)
 * CLI `describe cluster;` output should be on separate lines for separate versions
   (CASSANDRA-3170)
 * fix changing durable_writes keyspace option during CF creation
   (CASSANDRA-3292)
 * avoid locking on update when no indexes are involved (CASSANDRA-3386)
 * fix assertionError during repair with ordered partitioners (CASSANDRA-3369)
 * correctly serialize key_validation_class for avro (CASSANDRA-3391)
 * don't expire counter tombstone after streaming (CASSANDRA-3394)
 * prevent nodes that failed to join from hanging around forever 
   (CASSANDRA-3351)
 * remove incorrect optimization from slice read path (CASSANDRA-3390)
 * Fix race in AntiEntropyService (CASSANDRA-3400)


1.0.0-final
 * close scrubbed sstable fd before deleting it (CASSANDRA-3318)
 * fix bug preventing obsolete commitlog segments from being removed
   (CASSANDRA-3269)
 * tolerate whitespace in seed CDL (CASSANDRA-3263)
 * Change default heap thresholds to max(min(1/2 ram, 1G), min(1/4 ram, 8GB))
   (CASSANDRA-3295)
 * Fix broken CompressedRandomAccessReaderTest (CASSANDRA-3298)
 * (CQL) fix type information returned for wildcard queries (CASSANDRA-3311)
 * add estimated tasks to LeveledCompactionStrategy (CASSANDRA-3322)
 * avoid including compaction cache-warming in keycache stats (CASSANDRA-3325)
 * run compaction and hinted handoff threads at MIN_PRIORITY (CASSANDRA-3308)
 * default hsha thrift server to cpu core count in rpc pool (CASSANDRA-3329)
 * add bin\daemon to binary tarball for Windows service (CASSANDRA-3331)
 * Fix places where uncompressed size of sstables was use in place of the
   compressed one (CASSANDRA-3338)
 * Fix hsha thrift server (CASSANDRA-3346)
 * Make sure repair only stream needed sstables (CASSANDRA-3345)


1.0.0-rc2
 * Log a meaningful warning when a node receives a message for a repair session
   that doesn't exist anymore (CASSANDRA-3256)
 * test for NUMA policy support as well as numactl presence (CASSANDRA-3245)
 * Fix FD leak when internode encryption is enabled (CASSANDRA-3257)
 * Remove incorrect assertion in mergeIterator (CASSANDRA-3260)
 * FBUtilities.hexToBytes(String) to throw NumberFormatException when string
   contains non-hex characters (CASSANDRA-3231)
 * Keep SimpleSnitch proximity ordering unchanged from what the Strategy
   generates, as intended (CASSANDRA-3262)
 * remove Scrub from compactionstats when finished (CASSANDRA-3255)
 * fix counter entry in jdbc TypesMap (CASSANDRA-3268)
 * fix full queue scenario for ParallelCompactionIterator (CASSANDRA-3270)
 * fix bootstrap process (CASSANDRA-3285)
 * don't try delivering hints if when there isn't any (CASSANDRA-3176)
 * CLI documentation change for ColumnFamily `compression_options` (CASSANDRA-3282)
 * ignore any CF ids sent by client for adding CF/KS (CASSANDRA-3288)
 * remove obsolete hints on first startup (CASSANDRA-3291)
 * use correct ISortedColumns for time-optimized reads (CASSANDRA-3289)
 * Evict gossip state immediately when a token is taken over by a new IP 
   (CASSANDRA-3259)


1.0.0-rc1
 * Update CQL to generate microsecond timestamps by default (CASSANDRA-3227)
 * Fix counting CFMetadata towards Memtable liveRatio (CASSANDRA-3023)
 * Kill server on wrapped OOME such as from FileChannel.map (CASSANDRA-3201)
 * remove unnecessary copy when adding to row cache (CASSANDRA-3223)
 * Log message when a full repair operation completes (CASSANDRA-3207)
 * Fix streamOutSession keeping sstables references forever if the remote end
   dies (CASSANDRA-3216)
 * Remove dynamic_snitch boolean from example configuration (defaulting to 
   true) and set default badness threshold to 0.1 (CASSANDRA-3229)
 * Base choice of random or "balanced" token on bootstrap on whether
   schema definitions were found (CASSANDRA-3219)
 * Fixes for LeveledCompactionStrategy score computation, prioritization,
   scheduling, and performance (CASSANDRA-3224, 3234)
 * parallelize sstable open at server startup (CASSANDRA-2988)
 * fix handling of exceptions writing to OutboundTcpConnection (CASSANDRA-3235)
 * Allow using quotes in "USE <keyspace>;" CLI command (CASSANDRA-3208)
 * Don't allow any cache loading exceptions to halt startup (CASSANDRA-3218)
 * Fix sstableloader --ignores option (CASSANDRA-3247)
 * File descriptor limit increased in packaging (CASSANDRA-3206)
 * Fix deadlock in commit log during flush (CASSANDRA-3253) 


1.0.0-beta1
 * removed binarymemtable (CASSANDRA-2692)
 * add commitlog_total_space_in_mb to prevent fragmented logs (CASSANDRA-2427)
 * removed commitlog_rotation_threshold_in_mb configuration (CASSANDRA-2771)
 * make AbstractBounds.normalize de-overlapp overlapping ranges (CASSANDRA-2641)
 * replace CollatingIterator, ReducingIterator with MergeIterator 
   (CASSANDRA-2062)
 * Fixed the ability to set compaction strategy in cli using create column 
   family command (CASSANDRA-2778)
 * clean up tmp files after failed compaction (CASSANDRA-2468)
 * restrict repair streaming to specific columnfamilies (CASSANDRA-2280)
 * don't bother persisting columns shadowed by a row tombstone (CASSANDRA-2589)
 * reset CF and SC deletion times after gc_grace (CASSANDRA-2317)
 * optimize away seek when compacting wide rows (CASSANDRA-2879)
 * single-pass streaming (CASSANDRA-2677, 2906, 2916, 3003)
 * use reference counting for deleting sstables instead of relying on GC
   (CASSANDRA-2521, 3179)
 * store hints as serialized mutations instead of pointers to data row
   (CASSANDRA-2045)
 * store hints in the coordinator node instead of in the closest replica 
   (CASSANDRA-2914)
 * add row_cache_keys_to_save CF option (CASSANDRA-1966)
 * check column family validity in nodetool repair (CASSANDRA-2933)
 * use lazy initialization instead of class initialization in NodeId
   (CASSANDRA-2953)
 * add paging to get_count (CASSANDRA-2894)
 * fix "short reads" in [multi]get (CASSANDRA-2643, 3157, 3192)
 * add optional compression for sstables (CASSANDRA-47, 2994, 3001, 3128)
 * add scheduler JMX metrics (CASSANDRA-2962)
 * add block level checksum for compressed data (CASSANDRA-1717)
 * make column family backed column map pluggable and introduce unsynchronized
   ArrayList backed one to speedup reads (CASSANDRA-2843, 3165, 3205)
 * refactoring of the secondary index api (CASSANDRA-2982)
 * make CL > ONE reads wait for digest reconciliation before returning
   (CASSANDRA-2494)
 * fix missing logging for some exceptions (CASSANDRA-2061)
 * refactor and optimize ColumnFamilyStore.files(...) and Descriptor.fromFilename(String)
   and few other places responsible for work with SSTable files (CASSANDRA-3040)
 * Stop reading from sstables once we know we have the most recent columns,
   for query-by-name requests (CASSANDRA-2498)
 * Add query-by-column mode to stress.java (CASSANDRA-3064)
 * Add "install" command to cassandra.bat (CASSANDRA-292)
 * clean up KSMetadata, CFMetadata from unnecessary
   Thrift<->Avro conversion methods (CASSANDRA-3032)
 * Add timeouts to client request schedulers (CASSANDRA-3079, 3096)
 * Cli to use hashes rather than array of hashes for strategy options (CASSANDRA-3081)
 * LeveledCompactionStrategy (CASSANDRA-1608, 3085, 3110, 3087, 3145, 3154, 3182)
 * Improvements of the CLI `describe` command (CASSANDRA-2630)
 * reduce window where dropped CF sstables may not be deleted (CASSANDRA-2942)
 * Expose gossip/FD info to JMX (CASSANDRA-2806)
 * Fix streaming over SSL when compressed SSTable involved (CASSANDRA-3051)
 * Add support for pluggable secondary index implementations (CASSANDRA-3078)
 * remove compaction_thread_priority setting (CASSANDRA-3104)
 * generate hints for replicas that timeout, not just replicas that are known
   to be down before starting (CASSANDRA-2034)
 * Add throttling for internode streaming (CASSANDRA-3080)
 * make the repair of a range repair all replica (CASSANDRA-2610, 3194)
 * expose the ability to repair the first range (as returned by the
   partitioner) of a node (CASSANDRA-2606)
 * Streams Compression (CASSANDRA-3015)
 * add ability to use multiple threads during a single compaction
   (CASSANDRA-2901)
 * make AbstractBounds.normalize support overlapping ranges (CASSANDRA-2641)
 * fix of the CQL count() behavior (CASSANDRA-3068)
 * use TreeMap backed column families for the SSTable simple writers
   (CASSANDRA-3148)
 * fix inconsistency of the CLI syntax when {} should be used instead of [{}]
   (CASSANDRA-3119)
 * rename CQL type names to match expected SQL behavior (CASSANDRA-3149, 3031)
 * Arena-based allocation for memtables (CASSANDRA-2252, 3162, 3163, 3168)
 * Default RR chance to 0.1 (CASSANDRA-3169)
 * Add RowLevel support to secondary index API (CASSANDRA-3147)
 * Make SerializingCacheProvider the default if JNA is available (CASSANDRA-3183)
 * Fix backwards compatibilty for CQL memtable properties (CASSANDRA-3190)
 * Add five-minute delay before starting compactions on a restarted server
   (CASSANDRA-3181)
 * Reduce copies done for intra-host messages (CASSANDRA-1788, 3144)
 * support of compaction strategy option for stress.java (CASSANDRA-3204)
 * make memtable throughput and column count thresholds no-ops (CASSANDRA-2449)
 * Return schema information along with the resultSet in CQL (CASSANDRA-2734)
 * Add new DecimalType (CASSANDRA-2883)
 * Fix assertion error in RowRepairResolver (CASSANDRA-3156)
 * Reduce unnecessary high buffer sizes (CASSANDRA-3171)
 * Pluggable compaction strategy (CASSANDRA-1610)
 * Add new broadcast_address config option (CASSANDRA-2491)


0.8.7
 * Kill server on wrapped OOME such as from FileChannel.map (CASSANDRA-3201)
 * Allow using quotes in "USE <keyspace>;" CLI command (CASSANDRA-3208)
 * Log message when a full repair operation completes (CASSANDRA-3207)
 * Don't allow any cache loading exceptions to halt startup (CASSANDRA-3218)
 * Fix sstableloader --ignores option (CASSANDRA-3247)
 * File descriptor limit increased in packaging (CASSANDRA-3206)
 * Log a meaningfull warning when a node receive a message for a repair session
   that doesn't exist anymore (CASSANDRA-3256)
 * Fix FD leak when internode encryption is enabled (CASSANDRA-3257)
 * FBUtilities.hexToBytes(String) to throw NumberFormatException when string
   contains non-hex characters (CASSANDRA-3231)
 * Keep SimpleSnitch proximity ordering unchanged from what the Strategy
   generates, as intended (CASSANDRA-3262)
 * remove Scrub from compactionstats when finished (CASSANDRA-3255)
 * Fix tool .bat files when CASSANDRA_HOME contains spaces (CASSANDRA-3258)
 * Force flush of status table when removing/updating token (CASSANDRA-3243)
 * Evict gossip state immediately when a token is taken over by a new IP (CASSANDRA-3259)
 * Fix bug where the failure detector can take too long to mark a host
   down (CASSANDRA-3273)
 * (Hadoop) allow wrapping ranges in queries (CASSANDRA-3137)
 * (Hadoop) check all interfaces for a match with split location
   before falling back to random replica (CASSANDRA-3211)
 * (Hadoop) Make Pig storage handle implements LoadMetadata (CASSANDRA-2777)
 * (Hadoop) Fix exception during PIG 'dump' (CASSANDRA-2810)
 * Fix stress COUNTER_GET option (CASSANDRA-3301)
 * Fix missing fields in CLI `show schema` output (CASSANDRA-3304)
 * Nodetool no longer leaks threads and closes JMX connections (CASSANDRA-3309)
 * fix truncate allowing data to be replayed post-restart (CASSANDRA-3297)
 * Move SimpleAuthority and SimpleAuthenticator to examples (CASSANDRA-2922)
 * Fix handling of tombstone by SSTableExport/Import (CASSANDRA-3357)
 * Fix transposition in cfHistograms (CASSANDRA-3222)
 * Allow using number as DC name when creating keyspace in CQL (CASSANDRA-3239)
 * Force flush of system table after updating/removing a token (CASSANDRA-3243)


0.8.6
 * revert CASSANDRA-2388
 * change TokenRange.endpoints back to listen/broadcast address to match
   pre-1777 behavior, and add TokenRange.rpc_endpoints instead (CASSANDRA-3187)
 * avoid trying to watch cassandra-topology.properties when loaded from jar
   (CASSANDRA-3138)
 * prevent users from creating keyspaces with LocalStrategy replication
   (CASSANDRA-3139)
 * fix CLI `show schema;` to output correct keyspace definition statement
   (CASSANDRA-3129)
 * CustomTThreadPoolServer to log TTransportException at DEBUG level
   (CASSANDRA-3142)
 * allow topology sort to work with non-unique rack names between 
   datacenters (CASSANDRA-3152)
 * Improve caching of same-version Messages on digest and repair paths
   (CASSANDRA-3158)
 * Randomize choice of first replica for counter increment (CASSANDRA-2890)
 * Fix using read_repair_chance instead of merge_shard_change (CASSANDRA-3202)
 * Avoid streaming data to nodes that already have it, on move as well as
   decommission (CASSANDRA-3041)
 * Fix divide by zero error in GCInspector (CASSANDRA-3164)
 * allow quoting of the ColumnFamily name in CLI `create column family`
   statement (CASSANDRA-3195)
 * Fix rolling upgrade from 0.7 to 0.8 problem (CASSANDRA-3166)
 * Accomodate missing encryption_options in IncomingTcpConnection.stream
   (CASSANDRA-3212)


0.8.5
 * fix NPE when encryption_options is unspecified (CASSANDRA-3007)
 * include column name in validation failure exceptions (CASSANDRA-2849)
 * make sure truncate clears out the commitlog so replay won't re-
   populate with truncated data (CASSANDRA-2950)
 * fix NPE when debug logging is enabled and dropped CF is present
   in a commitlog segment (CASSANDRA-3021)
 * fix cassandra.bat when CASSANDRA_HOME contains spaces (CASSANDRA-2952)
 * fix to SSTableSimpleUnsortedWriter bufferSize calculation (CASSANDRA-3027)
 * make cleanup and normal compaction able to skip empty rows
   (rows containing nothing but expired tombstones) (CASSANDRA-3039)
 * work around native memory leak in com.sun.management.GarbageCollectorMXBean
   (CASSANDRA-2868)
 * validate that column names in column_metadata are not equal to key_alias
   on create/update of the ColumnFamily and CQL 'ALTER' statement (CASSANDRA-3036)
 * return an InvalidRequestException if an indexed column is assigned
   a value larger than 64KB (CASSANDRA-3057)
 * fix of numeric-only and string column names handling in CLI "drop index" 
   (CASSANDRA-3054)
 * prune index scan resultset back to original request for lazy
   resultset expansion case (CASSANDRA-2964)
 * (Hadoop) fail jobs when Cassandra node has failed but TaskTracker
   has not (CASSANDRA-2388)
 * fix dynamic snitch ignoring nodes when read_repair_chance is zero
   (CASSANDRA-2662)
 * avoid retaining references to dropped CFS objects in 
   CompactionManager.estimatedCompactions (CASSANDRA-2708)
 * expose rpc timeouts per host in MessagingServiceMBean (CASSANDRA-2941)
 * avoid including cwd in classpath for deb and rpm packages (CASSANDRA-2881)
 * remove gossip state when a new IP takes over a token (CASSANDRA-3071)
 * allow sstable2json to work on index sstable files (CASSANDRA-3059)
 * always hint counters (CASSANDRA-3099)
 * fix log4j initialization in EmbeddedCassandraService (CASSANDRA-2857)
 * remove gossip state when a new IP takes over a token (CASSANDRA-3071)
 * work around native memory leak in com.sun.management.GarbageCollectorMXBean
    (CASSANDRA-2868)
 * fix UnavailableException with writes at CL.EACH_QUORM (CASSANDRA-3084)
 * fix parsing of the Keyspace and ColumnFamily names in numeric
   and string representations in CLI (CASSANDRA-3075)
 * fix corner cases in Range.differenceToFetch (CASSANDRA-3084)
 * fix ip address String representation in the ring cache (CASSANDRA-3044)
 * fix ring cache compatibility when mixing pre-0.8.4 nodes with post-
   in the same cluster (CASSANDRA-3023)
 * make repair report failure when a node participating dies (instead of
   hanging forever) (CASSANDRA-2433)
 * fix handling of the empty byte buffer by ReversedType (CASSANDRA-3111)
 * Add validation that Keyspace names are case-insensitively unique (CASSANDRA-3066)
 * catch invalid key_validation_class before instantiating UpdateColumnFamily (CASSANDRA-3102)
 * make Range and Bounds objects client-safe (CASSANDRA-3108)
 * optionally skip log4j configuration (CASSANDRA-3061)
 * bundle sstableloader with the debian package (CASSANDRA-3113)
 * don't try to build secondary indexes when there is none (CASSANDRA-3123)
 * improve SSTableSimpleUnsortedWriter speed for large rows (CASSANDRA-3122)
 * handle keyspace arguments correctly in nodetool snapshot (CASSANDRA-3038)
 * Fix SSTableImportTest on windows (CASSANDRA-3043)
 * expose compactionThroughputMbPerSec through JMX (CASSANDRA-3117)
 * log keyspace and CF of large rows being compacted


0.8.4
 * change TokenRing.endpoints to be a list of rpc addresses instead of 
   listen/broadcast addresses (CASSANDRA-1777)
 * include files-to-be-streamed in StreamInSession.getSources (CASSANDRA-2972)
 * use JAVA env var in cassandra-env.sh (CASSANDRA-2785, 2992)
 * avoid doing read for no-op replicate-on-write at CL=1 (CASSANDRA-2892)
 * refuse counter write for CL.ANY (CASSANDRA-2990)
 * switch back to only logging recent dropped messages (CASSANDRA-3004)
 * always deserialize RowMutation for counters (CASSANDRA-3006)
 * ignore saved replication_factor strategy_option for NTS (CASSANDRA-3011)
 * make sure pre-truncate CL segments are discarded (CASSANDRA-2950)


0.8.3
 * add ability to drop local reads/writes that are going to timeout
   (CASSANDRA-2943)
 * revamp token removal process, keep gossip states for 3 days (CASSANDRA-2496)
 * don't accept extra args for 0-arg nodetool commands (CASSANDRA-2740)
 * log unavailableexception details at debug level (CASSANDRA-2856)
 * expose data_dir though jmx (CASSANDRA-2770)
 * don't include tmp files as sstable when create cfs (CASSANDRA-2929)
 * log Java classpath on startup (CASSANDRA-2895)
 * keep gossipped version in sync with actual on migration coordinator 
   (CASSANDRA-2946)
 * use lazy initialization instead of class initialization in NodeId
   (CASSANDRA-2953)
 * check column family validity in nodetool repair (CASSANDRA-2933)
 * speedup bytes to hex conversions dramatically (CASSANDRA-2850)
 * Flush memtables on shutdown when durable writes are disabled 
   (CASSANDRA-2958)
 * improved POSIX compatibility of start scripts (CASsANDRA-2965)
 * add counter support to Hadoop InputFormat (CASSANDRA-2981)
 * fix bug where dirty commitlog segments were removed (and avoid keeping 
   segments with no post-flush activity permanently dirty) (CASSANDRA-2829)
 * fix throwing exception with batch mutation of counter super columns
   (CASSANDRA-2949)
 * ignore system tables during repair (CASSANDRA-2979)
 * throw exception when NTS is given replication_factor as an option
   (CASSANDRA-2960)
 * fix assertion error during compaction of counter CFs (CASSANDRA-2968)
 * avoid trying to create index names, when no index exists (CASSANDRA-2867)
 * don't sample the system table when choosing a bootstrap token
   (CASSANDRA-2825)
 * gossiper notifies of local state changes (CASSANDRA-2948)
 * add asynchronous and half-sync/half-async (hsha) thrift servers 
   (CASSANDRA-1405)
 * fix potential use of free'd native memory in SerializingCache 
   (CASSANDRA-2951)
 * prune index scan resultset back to original request for lazy
   resultset expansion case (CASSANDRA-2964)
 * (Hadoop) fail jobs when Cassandra node has failed but TaskTracker
    has not (CASSANDRA-2388)


0.8.2
 * CQL: 
   - include only one row per unique key for IN queries (CASSANDRA-2717)
   - respect client timestamp on full row deletions (CASSANDRA-2912)
 * improve thread-safety in StreamOutSession (CASSANDRA-2792)
 * allow deleting a row and updating indexed columns in it in the
   same mutation (CASSANDRA-2773)
 * Expose number of threads blocked on submitting memtable to flush
   in JMX (CASSANDRA-2817)
 * add ability to return "endpoints" to nodetool (CASSANDRA-2776)
 * Add support for multiple (comma-delimited) coordinator addresses
   to ColumnFamilyInputFormat (CASSANDRA-2807)
 * fix potential NPE while scheduling read repair for range slice
   (CASSANDRA-2823)
 * Fix race in SystemTable.getCurrentLocalNodeId (CASSANDRA-2824)
 * Correctly set default for replicate_on_write (CASSANDRA-2835)
 * improve nodetool compactionstats formatting (CASSANDRA-2844)
 * fix index-building status display (CASSANDRA-2853)
 * fix CLI perpetuating obsolete KsDef.replication_factor (CASSANDRA-2846)
 * improve cli treatment of multiline comments (CASSANDRA-2852)
 * handle row tombstones correctly in EchoedRow (CASSANDRA-2786)
 * add MessagingService.get[Recently]DroppedMessages and
   StorageService.getExceptionCount (CASSANDRA-2804)
 * fix possibility of spurious UnavailableException for LOCAL_QUORUM
   reads with dynamic snitch + read repair disabled (CASSANDRA-2870)
 * add ant-optional as dependence for the debian package (CASSANDRA-2164)
 * add option to specify limit for get_slice in the CLI (CASSANDRA-2646)
 * decrease HH page size (CASSANDRA-2832)
 * reset cli keyspace after dropping the current one (CASSANDRA-2763)
 * add KeyRange option to Hadoop inputformat (CASSANDRA-1125)
 * fix protocol versioning (CASSANDRA-2818, 2860)
 * support spaces in path to log4j configuration (CASSANDRA-2383)
 * avoid including inferred types in CF update (CASSANDRA-2809)
 * fix JMX bulkload call (CASSANDRA-2908)
 * fix updating KS with durable_writes=false (CASSANDRA-2907)
 * add simplified facade to SSTableWriter for bulk loading use
   (CASSANDRA-2911)
 * fix re-using index CF sstable names after drop/recreate (CASSANDRA-2872)
 * prepend CF to default index names (CASSANDRA-2903)
 * fix hint replay (CASSANDRA-2928)
 * Properly synchronize repair's merkle tree computation (CASSANDRA-2816)


0.8.1
 * CQL:
   - support for insert, delete in BATCH (CASSANDRA-2537)
   - support for IN to SELECT, UPDATE (CASSANDRA-2553)
   - timestamp support for INSERT, UPDATE, and BATCH (CASSANDRA-2555)
   - TTL support (CASSANDRA-2476)
   - counter support (CASSANDRA-2473)
   - ALTER COLUMNFAMILY (CASSANDRA-1709)
   - DROP INDEX (CASSANDRA-2617)
   - add SCHEMA/TABLE as aliases for KS/CF (CASSANDRA-2743)
   - server handles wait-for-schema-agreement (CASSANDRA-2756)
   - key alias support (CASSANDRA-2480)
 * add support for comparator parameters and a generic ReverseType
   (CASSANDRA-2355)
 * add CompositeType and DynamicCompositeType (CASSANDRA-2231)
 * optimize batches containing multiple updates to the same row
   (CASSANDRA-2583)
 * adjust hinted handoff page size to avoid OOM with large columns 
   (CASSANDRA-2652)
 * mark BRAF buffer invalid post-flush so we don't re-flush partial
   buffers again, especially on CL writes (CASSANDRA-2660)
 * add DROP INDEX support to CLI (CASSANDRA-2616)
 * don't perform HH to client-mode [storageproxy] nodes (CASSANDRA-2668)
 * Improve forceDeserialize/getCompactedRow encapsulation (CASSANDRA-2659)
 * Don't write CounterUpdateColumn to disk in tests (CASSANDRA-2650)
 * Add sstable bulk loading utility (CASSANDRA-1278)
 * avoid replaying hints to dropped columnfamilies (CASSANDRA-2685)
 * add placeholders for missing rows in range query pseudo-RR (CASSANDRA-2680)
 * remove no-op HHOM.renameHints (CASSANDRA-2693)
 * clone super columns to avoid modifying them during flush (CASSANDRA-2675)
 * allow writes to bypass the commitlog for certain keyspaces (CASSANDRA-2683)
 * avoid NPE when bypassing commitlog during memtable flush (CASSANDRA-2781)
 * Added support for making bootstrap retry if nodes flap (CASSANDRA-2644)
 * Added statusthrift to nodetool to report if thrift server is running (CASSANDRA-2722)
 * Fixed rows being cached if they do not exist (CASSANDRA-2723)
 * Support passing tableName and cfName to RowCacheProviders (CASSANDRA-2702)
 * close scrub file handles (CASSANDRA-2669)
 * throttle migration replay (CASSANDRA-2714)
 * optimize column serializer creation (CASSANDRA-2716)
 * Added support for making bootstrap retry if nodes flap (CASSANDRA-2644)
 * Added statusthrift to nodetool to report if thrift server is running
   (CASSANDRA-2722)
 * Fixed rows being cached if they do not exist (CASSANDRA-2723)
 * fix truncate/compaction race (CASSANDRA-2673)
 * workaround large resultsets causing large allocation retention
   by nio sockets (CASSANDRA-2654)
 * fix nodetool ring use with Ec2Snitch (CASSANDRA-2733)
 * fix removing columns and subcolumns that are supressed by a row or
   supercolumn tombstone during replica resolution (CASSANDRA-2590)
 * support sstable2json against snapshot sstables (CASSANDRA-2386)
 * remove active-pull schema requests (CASSANDRA-2715)
 * avoid marking entire list of sstables as actively being compacted
   in multithreaded compaction (CASSANDRA-2765)
 * seek back after deserializing a row to update cache with (CASSANDRA-2752)
 * avoid skipping rows in scrub for counter column family (CASSANDRA-2759)
 * fix ConcurrentModificationException in repair when dealing with 0.7 node
   (CASSANDRA-2767)
 * use threadsafe collections for StreamInSession (CASSANDRA-2766)
 * avoid infinite loop when creating merkle tree (CASSANDRA-2758)
 * avoids unmarking compacting sstable prematurely in cleanup (CASSANDRA-2769)
 * fix NPE when the commit log is bypassed (CASSANDRA-2718)
 * don't throw an exception in SS.isRPCServerRunning (CASSANDRA-2721)
 * make stress.jar executable (CASSANDRA-2744)
 * add daemon mode to java stress (CASSANDRA-2267)
 * expose the DC and rack of a node through JMX and nodetool ring (CASSANDRA-2531)
 * fix cache mbean getSize (CASSANDRA-2781)
 * Add Date, Float, Double, and Boolean types (CASSANDRA-2530)
 * Add startup flag to renew counter node id (CASSANDRA-2788)
 * add jamm agent to cassandra.bat (CASSANDRA-2787)
 * fix repair hanging if a neighbor has nothing to send (CASSANDRA-2797)
 * purge tombstone even if row is in only one sstable (CASSANDRA-2801)
 * Fix wrong purge of deleted cf during compaction (CASSANDRA-2786)
 * fix race that could result in Hadoop writer failing to throw an
   exception encountered after close() (CASSANDRA-2755)
 * fix scan wrongly throwing assertion error (CASSANDRA-2653)
 * Always use even distribution for merkle tree with RandomPartitionner
   (CASSANDRA-2841)
 * fix describeOwnership for OPP (CASSANDRA-2800)
 * ensure that string tokens do not contain commas (CASSANDRA-2762)


0.8.0-final
 * fix CQL grammar warning and cqlsh regression from CASSANDRA-2622
 * add ant generate-cql-html target (CASSANDRA-2526)
 * update CQL consistency levels (CASSANDRA-2566)
 * debian packaging fixes (CASSANDRA-2481, 2647)
 * fix UUIDType, IntegerType for direct buffers (CASSANDRA-2682, 2684)
 * switch to native Thrift for Hadoop map/reduce (CASSANDRA-2667)
 * fix StackOverflowError when building from eclipse (CASSANDRA-2687)
 * only provide replication_factor to strategy_options "help" for
   SimpleStrategy, OldNetworkTopologyStrategy (CASSANDRA-2678, 2713)
 * fix exception adding validators to non-string columns (CASSANDRA-2696)
 * avoid instantiating DatabaseDescriptor in JDBC (CASSANDRA-2694)
 * fix potential stack overflow during compaction (CASSANDRA-2626)
 * clone super columns to avoid modifying them during flush (CASSANDRA-2675)
 * reset underlying iterator in EchoedRow constructor (CASSANDRA-2653)


0.8.0-rc1
 * faster flushes and compaction from fixing excessively pessimistic 
   rebuffering in BRAF (CASSANDRA-2581)
 * fix returning null column values in the python cql driver (CASSANDRA-2593)
 * fix merkle tree splitting exiting early (CASSANDRA-2605)
 * snapshot_before_compaction directory name fix (CASSANDRA-2598)
 * Disable compaction throttling during bootstrap (CASSANDRA-2612) 
 * fix CQL treatment of > and < operators in range slices (CASSANDRA-2592)
 * fix potential double-application of counter updates on commitlog replay
   by moving replay position from header to sstable metadata (CASSANDRA-2419)
 * JDBC CQL driver exposes getColumn for access to timestamp
 * JDBC ResultSetMetadata properties added to AbstractType
 * r/m clustertool (CASSANDRA-2607)
 * add support for presenting row key as a column in CQL result sets 
   (CASSANDRA-2622)
 * Don't allow {LOCAL|EACH}_QUORUM unless strategy is NTS (CASSANDRA-2627)
 * validate keyspace strategy_options during CQL create (CASSANDRA-2624)
 * fix empty Result with secondary index when limit=1 (CASSANDRA-2628)
 * Fix regression where bootstrapping a node with no schema fails
   (CASSANDRA-2625)
 * Allow removing LocationInfo sstables (CASSANDRA-2632)
 * avoid attempting to replay mutations from dropped keyspaces (CASSANDRA-2631)
 * avoid using cached position of a key when GT is requested (CASSANDRA-2633)
 * fix counting bloom filter true positives (CASSANDRA-2637)
 * initialize local ep state prior to gossip startup if needed (CASSANDRA-2638)
 * fix counter increment lost after restart (CASSANDRA-2642)
 * add quote-escaping via backslash to CLI (CASSANDRA-2623)
 * fix pig example script (CASSANDRA-2487)
 * fix dynamic snitch race in adding latencies (CASSANDRA-2618)
 * Start/stop cassandra after more important services such as mdadm in
   debian packaging (CASSANDRA-2481)


0.8.0-beta2
 * fix NPE compacting index CFs (CASSANDRA-2528)
 * Remove checking all column families on startup for compaction candidates 
   (CASSANDRA-2444)
 * validate CQL create keyspace options (CASSANDRA-2525)
 * fix nodetool setcompactionthroughput (CASSANDRA-2550)
 * move	gossip heartbeat back to its own thread (CASSANDRA-2554)
 * validate cql TRUNCATE columnfamily before truncating (CASSANDRA-2570)
 * fix batch_mutate for mixed standard-counter mutations (CASSANDRA-2457)
 * disallow making schema changes to system keyspace (CASSANDRA-2563)
 * fix sending mutation messages multiple times (CASSANDRA-2557)
 * fix incorrect use of NBHM.size in ReadCallback that could cause
   reads to time out even when responses were received (CASSANDRA-2552)
 * trigger read repair correctly for LOCAL_QUORUM reads (CASSANDRA-2556)
 * Allow configuring the number of compaction thread (CASSANDRA-2558)
 * forceUserDefinedCompaction will attempt to compact what it is given
   even if the pessimistic estimate is that there is not enough disk space;
   automatic compactions will only compact 2 or more sstables (CASSANDRA-2575)
 * refuse to apply migrations with older timestamps than the current 
   schema (CASSANDRA-2536)
 * remove unframed Thrift transport option
 * include indexes in snapshots (CASSANDRA-2596)
 * improve ignoring of obsolete mutations in index maintenance (CASSANDRA-2401)
 * recognize attempt to drop just the index while leaving the column
   definition alone (CASSANDRA-2619)
  

0.8.0-beta1
 * remove Avro RPC support (CASSANDRA-926)
 * support for columns that act as incr/decr counters 
   (CASSANDRA-1072, 1937, 1944, 1936, 2101, 2093, 2288, 2105, 2384, 2236, 2342,
   2454)
 * CQL (CASSANDRA-1703, 1704, 1705, 1706, 1707, 1708, 1710, 1711, 1940, 
   2124, 2302, 2277, 2493)
 * avoid double RowMutation serialization on write path (CASSANDRA-1800)
 * make NetworkTopologyStrategy the default (CASSANDRA-1960)
 * configurable internode encryption (CASSANDRA-1567, 2152)
 * human readable column names in sstable2json output (CASSANDRA-1933)
 * change default JMX port to 7199 (CASSANDRA-2027)
 * backwards compatible internal messaging (CASSANDRA-1015)
 * atomic switch of memtables and sstables (CASSANDRA-2284)
 * add pluggable SeedProvider (CASSANDRA-1669)
 * Fix clustertool to not throw exception when calling get_endpoints (CASSANDRA-2437)
 * upgrade to thrift 0.6 (CASSANDRA-2412) 
 * repair works on a token range instead of full ring (CASSANDRA-2324)
 * purge tombstones from row cache (CASSANDRA-2305)
 * push replication_factor into strategy_options (CASSANDRA-1263)
 * give snapshots the same name on each node (CASSANDRA-1791)
 * remove "nodetool loadbalance" (CASSANDRA-2448)
 * multithreaded compaction (CASSANDRA-2191)
 * compaction throttling (CASSANDRA-2156)
 * add key type information and alias (CASSANDRA-2311, 2396)
 * cli no longer divides read_repair_chance by 100 (CASSANDRA-2458)
 * made CompactionInfo.getTaskType return an enum (CASSANDRA-2482)
 * add a server-wide cap on measured memtable memory usage and aggressively
   flush to keep under that threshold (CASSANDRA-2006)
 * add unified UUIDType (CASSANDRA-2233)
 * add off-heap row cache support (CASSANDRA-1969)


0.7.5
 * improvements/fixes to PIG driver (CASSANDRA-1618, CASSANDRA-2387,
   CASSANDRA-2465, CASSANDRA-2484)
 * validate index names (CASSANDRA-1761)
 * reduce contention on Table.flusherLock (CASSANDRA-1954)
 * try harder to detect failures during streaming, cleaning up temporary
   files more reliably (CASSANDRA-2088)
 * shut down server for OOM on a Thrift thread (CASSANDRA-2269)
 * fix tombstone handling in repair and sstable2json (CASSANDRA-2279)
 * preserve version when streaming data from old sstables (CASSANDRA-2283)
 * don't start repair if a neighboring node is marked as dead (CASSANDRA-2290)
 * purge tombstones from row cache (CASSANDRA-2305)
 * Avoid seeking when sstable2json exports the entire file (CASSANDRA-2318)
 * clear Built flag in system table when dropping an index (CASSANDRA-2320)
 * don't allow arbitrary argument for stress.java (CASSANDRA-2323)
 * validate values for index predicates in get_indexed_slice (CASSANDRA-2328)
 * queue secondary indexes for flush before the parent (CASSANDRA-2330)
 * allow job configuration to set the CL used in Hadoop jobs (CASSANDRA-2331)
 * add memtable_flush_queue_size defaulting to 4 (CASSANDRA-2333)
 * Allow overriding of initial_token, storage_port and rpc_port from system
   properties (CASSANDRA-2343)
 * fix comparator used for non-indexed secondary expressions in index scan
   (CASSANDRA-2347)
 * ensure size calculation and write phase of large-row compaction use
   the same threshold for TTL expiration (CASSANDRA-2349)
 * fix race when iterating CFs during add/drop (CASSANDRA-2350)
 * add ConsistencyLevel command to CLI (CASSANDRA-2354)
 * allow negative numbers in the cli (CASSANDRA-2358)
 * hard code serialVersionUID for tokens class (CASSANDRA-2361)
 * fix potential infinite loop in ByteBufferUtil.inputStream (CASSANDRA-2365)
 * fix encoding bugs in HintedHandoffManager, SystemTable when default
   charset is not UTF8 (CASSANDRA-2367)
 * avoids having removed node reappearing in Gossip (CASSANDRA-2371)
 * fix incorrect truncation of long to int when reading columns via block
   index (CASSANDRA-2376)
 * fix NPE during stream session (CASSANDRA-2377)
 * fix race condition that could leave orphaned data files when dropping CF or
   KS (CASSANDRA-2381)
 * fsync statistics component on write (CASSANDRA-2382)
 * fix duplicate results from CFS.scan (CASSANDRA-2406)
 * add IntegerType to CLI help (CASSANDRA-2414)
 * avoid caching token-only decoratedkeys (CASSANDRA-2416)
 * convert mmap assertion to if/throw so scrub can catch it (CASSANDRA-2417)
 * don't overwrite gc log (CASSANDR-2418)
 * invalidate row cache for streamed row to avoid inconsitencies
   (CASSANDRA-2420)
 * avoid copies in range/index scans (CASSANDRA-2425)
 * make sure we don't wipe data during cleanup if the node has not join
   the ring (CASSANDRA-2428)
 * Try harder to close files after compaction (CASSANDRA-2431)
 * re-set bootstrapped flag after move finishes (CASSANDRA-2435)
 * display validation_class in CLI 'describe keyspace' (CASSANDRA-2442)
 * make cleanup compactions cleanup the row cache (CASSANDRA-2451)
 * add column fields validation to scrub (CASSANDRA-2460)
 * use 64KB flush buffer instead of in_memory_compaction_limit (CASSANDRA-2463)
 * fix backslash substitutions in CLI (CASSANDRA-2492)
 * disable cache saving for system CFS (CASSANDRA-2502)
 * fixes for verifying destination availability under hinted conditions
   so UE can be thrown intead of timing out (CASSANDRA-2514)
 * fix update of validation class in column metadata (CASSANDRA-2512)
 * support LOCAL_QUORUM, EACH_QUORUM CLs outside of NTS (CASSANDRA-2516)
 * preserve version when streaming data from old sstables (CASSANDRA-2283)
 * fix backslash substitutions in CLI (CASSANDRA-2492)
 * count a row deletion as one operation towards memtable threshold 
   (CASSANDRA-2519)
 * support LOCAL_QUORUM, EACH_QUORUM CLs outside of NTS (CASSANDRA-2516)


0.7.4
 * add nodetool join command (CASSANDRA-2160)
 * fix secondary indexes on pre-existing or streamed data (CASSANDRA-2244)
 * initialize endpoint in gossiper earlier (CASSANDRA-2228)
 * add ability to write to Cassandra from Pig (CASSANDRA-1828)
 * add rpc_[min|max]_threads (CASSANDRA-2176)
 * add CL.TWO, CL.THREE (CASSANDRA-2013)
 * avoid exporting an un-requested row in sstable2json, when exporting 
   a key that does not exist (CASSANDRA-2168)
 * add incremental_backups option (CASSANDRA-1872)
 * add configurable row limit to Pig loadfunc (CASSANDRA-2276)
 * validate column values in batches as well as single-Column inserts
   (CASSANDRA-2259)
 * move sample schema from cassandra.yaml to schema-sample.txt,
   a cli scripts (CASSANDRA-2007)
 * avoid writing empty rows when scrubbing tombstoned rows (CASSANDRA-2296)
 * fix assertion error in range and index scans for CL < ALL
   (CASSANDRA-2282)
 * fix commitlog replay when flush position refers to data that didn't
   get synced before server died (CASSANDRA-2285)
 * fix fd leak in sstable2json with non-mmap'd i/o (CASSANDRA-2304)
 * reduce memory use during streaming of multiple sstables (CASSANDRA-2301)
 * purge tombstoned rows from cache after GCGraceSeconds (CASSANDRA-2305)
 * allow zero replicas in a NTS datacenter (CASSANDRA-1924)
 * make range queries respect snitch for local replicas (CASSANDRA-2286)
 * fix HH delivery when column index is larger than 2GB (CASSANDRA-2297)
 * make 2ary indexes use parent CF flush thresholds during initial build
   (CASSANDRA-2294)
 * update memtable_throughput to be a long (CASSANDRA-2158)


0.7.3
 * Keep endpoint state until aVeryLongTime (CASSANDRA-2115)
 * lower-latency read repair (CASSANDRA-2069)
 * add hinted_handoff_throttle_delay_in_ms option (CASSANDRA-2161)
 * fixes for cache save/load (CASSANDRA-2172, -2174)
 * Handle whole-row deletions in CFOutputFormat (CASSANDRA-2014)
 * Make memtable_flush_writers flush in parallel (CASSANDRA-2178)
 * Add compaction_preheat_key_cache option (CASSANDRA-2175)
 * refactor stress.py to have only one copy of the format string 
   used for creating row keys (CASSANDRA-2108)
 * validate index names for \w+ (CASSANDRA-2196)
 * Fix Cassandra cli to respect timeout if schema does not settle 
   (CASSANDRA-2187)
 * fix for compaction and cleanup writing old-format data into new-version 
   sstable (CASSANDRA-2211, -2216)
 * add nodetool scrub (CASSANDRA-2217, -2240)
 * fix sstable2json large-row pagination (CASSANDRA-2188)
 * fix EOFing on requests for the last bytes in a file (CASSANDRA-2213)
 * fix BufferedRandomAccessFile bugs (CASSANDRA-2218, -2241)
 * check for memtable flush_after_mins exceeded every 10s (CASSANDRA-2183)
 * fix cache saving on Windows (CASSANDRA-2207)
 * add validateSchemaAgreement call + synchronization to schema
   modification operations (CASSANDRA-2222)
 * fix for reversed slice queries on large rows (CASSANDRA-2212)
 * fat clients were writing local data (CASSANDRA-2223)
 * set DEFAULT_MEMTABLE_LIFETIME_IN_MINS to 24h
 * improve detection and cleanup of partially-written sstables 
   (CASSANDRA-2206)
 * fix supercolumn de/serialization when subcolumn comparator is different
   from supercolumn's (CASSANDRA-2104)
 * fix starting up on Windows when CASSANDRA_HOME contains whitespace
   (CASSANDRA-2237)
 * add [get|set][row|key]cacheSavePeriod to JMX (CASSANDRA-2100)
 * fix Hadoop ColumnFamilyOutputFormat dropping of mutations
   when batch fills up (CASSANDRA-2255)
 * move file deletions off of scheduledtasks executor (CASSANDRA-2253)


0.7.2
 * copy DecoratedKey.key when inserting into caches to avoid retaining
   a reference to the underlying buffer (CASSANDRA-2102)
 * format subcolumn names with subcomparator (CASSANDRA-2136)
 * fix column bloom filter deserialization (CASSANDRA-2165)


0.7.1
 * refactor MessageDigest creation code. (CASSANDRA-2107)
 * buffer network stack to avoid inefficient small TCP messages while avoiding
   the nagle/delayed ack problem (CASSANDRA-1896)
 * check log4j configuration for changes every 10s (CASSANDRA-1525, 1907)
 * more-efficient cross-DC replication (CASSANDRA-1530, -2051, -2138)
 * avoid polluting page cache with commitlog or sstable writes
   and seq scan operations (CASSANDRA-1470)
 * add RMI authentication options to nodetool (CASSANDRA-1921)
 * make snitches configurable at runtime (CASSANDRA-1374)
 * retry hadoop split requests on connection failure (CASSANDRA-1927)
 * implement describeOwnership for BOP, COPP (CASSANDRA-1928)
 * make read repair behave as expected for ConsistencyLevel > ONE
   (CASSANDRA-982, 2038)
 * distributed test harness (CASSANDRA-1859, 1964)
 * reduce flush lock contention (CASSANDRA-1930)
 * optimize supercolumn deserialization (CASSANDRA-1891)
 * fix CFMetaData.apply to only compare objects of the same class 
   (CASSANDRA-1962)
 * allow specifying specific SSTables to compact from JMX (CASSANDRA-1963)
 * fix race condition in MessagingService.targets (CASSANDRA-1959, 2094, 2081)
 * refuse to open sstables from a future version (CASSANDRA-1935)
 * zero-copy reads (CASSANDRA-1714)
 * fix copy bounds for word Text in wordcount demo (CASSANDRA-1993)
 * fixes for contrib/javautils (CASSANDRA-1979)
 * check more frequently for memtable expiration (CASSANDRA-2000)
 * fix writing SSTable column count statistics (CASSANDRA-1976)
 * fix streaming of multiple CFs during bootstrap (CASSANDRA-1992)
 * explicitly set JVM GC new generation size with -Xmn (CASSANDRA-1968)
 * add short options for CLI flags (CASSANDRA-1565)
 * make keyspace argument to "describe keyspace" in CLI optional
   when authenticated to keyspace already (CASSANDRA-2029)
 * added option to specify -Dcassandra.join_ring=false on startup
   to allow "warm spare" nodes or performing JMX maintenance before
   joining the ring (CASSANDRA-526)
 * log migrations at INFO (CASSANDRA-2028)
 * add CLI verbose option in file mode (CASSANDRA-2030)
 * add single-line "--" comments to CLI (CASSANDRA-2032)
 * message serialization tests (CASSANDRA-1923)
 * switch from ivy to maven-ant-tasks (CASSANDRA-2017)
 * CLI attempts to block for new schema to propagate (CASSANDRA-2044)
 * fix potential overflow in nodetool cfstats (CASSANDRA-2057)
 * add JVM shutdownhook to sync commitlog (CASSANDRA-1919)
 * allow nodes to be up without being part of  normal traffic (CASSANDRA-1951)
 * fix CLI "show keyspaces" with null options on NTS (CASSANDRA-2049)
 * fix possible ByteBuffer race conditions (CASSANDRA-2066)
 * reduce garbage generated by MessagingService to prevent load spikes
   (CASSANDRA-2058)
 * fix math in RandomPartitioner.describeOwnership (CASSANDRA-2071)
 * fix deletion of sstable non-data components (CASSANDRA-2059)
 * avoid blocking gossip while deleting handoff hints (CASSANDRA-2073)
 * ignore messages from newer versions, keep track of nodes in gossip 
   regardless of version (CASSANDRA-1970)
 * cache writing moved to CompactionManager to reduce i/o contention and
   updated to use non-cache-polluting writes (CASSANDRA-2053)
 * page through large rows when exporting to JSON (CASSANDRA-2041)
 * add flush_largest_memtables_at and reduce_cache_sizes_at options
   (CASSANDRA-2142)
 * add cli 'describe cluster' command (CASSANDRA-2127)
 * add cli support for setting username/password at 'connect' command 
   (CASSANDRA-2111)
 * add -D option to Stress.java to allow reading hosts from a file 
   (CASSANDRA-2149)
 * bound hints CF throughput between 32M and 256M (CASSANDRA-2148)
 * continue starting when invalid saved cache entries are encountered
   (CASSANDRA-2076)
 * add max_hint_window_in_ms option (CASSANDRA-1459)


0.7.0-final
 * fix offsets to ByteBuffer.get (CASSANDRA-1939)


0.7.0-rc4
 * fix cli crash after backgrounding (CASSANDRA-1875)
 * count timeouts in storageproxy latencies, and include latency 
   histograms in StorageProxyMBean (CASSANDRA-1893)
 * fix CLI get recognition of supercolumns (CASSANDRA-1899)
 * enable keepalive on intra-cluster sockets (CASSANDRA-1766)
 * count timeouts towards dynamicsnitch latencies (CASSANDRA-1905)
 * Expose index-building status in JMX + cli schema description
   (CASSANDRA-1871)
 * allow [LOCAL|EACH]_QUORUM to be used with non-NetworkTopology 
   replication Strategies
 * increased amount of index locks for faster commitlog replay
 * collect secondary index tombstones immediately (CASSANDRA-1914)
 * revert commitlog changes from #1780 (CASSANDRA-1917)
 * change RandomPartitioner min token to -1 to avoid collision w/
   tokens on actual nodes (CASSANDRA-1901)
 * examine the right nibble when validating TimeUUID (CASSANDRA-1910)
 * include secondary indexes in cleanup (CASSANDRA-1916)
 * CFS.scrubDataDirectories should also cleanup invalid secondary indexes
   (CASSANDRA-1904)
 * ability to disable/enable gossip on nodes to force them down
   (CASSANDRA-1108)


0.7.0-rc3
 * expose getNaturalEndpoints in StorageServiceMBean taking byte[]
   key; RMI cannot serialize ByteBuffer (CASSANDRA-1833)
 * infer org.apache.cassandra.locator for replication strategy classes
   when not otherwise specified
 * validation that generates less garbage (CASSANDRA-1814)
 * add TTL support to CLI (CASSANDRA-1838)
 * cli defaults to bytestype for subcomparator when creating
   column families (CASSANDRA-1835)
 * unregister index MBeans when index is dropped (CASSANDRA-1843)
 * make ByteBufferUtil.clone thread-safe (CASSANDRA-1847)
 * change exception for read requests during bootstrap from 
   InvalidRequest to Unavailable (CASSANDRA-1862)
 * respect row-level tombstones post-flush in range scans
   (CASSANDRA-1837)
 * ReadResponseResolver check digests against each other (CASSANDRA-1830)
 * return InvalidRequest when remove of subcolumn without supercolumn
   is requested (CASSANDRA-1866)
 * flush before repair (CASSANDRA-1748)
 * SSTableExport validates key order (CASSANDRA-1884)
 * large row support for SSTableExport (CASSANDRA-1867)
 * Re-cache hot keys post-compaction without hitting disk (CASSANDRA-1878)
 * manage read repair in coordinator instead of data source, to
   provide latency information to dynamic snitch (CASSANDRA-1873)


0.7.0-rc2
 * fix live-column-count of slice ranges including tombstoned supercolumn 
   with live subcolumn (CASSANDRA-1591)
 * rename o.a.c.internal.AntientropyStage -> AntiEntropyStage,
   o.a.c.request.Request_responseStage -> RequestResponseStage,
   o.a.c.internal.Internal_responseStage -> InternalResponseStage
 * add AbstractType.fromString (CASSANDRA-1767)
 * require index_type to be present when specifying index_name
   on ColumnDef (CASSANDRA-1759)
 * fix add/remove index bugs in CFMetadata (CASSANDRA-1768)
 * rebuild Strategy during system_update_keyspace (CASSANDRA-1762)
 * cli updates prompt to ... in continuation lines (CASSANDRA-1770)
 * support multiple Mutations per key in hadoop ColumnFamilyOutputFormat
   (CASSANDRA-1774)
 * improvements to Debian init script (CASSANDRA-1772)
 * use local classloader to check for version.properties (CASSANDRA-1778)
 * Validate that column names in column_metadata are valid for the
   defined comparator, and decode properly in cli (CASSANDRA-1773)
 * use cross-platform newlines in cli (CASSANDRA-1786)
 * add ExpiringColumn support to sstable import/export (CASSANDRA-1754)
 * add flush for each append to periodic commitlog mode; added
   periodic_without_flush option to disable this (CASSANDRA-1780)
 * close file handle used for post-flush truncate (CASSANDRA-1790)
 * various code cleanup (CASSANDRA-1793, -1794, -1795)
 * fix range queries against wrapped range (CASSANDRA-1781)
 * fix consistencylevel calculations for NetworkTopologyStrategy
   (CASSANDRA-1804)
 * cli support index type enum names (CASSANDRA-1810)
 * improved validation of column_metadata (CASSANDRA-1813)
 * reads at ConsistencyLevel > 1 throw UnavailableException
   immediately if insufficient live nodes exist (CASSANDRA-1803)
 * copy bytebuffers for local writes to avoid retaining the entire
   Thrift frame (CASSANDRA-1801)
 * fix NPE adding index to column w/o prior metadata (CASSANDRA-1764)
 * reduce fat client timeout (CASSANDRA-1730)
 * fix botched merge of CASSANDRA-1316


0.7.0-rc1
 * fix compaction and flush races with schema updates (CASSANDRA-1715)
 * add clustertool, config-converter, sstablekeys, and schematool 
   Windows .bat files (CASSANDRA-1723)
 * reject range queries received during bootstrap (CASSANDRA-1739)
 * fix wrapping-range queries on non-minimum token (CASSANDRA-1700)
 * add nodetool cfhistogram (CASSANDRA-1698)
 * limit repaired ranges to what the nodes have in common (CASSANDRA-1674)
 * index scan treats missing columns as not matching secondary
   expressions (CASSANDRA-1745)
 * Fix misuse of DataOutputBuffer.getData in AntiEntropyService
   (CASSANDRA-1729)
 * detect and warn when obsolete version of JNA is present (CASSANDRA-1760)
 * reduce fat client timeout (CASSANDRA-1730)
 * cleanup smallest CFs first to increase free temp space for larger ones
   (CASSANDRA-1811)
 * Update windows .bat files to work outside of main Cassandra
   directory (CASSANDRA-1713)
 * fix read repair regression from 0.6.7 (CASSANDRA-1727)
 * more-efficient read repair (CASSANDRA-1719)
 * fix hinted handoff replay (CASSANDRA-1656)
 * log type of dropped messages (CASSANDRA-1677)
 * upgrade to SLF4J 1.6.1
 * fix ByteBuffer bug in ExpiringColumn.updateDigest (CASSANDRA-1679)
 * fix IntegerType.getString (CASSANDRA-1681)
 * make -Djava.net.preferIPv4Stack=true the default (CASSANDRA-628)
 * add INTERNAL_RESPONSE verb to differentiate from responses related
   to client requests (CASSANDRA-1685)
 * log tpstats when dropping messages (CASSANDRA-1660)
 * include unreachable nodes in describeSchemaVersions (CASSANDRA-1678)
 * Avoid dropping messages off the client request path (CASSANDRA-1676)
 * fix jna errno reporting (CASSANDRA-1694)
 * add friendlier error for UnknownHostException on startup (CASSANDRA-1697)
 * include jna dependency in RPM package (CASSANDRA-1690)
 * add --skip-keys option to stress.py (CASSANDRA-1696)
 * improve cli handling of non-string keys and column names 
   (CASSANDRA-1701, -1693)
 * r/m extra subcomparator line in cli keyspaces output (CASSANDRA-1712)
 * add read repair chance to cli "show keyspaces"
 * upgrade to ConcurrentLinkedHashMap 1.1 (CASSANDRA-975)
 * fix index scan routing (CASSANDRA-1722)
 * fix tombstoning of supercolumns in range queries (CASSANDRA-1734)
 * clear endpoint cache after updating keyspace metadata (CASSANDRA-1741)
 * fix wrapping-range queries on non-minimum token (CASSANDRA-1700)
 * truncate includes secondary indexes (CASSANDRA-1747)
 * retain reference to PendingFile sstables (CASSANDRA-1749)
 * fix sstableimport regression (CASSANDRA-1753)
 * fix for bootstrap when no non-system tables are defined (CASSANDRA-1732)
 * handle replica unavailability in index scan (CASSANDRA-1755)
 * fix service initialization order deadlock (CASSANDRA-1756)
 * multi-line cli commands (CASSANDRA-1742)
 * fix race between snapshot and compaction (CASSANDRA-1736)
 * add listEndpointsPendingHints, deleteHintsForEndpoint JMX methods 
   (CASSANDRA-1551)


0.7.0-beta3
 * add strategy options to describe_keyspace output (CASSANDRA-1560)
 * log warning when using randomly generated token (CASSANDRA-1552)
 * re-organize JMX into .db, .net, .internal, .request (CASSANDRA-1217)
 * allow nodes to change IPs between restarts (CASSANDRA-1518)
 * remember ring state between restarts by default (CASSANDRA-1518)
 * flush index built flag so we can read it before log replay (CASSANDRA-1541)
 * lock row cache updates to prevent race condition (CASSANDRA-1293)
 * remove assertion causing rare (and harmless) error messages in
   commitlog (CASSANDRA-1330)
 * fix moving nodes with no keyspaces defined (CASSANDRA-1574)
 * fix unbootstrap when no data is present in a transfer range (CASSANDRA-1573)
 * take advantage of AVRO-495 to simplify our avro IDL (CASSANDRA-1436)
 * extend authorization hierarchy to column family (CASSANDRA-1554)
 * deletion support in secondary indexes (CASSANDRA-1571)
 * meaningful error message for invalid replication strategy class 
   (CASSANDRA-1566)
 * allow keyspace creation with RF > N (CASSANDRA-1428)
 * improve cli error handling (CASSANDRA-1580)
 * add cache save/load ability (CASSANDRA-1417, 1606, 1647)
 * add StorageService.getDrainProgress (CASSANDRA-1588)
 * Disallow bootstrap to an in-use token (CASSANDRA-1561)
 * Allow dynamic secondary index creation and destruction (CASSANDRA-1532)
 * log auto-guessed memtable thresholds (CASSANDRA-1595)
 * add ColumnDef support to cli (CASSANDRA-1583)
 * reduce index sample time by 75% (CASSANDRA-1572)
 * add cli support for column, strategy metadata (CASSANDRA-1578, 1612)
 * add cli support for schema modification (CASSANDRA-1584)
 * delete temp files on failed compactions (CASSANDRA-1596)
 * avoid blocking for dead nodes during removetoken (CASSANDRA-1605)
 * remove ConsistencyLevel.ZERO (CASSANDRA-1607)
 * expose in-progress compaction type in jmx (CASSANDRA-1586)
 * removed IClock & related classes from internals (CASSANDRA-1502)
 * fix removing tokens from SystemTable on decommission and removetoken
   (CASSANDRA-1609)
 * include CF metadata in cli 'show keyspaces' (CASSANDRA-1613)
 * switch from Properties to HashMap in PropertyFileSnitch to
   avoid synchronization bottleneck (CASSANDRA-1481)
 * PropertyFileSnitch configuration file renamed to 
   cassandra-topology.properties
 * add cli support for get_range_slices (CASSANDRA-1088, CASSANDRA-1619)
 * Make memtable flush thresholds per-CF instead of global 
   (CASSANDRA-1007, 1637)
 * add cli support for binary data without CfDef hints (CASSANDRA-1603)
 * fix building SSTable statistics post-stream (CASSANDRA-1620)
 * fix potential infinite loop in 2ary index queries (CASSANDRA-1623)
 * allow creating NTS keyspaces with no replicas configured (CASSANDRA-1626)
 * add jmx histogram of sstables accessed per read (CASSANDRA-1624)
 * remove system_rename_column_family and system_rename_keyspace from the
   client API until races can be fixed (CASSANDRA-1630, CASSANDRA-1585)
 * add cli sanity tests (CASSANDRA-1582)
 * update GC settings in cassandra.bat (CASSANDRA-1636)
 * cli support for index queries (CASSANDRA-1635)
 * cli support for updating schema memtable settings (CASSANDRA-1634)
 * cli --file option (CASSANDRA-1616)
 * reduce automatically chosen memtable sizes by 50% (CASSANDRA-1641)
 * move endpoint cache from snitch to strategy (CASSANDRA-1643)
 * fix commitlog recovery deleting the newly-created segment as well as
   the old ones (CASSANDRA-1644)
 * upgrade to Thrift 0.5 (CASSANDRA-1367)
 * renamed CL.DCQUORUM to LOCAL_QUORUM and DCQUORUMSYNC to EACH_QUORUM
 * cli truncate support (CASSANDRA-1653)
 * update GC settings in cassandra.bat (CASSANDRA-1636)
 * avoid logging when a node's ip/token is gossipped back to it (CASSANDRA-1666)


0.7-beta2
 * always use UTF-8 for hint keys (CASSANDRA-1439)
 * remove cassandra.yaml dependency from Hadoop and Pig (CASSADRA-1322)
 * expose CfDef metadata in describe_keyspaces (CASSANDRA-1363)
 * restore use of mmap_index_only option (CASSANDRA-1241)
 * dropping a keyspace with no column families generated an error 
   (CASSANDRA-1378)
 * rename RackAwareStrategy to OldNetworkTopologyStrategy, RackUnawareStrategy 
   to SimpleStrategy, DatacenterShardStrategy to NetworkTopologyStrategy,
   AbstractRackAwareSnitch to AbstractNetworkTopologySnitch (CASSANDRA-1392)
 * merge StorageProxy.mutate, mutateBlocking (CASSANDRA-1396)
 * faster UUIDType, LongType comparisons (CASSANDRA-1386, 1393)
 * fix setting read_repair_chance from CLI addColumnFamily (CASSANDRA-1399)
 * fix updates to indexed columns (CASSANDRA-1373)
 * fix race condition leaving to FileNotFoundException (CASSANDRA-1382)
 * fix sharded lock hash on index write path (CASSANDRA-1402)
 * add support for GT/E, LT/E in subordinate index clauses (CASSANDRA-1401)
 * cfId counter got out of sync when CFs were added (CASSANDRA-1403)
 * less chatty schema updates (CASSANDRA-1389)
 * rename column family mbeans. 'type' will now include either 
   'IndexColumnFamilies' or 'ColumnFamilies' depending on the CFS type.
   (CASSANDRA-1385)
 * disallow invalid keyspace and column family names. This includes name that
   matches a '^\w+' regex. (CASSANDRA-1377)
 * use JNA, if present, to take snapshots (CASSANDRA-1371)
 * truncate hints if starting 0.7 for the first time (CASSANDRA-1414)
 * fix FD leak in single-row slicepredicate queries (CASSANDRA-1416)
 * allow index expressions against columns that are not part of the 
   SlicePredicate (CASSANDRA-1410)
 * config-converter properly handles snitches and framed support 
   (CASSANDRA-1420)
 * remove keyspace argument from multiget_count (CASSANDRA-1422)
 * allow specifying cassandra.yaml location as (local or remote) URL
   (CASSANDRA-1126)
 * fix using DynamicEndpointSnitch with NetworkTopologyStrategy
   (CASSANDRA-1429)
 * Add CfDef.default_validation_class (CASSANDRA-891)
 * fix EstimatedHistogram.max (CASSANDRA-1413)
 * quorum read optimization (CASSANDRA-1622)
 * handle zero-length (or missing) rows during HH paging (CASSANDRA-1432)
 * include secondary indexes during schema migrations (CASSANDRA-1406)
 * fix commitlog header race during schema change (CASSANDRA-1435)
 * fix ColumnFamilyStoreMBeanIterator to use new type name (CASSANDRA-1433)
 * correct filename generated by xml->yaml converter (CASSANDRA-1419)
 * add CMSInitiatingOccupancyFraction=75 and UseCMSInitiatingOccupancyOnly
   to default JVM options
 * decrease jvm heap for cassandra-cli (CASSANDRA-1446)
 * ability to modify keyspaces and column family definitions on a live cluster
   (CASSANDRA-1285)
 * support for Hadoop Streaming [non-jvm map/reduce via stdin/out]
   (CASSANDRA-1368)
 * Move persistent sstable stats from the system table to an sstable component
   (CASSANDRA-1430)
 * remove failed bootstrap attempt from pending ranges when gossip times
   it out after 1h (CASSANDRA-1463)
 * eager-create tcp connections to other cluster members (CASSANDRA-1465)
 * enumerate stages and derive stage from message type instead of 
   transmitting separately (CASSANDRA-1465)
 * apply reversed flag during collation from different data sources
   (CASSANDRA-1450)
 * make failure to remove commitlog segment non-fatal (CASSANDRA-1348)
 * correct ordering of drain operations so CL.recover is no longer 
   necessary (CASSANDRA-1408)
 * removed keyspace from describe_splits method (CASSANDRA-1425)
 * rename check_schema_agreement to describe_schema_versions
   (CASSANDRA-1478)
 * fix QUORUM calculation for RF > 3 (CASSANDRA-1487)
 * remove tombstones during non-major compactions when bloom filter
   verifies that row does not exist in other sstables (CASSANDRA-1074)
 * nodes that coordinated a loadbalance in the past could not be seen by
   newly added nodes (CASSANDRA-1467)
 * exposed endpoint states (gossip details) via jmx (CASSANDRA-1467)
 * ensure that compacted sstables are not included when new readers are
   instantiated (CASSANDRA-1477)
 * by default, calculate heap size and memtable thresholds at runtime (CASSANDRA-1469)
 * fix races dealing with adding/dropping keyspaces and column families in
   rapid succession (CASSANDRA-1477)
 * clean up of Streaming system (CASSANDRA-1503, 1504, 1506)
 * add options to configure Thrift socket keepalive and buffer sizes (CASSANDRA-1426)
 * make contrib CassandraServiceDataCleaner recursive (CASSANDRA-1509)
 * min, max compaction threshold are configurable and persistent 
   per-ColumnFamily (CASSANDRA-1468)
 * fix replaying the last mutation in a commitlog unnecessarily 
   (CASSANDRA-1512)
 * invoke getDefaultUncaughtExceptionHandler from DTPE with the original
   exception rather than the ExecutionException wrapper (CASSANDRA-1226)
 * remove Clock from the Thrift (and Avro) API (CASSANDRA-1501)
 * Close intra-node sockets when connection is broken (CASSANDRA-1528)
 * RPM packaging spec file (CASSANDRA-786)
 * weighted request scheduler (CASSANDRA-1485)
 * treat expired columns as deleted (CASSANDRA-1539)
 * make IndexInterval configurable (CASSANDRA-1488)
 * add describe_snitch to Thrift API (CASSANDRA-1490)
 * MD5 authenticator compares plain text submitted password with MD5'd
   saved property, instead of vice versa (CASSANDRA-1447)
 * JMX MessagingService pending and completed counts (CASSANDRA-1533)
 * fix race condition processing repair responses (CASSANDRA-1511)
 * make repair blocking (CASSANDRA-1511)
 * create EndpointSnitchInfo and MBean to expose rack and DC (CASSANDRA-1491)
 * added option to contrib/word_count to output results back to Cassandra
   (CASSANDRA-1342)
 * rewrite Hadoop ColumnFamilyRecordWriter to pool connections, retry to
   multiple Cassandra nodes, and smooth impact on the Cassandra cluster
   by using smaller batch sizes (CASSANDRA-1434)
 * fix setting gc_grace_seconds via CLI (CASSANDRA-1549)
 * support TTL'd index values (CASSANDRA-1536)
 * make removetoken work like decommission (CASSANDRA-1216)
 * make cli comparator-aware and improve quote rules (CASSANDRA-1523,-1524)
 * make nodetool compact and cleanup blocking (CASSANDRA-1449)
 * add memtable, cache information to GCInspector logs (CASSANDRA-1558)
 * enable/disable HintedHandoff via JMX (CASSANDRA-1550)
 * Ignore stray files in the commit log directory (CASSANDRA-1547)
 * Disallow bootstrap to an in-use token (CASSANDRA-1561)


0.7-beta1
 * sstable versioning (CASSANDRA-389)
 * switched to slf4j logging (CASSANDRA-625)
 * add (optional) expiration time for column (CASSANDRA-699)
 * access levels for authentication/authorization (CASSANDRA-900)
 * add ReadRepairChance to CF definition (CASSANDRA-930)
 * fix heisenbug in system tests, especially common on OS X (CASSANDRA-944)
 * convert to byte[] keys internally and all public APIs (CASSANDRA-767)
 * ability to alter schema definitions on a live cluster (CASSANDRA-44)
 * renamed configuration file to cassandra.xml, and log4j.properties to
   log4j-server.properties, which must now be loaded from
   the classpath (which is how our scripts in bin/ have always done it)
   (CASSANDRA-971)
 * change get_count to require a SlicePredicate. create multi_get_count
   (CASSANDRA-744)
 * re-organized endpointsnitch implementations and added SimpleSnitch
   (CASSANDRA-994)
 * Added preload_row_cache option (CASSANDRA-946)
 * add CRC to commitlog header (CASSANDRA-999)
 * removed deprecated batch_insert and get_range_slice methods (CASSANDRA-1065)
 * add truncate thrift method (CASSANDRA-531)
 * http mini-interface using mx4j (CASSANDRA-1068)
 * optimize away copy of sliced row on memtable read path (CASSANDRA-1046)
 * replace constant-size 2GB mmaped segments and special casing for index 
   entries spanning segment boundaries, with SegmentedFile that computes 
   segments that always contain entire entries/rows (CASSANDRA-1117)
 * avoid reading large rows into memory during compaction (CASSANDRA-16)
 * added hadoop OutputFormat (CASSANDRA-1101)
 * efficient Streaming (no more anticompaction) (CASSANDRA-579)
 * split commitlog header into separate file and add size checksum to
   mutations (CASSANDRA-1179)
 * avoid allocating a new byte[] for each mutation on replay (CASSANDRA-1219)
 * revise HH schema to be per-endpoint (CASSANDRA-1142)
 * add joining/leaving status to nodetool ring (CASSANDRA-1115)
 * allow multiple repair sessions per node (CASSANDRA-1190)
 * optimize away MessagingService for local range queries (CASSANDRA-1261)
 * make framed transport the default so malformed requests can't OOM the 
   server (CASSANDRA-475)
 * significantly faster reads from row cache (CASSANDRA-1267)
 * take advantage of row cache during range queries (CASSANDRA-1302)
 * make GCGraceSeconds a per-ColumnFamily value (CASSANDRA-1276)
 * keep persistent row size and column count statistics (CASSANDRA-1155)
 * add IntegerType (CASSANDRA-1282)
 * page within a single row during hinted handoff (CASSANDRA-1327)
 * push DatacenterShardStrategy configuration into keyspace definition,
   eliminating datacenter.properties. (CASSANDRA-1066)
 * optimize forward slices starting with '' and single-index-block name 
   queries by skipping the column index (CASSANDRA-1338)
 * streaming refactor (CASSANDRA-1189)
 * faster comparison for UUID types (CASSANDRA-1043)
 * secondary index support (CASSANDRA-749 and subtasks)
 * make compaction buckets deterministic (CASSANDRA-1265)


0.6.6
 * Allow using DynamicEndpointSnitch with RackAwareStrategy (CASSANDRA-1429)
 * remove the remaining vestiges of the unfinished DatacenterShardStrategy 
   (replaced by NetworkTopologyStrategy in 0.7)
   

0.6.5
 * fix key ordering in range query results with RandomPartitioner
   and ConsistencyLevel > ONE (CASSANDRA-1145)
 * fix for range query starting with the wrong token range (CASSANDRA-1042)
 * page within a single row during hinted handoff (CASSANDRA-1327)
 * fix compilation on non-sun JDKs (CASSANDRA-1061)
 * remove String.trim() call on row keys in batch mutations (CASSANDRA-1235)
 * Log summary of dropped messages instead of spamming log (CASSANDRA-1284)
 * add dynamic endpoint snitch (CASSANDRA-981)
 * fix streaming for keyspaces with hyphens in their name (CASSANDRA-1377)
 * fix errors in hard-coded bloom filter optKPerBucket by computing it
   algorithmically (CASSANDRA-1220
 * remove message deserialization stage, and uncap read/write stages
   so slow reads/writes don't block gossip processing (CASSANDRA-1358)
 * add jmx port configuration to Debian package (CASSANDRA-1202)
 * use mlockall via JNA, if present, to prevent Linux from swapping
   out parts of the JVM (CASSANDRA-1214)


0.6.4
 * avoid queuing multiple hint deliveries for the same endpoint
   (CASSANDRA-1229)
 * better performance for and stricter checking of UTF8 column names
   (CASSANDRA-1232)
 * extend option to lower compaction priority to hinted handoff
   as well (CASSANDRA-1260)
 * log errors in gossip instead of re-throwing (CASSANDRA-1289)
 * avoid aborting commitlog replay prematurely if a flushed-but-
   not-removed commitlog segment is encountered (CASSANDRA-1297)
 * fix duplicate rows being read during mapreduce (CASSANDRA-1142)
 * failure detection wasn't closing command sockets (CASSANDRA-1221)
 * cassandra-cli.bat works on windows (CASSANDRA-1236)
 * pre-emptively drop requests that cannot be processed within RPCTimeout
   (CASSANDRA-685)
 * add ack to Binary write verb and update CassandraBulkLoader
   to wait for acks for each row (CASSANDRA-1093)
 * added describe_partitioner Thrift method (CASSANDRA-1047)
 * Hadoop jobs no longer require the Cassandra storage-conf.xml
   (CASSANDRA-1280, CASSANDRA-1047)
 * log thread pool stats when GC is excessive (CASSANDRA-1275)
 * remove gossip message size limit (CASSANDRA-1138)
 * parallelize local and remote reads during multiget, and respect snitch 
   when determining whether to do local read for CL.ONE (CASSANDRA-1317)
 * fix read repair to use requested consistency level on digest mismatch,
   rather than assuming QUORUM (CASSANDRA-1316)
 * process digest mismatch re-reads in parallel (CASSANDRA-1323)
 * switch hints CF comparator to BytesType (CASSANDRA-1274)


0.6.3
 * retry to make streaming connections up to 8 times. (CASSANDRA-1019)
 * reject describe_ring() calls on invalid keyspaces (CASSANDRA-1111)
 * fix cache size calculation for size of 100% (CASSANDRA-1129)
 * fix cache capacity only being recalculated once (CASSANDRA-1129)
 * remove hourly scan of all hints on the off chance that the gossiper
   missed a status change; instead, expose deliverHintsToEndpoint to JMX
   so it can be done manually, if necessary (CASSANDRA-1141)
 * don't reject reads at CL.ALL (CASSANDRA-1152)
 * reject deletions to supercolumns in CFs containing only standard
   columns (CASSANDRA-1139)
 * avoid preserving login information after client disconnects
   (CASSANDRA-1057)
 * prefer sun jdk to openjdk in debian init script (CASSANDRA-1174)
 * detect partioner config changes between restarts and fail fast 
   (CASSANDRA-1146)
 * use generation time to resolve node token reassignment disagreements
   (CASSANDRA-1118)
 * restructure the startup ordering of Gossiper and MessageService to avoid
   timing anomalies (CASSANDRA-1160)
 * detect incomplete commit log hearders (CASSANDRA-1119)
 * force anti-entropy service to stream files on the stream stage to avoid
   sending streams out of order (CASSANDRA-1169)
 * remove inactive stream managers after AES streams files (CASSANDRA-1169)
 * allow removing entire row through batch_mutate Deletion (CASSANDRA-1027)
 * add JMX metrics for row-level bloom filter false positives (CASSANDRA-1212)
 * added a redhat init script to contrib (CASSANDRA-1201)
 * use midpoint when bootstrapping a new machine into range with not
   much data yet instead of random token (CASSANDRA-1112)
 * kill server on OOM in executor stage as well as Thrift (CASSANDRA-1226)
 * remove opportunistic repairs, when two machines with overlapping replica
   responsibilities happen to finish major compactions of the same CF near
   the same time.  repairs are now fully manual (CASSANDRA-1190)
 * add ability to lower compaction priority (default is no change from 0.6.2)
   (CASSANDRA-1181)


0.6.2
 * fix contrib/word_count build. (CASSANDRA-992)
 * split CommitLogExecutorService into BatchCommitLogExecutorService and 
   PeriodicCommitLogExecutorService (CASSANDRA-1014)
 * add latency histograms to CFSMBean (CASSANDRA-1024)
 * make resolving timestamp ties deterministic by using value bytes
   as a tiebreaker (CASSANDRA-1039)
 * Add option to turn off Hinted Handoff (CASSANDRA-894)
 * fix windows startup (CASSANDRA-948)
 * make concurrent_reads, concurrent_writes configurable at runtime via JMX
   (CASSANDRA-1060)
 * disable GCInspector on non-Sun JVMs (CASSANDRA-1061)
 * fix tombstone handling in sstable rows with no other data (CASSANDRA-1063)
 * fix size of row in spanned index entries (CASSANDRA-1056)
 * install json2sstable, sstable2json, and sstablekeys to Debian package
 * StreamingService.StreamDestinations wouldn't empty itself after streaming
   finished (CASSANDRA-1076)
 * added Collections.shuffle(splits) before returning the splits in 
   ColumnFamilyInputFormat (CASSANDRA-1096)
 * do not recalculate cache capacity post-compaction if it's been manually 
   modified (CASSANDRA-1079)
 * better defaults for flush sorter + writer executor queue sizes
   (CASSANDRA-1100)
 * windows scripts for SSTableImport/Export (CASSANDRA-1051)
 * windows script for nodetool (CASSANDRA-1113)
 * expose PhiConvictThreshold (CASSANDRA-1053)
 * make repair of RF==1 a no-op (CASSANDRA-1090)
 * improve default JVM GC options (CASSANDRA-1014)
 * fix SlicePredicate serialization inside Hadoop jobs (CASSANDRA-1049)
 * close Thrift sockets in Hadoop ColumnFamilyRecordReader (CASSANDRA-1081)


0.6.1
 * fix NPE in sstable2json when no excluded keys are given (CASSANDRA-934)
 * keep the replica set constant throughout the read repair process
   (CASSANDRA-937)
 * allow querying getAllRanges with empty token list (CASSANDRA-933)
 * fix command line arguments inversion in clustertool (CASSANDRA-942)
 * fix race condition that could trigger a false-positive assertion
   during post-flush discard of old commitlog segments (CASSANDRA-936)
 * fix neighbor calculation for anti-entropy repair (CASSANDRA-924)
 * perform repair even for small entropy differences (CASSANDRA-924)
 * Use hostnames in CFInputFormat to allow Hadoop's naive string-based
   locality comparisons to work (CASSANDRA-955)
 * cache read-only BufferedRandomAccessFile length to avoid
   3 system calls per invocation (CASSANDRA-950)
 * nodes with IPv6 (and no IPv4) addresses could not join cluster
   (CASSANDRA-969)
 * Retrieve the correct number of undeleted columns, if any, from
   a supercolumn in a row that had been deleted previously (CASSANDRA-920)
 * fix index scans that cross the 2GB mmap boundaries for both mmap
   and standard i/o modes (CASSANDRA-866)
 * expose drain via nodetool (CASSANDRA-978)


0.6.0-RC1
 * JMX drain to flush memtables and run through commit log (CASSANDRA-880)
 * Bootstrapping can skip ranges under the right conditions (CASSANDRA-902)
 * fix merging row versions in range_slice for CL > ONE (CASSANDRA-884)
 * default write ConsistencyLeven chaned from ZERO to ONE
 * fix for index entries spanning mmap buffer boundaries (CASSANDRA-857)
 * use lexical comparison if time part of TimeUUIDs are the same 
   (CASSANDRA-907)
 * bound read, mutation, and response stages to fix possible OOM
   during log replay (CASSANDRA-885)
 * Use microseconds-since-epoch (UTC) in cli, instead of milliseconds
 * Treat batch_mutate Deletion with null supercolumn as "apply this predicate 
   to top level supercolumns" (CASSANDRA-834)
 * Streaming destination nodes do not update their JMX status (CASSANDRA-916)
 * Fix internal RPC timeout calculation (CASSANDRA-911)
 * Added Pig loadfunc to contrib/pig (CASSANDRA-910)


0.6.0-beta3
 * fix compaction bucketing bug (CASSANDRA-814)
 * update windows batch file (CASSANDRA-824)
 * deprecate KeysCachedFraction configuration directive in favor
   of KeysCached; move to unified-per-CF key cache (CASSANDRA-801)
 * add invalidateRowCache to ColumnFamilyStoreMBean (CASSANDRA-761)
 * send Handoff hints to natural locations to reduce load on
   remaining nodes in a failure scenario (CASSANDRA-822)
 * Add RowWarningThresholdInMB configuration option to warn before very 
   large rows get big enough to threaten node stability, and -x option to
   be able to remove them with sstable2json if the warning is unheeded
   until it's too late (CASSANDRA-843)
 * Add logging of GC activity (CASSANDRA-813)
 * fix ConcurrentModificationException in commitlog discard (CASSANDRA-853)
 * Fix hardcoded row count in Hadoop RecordReader (CASSANDRA-837)
 * Add a jmx status to the streaming service and change several DEBUG
   messages to INFO (CASSANDRA-845)
 * fix classpath in cassandra-cli.bat for Windows (CASSANDRA-858)
 * allow re-specifying host, port to cassandra-cli if invalid ones
   are first tried (CASSANDRA-867)
 * fix race condition handling rpc timeout in the coordinator
   (CASSANDRA-864)
 * Remove CalloutLocation and StagingFileDirectory from storage-conf files 
   since those settings are no longer used (CASSANDRA-878)
 * Parse a long from RowWarningThresholdInMB instead of an int (CASSANDRA-882)
 * Remove obsolete ControlPort code from DatabaseDescriptor (CASSANDRA-886)
 * move skipBytes side effect out of assert (CASSANDRA-899)
 * add "double getLoad" to StorageServiceMBean (CASSANDRA-898)
 * track row stats per CF at compaction time (CASSANDRA-870)
 * disallow CommitLogDirectory matching a DataFileDirectory (CASSANDRA-888)
 * default key cache size is 200k entries, changed from 10% (CASSANDRA-863)
 * add -Dcassandra-foreground=yes to cassandra.bat
 * exit if cluster name is changed unexpectedly (CASSANDRA-769)


0.6.0-beta1/beta2
 * add batch_mutate thrift command, deprecating batch_insert (CASSANDRA-336)
 * remove get_key_range Thrift API, deprecated in 0.5 (CASSANDRA-710)
 * add optional login() Thrift call for authentication (CASSANDRA-547)
 * support fat clients using gossiper and StorageProxy to perform
   replication in-process [jvm-only] (CASSANDRA-535)
 * support mmapped I/O for reads, on by default on 64bit JVMs 
   (CASSANDRA-408, CASSANDRA-669)
 * improve insert concurrency, particularly during Hinted Handoff
   (CASSANDRA-658)
 * faster network code (CASSANDRA-675)
 * stress.py moved to contrib (CASSANDRA-635)
 * row caching [must be explicitly enabled per-CF in config] (CASSANDRA-678)
 * present a useful measure of compaction progress in JMX (CASSANDRA-599)
 * add bin/sstablekeys (CASSNADRA-679)
 * add ConsistencyLevel.ANY (CASSANDRA-687)
 * make removetoken remove nodes from gossip entirely (CASSANDRA-644)
 * add ability to set cache sizes at runtime (CASSANDRA-708)
 * report latency and cache hit rate statistics with lifetime totals
   instead of average over the last minute (CASSANDRA-702)
 * support get_range_slice for RandomPartitioner (CASSANDRA-745)
 * per-keyspace replication factory and replication strategy (CASSANDRA-620)
 * track latency in microseconds (CASSANDRA-733)
 * add describe_ Thrift methods, deprecating get_string_property and 
   get_string_list_property
 * jmx interface for tracking operation mode and streams in general.
   (CASSANDRA-709)
 * keep memtables in sorted order to improve range query performance
   (CASSANDRA-799)
 * use while loop instead of recursion when trimming sstables compaction list 
   to avoid blowing stack in pathological cases (CASSANDRA-804)
 * basic Hadoop map/reduce support (CASSANDRA-342)


0.5.1
 * ensure all files for an sstable are streamed to the same directory.
   (CASSANDRA-716)
 * more accurate load estimate for bootstrapping (CASSANDRA-762)
 * tolerate dead or unavailable bootstrap target on write (CASSANDRA-731)
 * allow larger numbers of keys (> 140M) in a sstable bloom filter
   (CASSANDRA-790)
 * include jvm argument improvements from CASSANDRA-504 in debian package
 * change streaming chunk size to 32MB to accomodate Windows XP limitations
   (was 64MB) (CASSANDRA-795)
 * fix get_range_slice returning results in the wrong order (CASSANDRA-781)
 

0.5.0 final
 * avoid attempting to delete temporary bootstrap files twice (CASSANDRA-681)
 * fix bogus NaN in nodeprobe cfstats output (CASSANDRA-646)
 * provide a policy for dealing with single thread executors w/ a full queue
   (CASSANDRA-694)
 * optimize inner read in MessagingService, vastly improving multiple-node
   performance (CASSANDRA-675)
 * wait for table flush before streaming data back to a bootstrapping node.
   (CASSANDRA-696)
 * keep track of bootstrapping sources by table so that bootstrapping doesn't 
   give the indication of finishing early (CASSANDRA-673)


0.5.0 RC3
 * commit the correct version of the patch for CASSANDRA-663


0.5.0 RC2 (unreleased)
 * fix bugs in converting get_range_slice results to Thrift 
   (CASSANDRA-647, CASSANDRA-649)
 * expose java.util.concurrent.TimeoutException in StorageProxy methods
   (CASSANDRA-600)
 * TcpConnectionManager was holding on to disconnected connections, 
   giving the false indication they were being used. (CASSANDRA-651)
 * Remove duplicated write. (CASSANDRA-662)
 * Abort bootstrap if IP is already in the token ring (CASSANDRA-663)
 * increase default commitlog sync period, and wait for last sync to 
   finish before submitting another (CASSANDRA-668)


0.5.0 RC1
 * Fix potential NPE in get_range_slice (CASSANDRA-623)
 * add CRC32 to commitlog entries (CASSANDRA-605)
 * fix data streaming on windows (CASSANDRA-630)
 * GC compacted sstables after cleanup and compaction (CASSANDRA-621)
 * Speed up anti-entropy validation (CASSANDRA-629)
 * Fix anti-entropy assertion error (CASSANDRA-639)
 * Fix pending range conflicts when bootstapping or moving
   multiple nodes at once (CASSANDRA-603)
 * Handle obsolete gossip related to node movement in the case where
   one or more nodes is down when the movement occurs (CASSANDRA-572)
 * Include dead nodes in gossip to avoid a variety of problems
   and fix HH to removed nodes (CASSANDRA-634)
 * return an InvalidRequestException for mal-formed SlicePredicates
   (CASSANDRA-643)
 * fix bug determining closest neighbor for use in multiple datacenters
   (CASSANDRA-648)
 * Vast improvements in anticompaction speed (CASSANDRA-607)
 * Speed up log replay and writes by avoiding redundant serializations
   (CASSANDRA-652)


0.5.0 beta 2
 * Bootstrap improvements (several tickets)
 * add nodeprobe repair anti-entropy feature (CASSANDRA-193, CASSANDRA-520)
 * fix possibility of partition when many nodes restart at once
   in clusters with multiple seeds (CASSANDRA-150)
 * fix NPE in get_range_slice when no data is found (CASSANDRA-578)
 * fix potential NPE in hinted handoff (CASSANDRA-585)
 * fix cleanup of local "system" keyspace (CASSANDRA-576)
 * improve computation of cluster load balance (CASSANDRA-554)
 * added super column read/write, column count, and column/row delete to
   cassandra-cli (CASSANDRA-567, CASSANDRA-594)
 * fix returning live subcolumns of deleted supercolumns (CASSANDRA-583)
 * respect JAVA_HOME in bin/ scripts (several tickets)
 * add StorageService.initClient for fat clients on the JVM (CASSANDRA-535)
   (see contrib/client_only for an example of use)
 * make consistency_level functional in get_range_slice (CASSANDRA-568)
 * optimize key deserialization for RandomPartitioner (CASSANDRA-581)
 * avoid GCing tombstones except on major compaction (CASSANDRA-604)
 * increase failure conviction threshold, resulting in less nodes
   incorrectly (and temporarily) marked as down (CASSANDRA-610)
 * respect memtable thresholds during log replay (CASSANDRA-609)
 * support ConsistencyLevel.ALL on read (CASSANDRA-584)
 * add nodeprobe removetoken command (CASSANDRA-564)


0.5.0 beta
 * Allow multiple simultaneous flushes, improving flush throughput 
   on multicore systems (CASSANDRA-401)
 * Split up locks to improve write and read throughput on multicore systems
   (CASSANDRA-444, CASSANDRA-414)
 * More efficient use of memory during compaction (CASSANDRA-436)
 * autobootstrap option: when enabled, all non-seed nodes will attempt
   to bootstrap when started, until bootstrap successfully
   completes. -b option is removed.  (CASSANDRA-438)
 * Unless a token is manually specified in the configuration xml,
   a bootstraping node will use a token that gives it half the
   keys from the most-heavily-loaded node in the cluster,
   instead of generating a random token. 
   (CASSANDRA-385, CASSANDRA-517)
 * Miscellaneous bootstrap fixes (several tickets)
 * Ability to change a node's token even after it has data on it
   (CASSANDRA-541)
 * Ability to decommission a live node from the ring (CASSANDRA-435)
 * Semi-automatic loadbalancing via nodeprobe (CASSANDRA-192)
 * Add ability to set compaction thresholds at runtime via
   JMX / nodeprobe.  (CASSANDRA-465)
 * Add "comment" field to ColumnFamily definition. (CASSANDRA-481)
 * Additional JMX metrics (CASSANDRA-482)
 * JSON based export and import tools (several tickets)
 * Hinted Handoff fixes (several tickets)
 * Add key cache to improve read performance (CASSANDRA-423)
 * Simplified construction of custom ReplicationStrategy classes
   (CASSANDRA-497)
 * Graphical application (Swing) for ring integrity verification and 
   visualization was added to contrib (CASSANDRA-252)
 * Add DCQUORUM, DCQUORUMSYNC consistency levels and corresponding
   ReplicationStrategy / EndpointSnitch classes.  Experimental.
   (CASSANDRA-492)
 * Web client interface added to contrib (CASSANDRA-457)
 * More-efficient flush for Random, CollatedOPP partitioners 
   for normal writes (CASSANDRA-446) and bulk load (CASSANDRA-420)
 * Add MemtableFlushAfterMinutes, a global replacement for the old 
   per-CF FlushPeriodInMinutes setting (CASSANDRA-463)
 * optimizations to slice reading (CASSANDRA-350) and supercolumn
   queries (CASSANDRA-510)
 * force binding to given listenaddress for nodes with multiple
   interfaces (CASSANDRA-546)
 * stress.py benchmarking tool improvements (several tickets)
 * optimized replica placement code (CASSANDRA-525)
 * faster log replay on restart (CASSANDRA-539, CASSANDRA-540)
 * optimized local-node writes (CASSANDRA-558)
 * added get_range_slice, deprecating get_key_range (CASSANDRA-344)
 * expose TimedOutException to thrift (CASSANDRA-563)
 

0.4.2
 * Add validation disallowing null keys (CASSANDRA-486)
 * Fix race conditions in TCPConnectionManager (CASSANDRA-487)
 * Fix using non-utf8-aware comparison as a sanity check.
   (CASSANDRA-493)
 * Improve default garbage collector options (CASSANDRA-504)
 * Add "nodeprobe flush" (CASSANDRA-505)
 * remove NotFoundException from get_slice throws list (CASSANDRA-518)
 * fix get (not get_slice) of entire supercolumn (CASSANDRA-508)
 * fix null token during bootstrap (CASSANDRA-501)


0.4.1
 * Fix FlushPeriod columnfamily configuration regression
   (CASSANDRA-455)
 * Fix long column name support (CASSANDRA-460)
 * Fix for serializing a row that only contains tombstones
   (CASSANDRA-458)
 * Fix for discarding unneeded commitlog segments (CASSANDRA-459)
 * Add SnapshotBeforeCompaction configuration option (CASSANDRA-426)
 * Fix compaction abort under insufficient disk space (CASSANDRA-473)
 * Fix reading subcolumn slice from tombstoned CF (CASSANDRA-484)
 * Fix race condition in RVH causing occasional NPE (CASSANDRA-478)


0.4.0
 * fix get_key_range problems when a node is down (CASSANDRA-440)
   and add UnavailableException to more Thrift methods
 * Add example EndPointSnitch contrib code (several tickets)


0.4.0 RC2
 * fix SSTable generation clash during compaction (CASSANDRA-418)
 * reject method calls with null parameters (CASSANDRA-308)
 * properly order ranges in nodeprobe output (CASSANDRA-421)
 * fix logging of certain errors on executor threads (CASSANDRA-425)


0.4.0 RC1
 * Bootstrap feature is live; use -b on startup (several tickets)
 * Added multiget api (CASSANDRA-70)
 * fix Deadlock with SelectorManager.doProcess and TcpConnection.write
   (CASSANDRA-392)
 * remove key cache b/c of concurrency bugs in third-party
   CLHM library (CASSANDRA-405)
 * update non-major compaction logic to use two threshold values
   (CASSANDRA-407)
 * add periodic / batch commitlog sync modes (several tickets)
 * inline BatchMutation into batch_insert params (CASSANDRA-403)
 * allow setting the logging level at runtime via mbean (CASSANDRA-402)
 * change default comparator to BytesType (CASSANDRA-400)
 * add forwards-compatible ConsistencyLevel parameter to get_key_range
   (CASSANDRA-322)
 * r/m special case of blocking for local destination when writing with 
   ConsistencyLevel.ZERO (CASSANDRA-399)
 * Fixes to make BinaryMemtable [bulk load interface] useful (CASSANDRA-337);
   see contrib/bmt_example for an example of using it.
 * More JMX properties added (several tickets)
 * Thrift changes (several tickets)
    - Merged _super get methods with the normal ones; return values
      are now of ColumnOrSuperColumn.
    - Similarly, merged batch_insert_super into batch_insert.



0.4.0 beta
 * On-disk data format has changed to allow billions of keys/rows per
   node instead of only millions
 * Multi-keyspace support
 * Scan all sstables for all queries to avoid situations where
   different types of operation on the same ColumnFamily could
   disagree on what data was present
 * Snapshot support via JMX
 * Thrift API has changed a _lot_:
    - removed time-sorted CFs; instead, user-defined comparators
      may be defined on the column names, which are now byte arrays.
      Default comparators are provided for UTF8, Bytes, Ascii, Long (i64),
      and UUID types.
    - removed colon-delimited strings in thrift api in favor of explicit
      structs such as ColumnPath, ColumnParent, etc.  Also normalized
      thrift struct and argument naming.
    - Added columnFamily argument to get_key_range.
    - Change signature of get_slice to accept starting and ending
      columns as well as an offset.  (This allows use of indexes.)
      Added "ascending" flag to allow reasonably-efficient reverse
      scans as well.  Removed get_slice_by_range as redundant.
    - get_key_range operates on one CF at a time
    - changed `block` boolean on insert methods to ConsistencyLevel enum,
      with options of NONE, ONE, QUORUM, and ALL.
    - added similar consistency_level parameter to read methods
    - column-name-set slice with no names given now returns zero columns
      instead of all of them.  ("all" can run your server out of memory.
      use a range-based slice with a high max column count instead.)
 * Removed the web interface. Node information can now be obtained by 
   using the newly introduced nodeprobe utility.
 * More JMX stats
 * Remove magic values from internals (e.g. special key to indicate
   when to flush memtables)
 * Rename configuration "table" to "keyspace"
 * Moved to crash-only design; no more shutdown (just kill the process)
 * Lots of bug fixes

Full list of issues resolved in 0.4 is at https://issues.apache.org/jira/secure/IssueNavigator.jspa?reset=true&&pid=12310865&fixfor=12313862&resolution=1&sorter/field=issuekey&sorter/order=DESC


0.3.0 RC3
 * Fix potential deadlock under load in TCPConnection.
   (CASSANDRA-220)


0.3.0 RC2
 * Fix possible data loss when server is stopped after replaying
   log but before new inserts force memtable flush.
   (CASSANDRA-204)
 * Added BUGS file


0.3.0 RC1
 * Range queries on keys, including user-defined key collation
 * Remove support
 * Workarounds for a weird bug in JDK select/register that seems
   particularly common on VM environments. Cassandra should deploy
   fine on EC2 now
 * Much improved infrastructure: the beginnings of a decent test suite
   ("ant test" for unit tests; "nosetests" for system tests), code
   coverage reporting, etc.
 * Expanded node status reporting via JMX
 * Improved error reporting/logging on both server and client
 * Reduced memory footprint in default configuration
 * Combined blocking and non-blocking versions of insert APIs
 * Added FlushPeriodInMinutes configuration parameter to force
   flushing of infrequently-updated ColumnFamilies<|MERGE_RESOLUTION|>--- conflicted
+++ resolved
@@ -1,10 +1,6 @@
-<<<<<<< HEAD
 3.1
 Merged from 3.0:
-=======
-3.0.1
  * Fix error when saving cached key for old format sstable (CASSANDRA-10778)
->>>>>>> 4378b58b
  * Invalidate prepared statements on DROP INDEX (CASSANDRA-10758)
  * Fix SELECT statement with IN restrictions on partition key,
    ORDER BY and LIMIT (CASSANDRA-10729)
