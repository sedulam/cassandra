--- conflicted
+++ resolved
@@ -1,12 +1,8 @@
-<<<<<<< HEAD
 3.11.4
  * Make stop-server.bat wait for Cassandra to terminate (CASSANDRA-14829)
  * Correct sstable sorting for garbagecollect and levelled compaction (CASSANDRA-14870)
 Merged from 3.0:
-=======
-3.0.18
  * Severe concurrency issues in STCS,DTCS,TWCS,TMD.Topology,TypeParser
->>>>>>> 62d66a43
  * Add a script to make running the cqlsh tests in cassandra repo easier (CASSANDRA-14951)
  * If SizeEstimatesRecorder misses a 'onDropTable' notification, the size_estimates table will never be cleared for that table. (CASSANDRA-14905)
  * Counters fail to increment in 2.1/2.2 to 3.X mixed version clusters (CASSANDRA-14958)
