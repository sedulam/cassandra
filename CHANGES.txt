--- conflicted
+++ resolved
@@ -50,11 +50,8 @@
  * NoReplicationTokenAllocator should work with zero replication factor (CASSANDRA-12983)
  * Address message coalescing regression (CASSANDRA-12676)
 Merged from 3.0:
-<<<<<<< HEAD
-=======
  * Add formatted row output to assertEmpty in CQL Tester (CASSANDRA-13238)
  * Prevent data loss on upgrade 2.1 - 3.0 by adding component separator to LogRecord absolute path (CASSANDRA-13294)
->>>>>>> 7707a0ed
  * Improve testing on macOS by eliminating sigar logging (CASSANDRA-13233)
  * Cqlsh copy-from should error out when csv contains invalid data for collections (CASSANDRA-13071)
  * Fix "multiple versions of ant detected..." when running ant test (CASSANDRA-13232)
