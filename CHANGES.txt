--- conflicted
+++ resolved
@@ -1,7 +1,8 @@
-<<<<<<< HEAD
 3.0.0-rc1
  * Small optimizations of sstable index serialization (CASSANDRA-10232)
  * Support for both encrypted and unencrypted native transport connections (CASSANDRA-9590)
+Merged from 2.2:
+ * Handle missing RoleManager in config after upgrade to 2.2 (CASSANDRA-10209)
 
 
 3.0.0-beta2
@@ -25,10 +26,6 @@
  * Validate gc_grace_seconds for batchlog writes and MVs (CASSANDRA-9917)
  * Fix sstablerepairedset (CASSANDRA-10132)
 Merged from 2.2:
-=======
-2.2.2
- * Handle missing RoleManager in config after upgrade to 2.2 (CASSANDRA-10209) 
->>>>>>> 0c0f1ff1
  * Retry snapshot deletion after compaction and gc on Windows (CASSANDRA-10222)
  * Fix failure to start with space in directory path on Windows (CASSANDRA-10239)
  * Fix repair hang when snapshot failed (CASSANDRA-10057)
