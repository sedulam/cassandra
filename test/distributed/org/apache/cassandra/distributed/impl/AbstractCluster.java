--- conflicted
+++ resolved
@@ -184,11 +184,8 @@
         extends org.apache.cassandra.distributed.shared.AbstractBuilder<I, C, B>
     {
         private INodeProvisionStrategy.Strategy nodeProvisionStrategy = INodeProvisionStrategy.Strategy.MultipleNetworkInterfaces;
-<<<<<<< HEAD
         private ShutdownExecutor shutdownExecutor = DEFAULT_SHUTDOWN_EXECUTOR;
-=======
         private boolean dynamicPortAllocation = false;
->>>>>>> 6ffa43f6
 
         {
             // Indicate that we are running in the in-jvm dtest environment
@@ -213,6 +210,12 @@
         public B withNodeProvisionStrategy(INodeProvisionStrategy.Strategy nodeProvisionStrategy)
         {
             this.nodeProvisionStrategy = nodeProvisionStrategy;
+            return self();
+        }
+
+        public B withShutdownExecutor(ShutdownExecutor shutdownExecutor)
+        {
+            this.shutdownExecutor = shutdownExecutor;
             return self();
         }
 
@@ -230,12 +233,6 @@
         {
             this.dynamicPortAllocation = dynamicPortAllocation;
             return self();
-        }
-
-        public B withShutdownExecutor(ShutdownExecutor shutdownExecutor)
-        {
-            this.shutdownExecutor = shutdownExecutor;
-            return (B) this;
         }
 
         @Override
@@ -589,13 +586,8 @@
     @VisibleForTesting
     InstanceConfig createInstanceConfig(int nodeNum)
     {
-<<<<<<< HEAD
-        INodeProvisionStrategy provisionStrategy = nodeProvisionStrategy.create(subnet);
+        INodeProvisionStrategy provisionStrategy = nodeProvisionStrategy.create(subnet, portMap);
         Collection<String> tokens = tokenSupplier.tokens(nodeNum);
-=======
-        INodeProvisionStrategy provisionStrategy = nodeProvisionStrategy.create(subnet, portMap);
-        long token = tokenSupplier.token(nodeNum);
->>>>>>> 6ffa43f6
         NetworkTopology topology = buildNetworkTopology(provisionStrategy, nodeIdTopology);
         InstanceConfig config = InstanceConfig.generate(nodeNum, provisionStrategy, topology, root, tokens, datadirCount);
         config.set(Constants.KEY_DTEST_API_CLUSTER_ID, clusterId.toString());
