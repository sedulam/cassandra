--- conflicted
+++ resolved
@@ -1437,7 +1437,6 @@
     }
 
     @Test
-<<<<<<< HEAD
     public void testNonCompactTableWithAlterTableStatement() throws Throwable
     {
         createTable("CREATE TABLE %s (pk int, ck int, v1 int, PRIMARY KEY(pk, ck))");
@@ -1481,7 +1480,9 @@
         executeAndCheck("SELECT pk, s1 FROM %s WHERE pk = 1", 3, row(1, 3));
         executeAndCheck("SELECT DISTINCT pk, s1 FROM %s WHERE pk = 1", 3, row(1, 3));
         executeAndCheck("SELECT s1 FROM %s WHERE pk = 1", 3, row(3));
-=======
+    }
+
+    @Test
     public void testNonCompactTableWithStaticColumnAndRowDeletion() throws Throwable
     {
         createTable("CREATE TABLE %s (pk int, c int, s int static, v int, PRIMARY KEY(pk, c))");
@@ -1501,13 +1502,11 @@
 
         executeAndCheck("SELECT * FROM %s WHERE pk = 1", 3, row(1, null, 1, null));
         executeAndCheck("SELECT * FROM %s WHERE pk = 1 AND c = 1", 3);
-        // In 3.0 the SinglePartitionReadCommand is looking for all the fetching columns which always includes the
-        // static ones so it needs to go through all the SSTables.
-        executeAndCheck("SELECT v FROM %s WHERE pk = 1 AND c = 1", 3);
+        executeAndCheck("SELECT v FROM %s WHERE pk = 1 AND c = 1", 1);
 
         executeAndCheck("SELECT * FROM %s WHERE pk = 2", 3, row(2, null, 2, null));
         executeAndCheck("SELECT * FROM %s WHERE pk = 2 AND c = 1", 3);
-        executeAndCheck("SELECT v FROM %s WHERE pk = 2 AND c = 1", 3);
+        executeAndCheck("SELECT v FROM %s WHERE pk = 2 AND c = 1", 1);
 
         executeAndCheck("SELECT * FROM %s WHERE pk = 3", 3, row(3, null, 3, null));
         executeAndCheck("SELECT * FROM %s WHERE pk = 3 AND c = 1", 2);
@@ -1534,13 +1533,11 @@
 
         executeAndCheck("SELECT * FROM %s WHERE pk = 1", 3, row(1, null, 1, null));
         executeAndCheck("SELECT * FROM %s WHERE pk = 1 AND c = 1", 3);
-        // In 3.0 the SinglePartitionReadCommand is looking for all the fetching columns which always includes the
-        // static ones so it needs to go through all the SSTables.
-        executeAndCheck("SELECT v FROM %s WHERE pk = 1 AND c = 1", 3);
+        executeAndCheck("SELECT v FROM %s WHERE pk = 1 AND c = 1", 1);
 
         executeAndCheck("SELECT * FROM %s WHERE pk = 2", 3, row(2, null, 2, null));
         executeAndCheck("SELECT * FROM %s WHERE pk = 2 AND c = 1", 3);
-        executeAndCheck("SELECT v FROM %s WHERE pk = 2 AND c = 1", 3);
+        executeAndCheck("SELECT v FROM %s WHERE pk = 2 AND c = 1", 1);
 
         executeAndCheck("SELECT * FROM %s WHERE pk = 3", 3, row(3, null, 3, null));
         executeAndCheck("SELECT * FROM %s WHERE pk = 3 AND c = 1", 2);
@@ -1643,6 +1640,5 @@
         executeAndCheck("SELECT * FROM %s WHERE pk = 5", 1);
         executeAndCheck("SELECT v1 FROM %s WHERE pk = 5", 1);
         executeAndCheck("SELECT v2 FROM %s WHERE pk = 5", 1);
->>>>>>> 9f492844
     }
 }