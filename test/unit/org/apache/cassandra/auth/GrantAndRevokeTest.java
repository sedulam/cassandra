/*
 * Licensed to the Apache Software Foundation (ASF) under one
 * or more contributor license agreements.  See the NOTICE file
 * distributed with this work for additional information
 * regarding copyright ownership.  The ASF licenses this file
 * to you under the Apache License, Version 2.0 (the
 * "License"); you may not use this file except in compliance
 * with the License.  You may obtain a copy of the License at
 *
 *     http://www.apache.org/licenses/LICENSE-2.0
 *
 * Unless required by applicable law or agreed to in writing, software
 * distributed under the License is distributed on an "AS IS" BASIS,
 * WITHOUT WARRANTIES OR CONDITIONS OF ANY KIND, either express or implied.
 * See the License for the specific language governing permissions and
 * limitations under the License.
 */
package org.apache.cassandra.auth;

import java.util.Arrays;
import java.util.HashSet;
import java.util.Set;

import com.google.common.collect.Iterables;
import org.junit.After;
import org.junit.BeforeClass;
import org.junit.Test;

import com.datastax.driver.core.ResultSet;
import org.apache.cassandra.ServerTestUtils;
import org.apache.cassandra.Util;
import org.apache.cassandra.config.DatabaseDescriptor;
import org.apache.cassandra.cql3.CQLTester;
import org.apache.cassandra.db.ConsistencyLevel;
import org.apache.cassandra.db.SystemKeyspace;
import org.apache.cassandra.schema.Schema;
import org.apache.cassandra.schema.SchemaConstants;
import org.apache.cassandra.schema.TableMetadata;
import org.apache.cassandra.transport.ProtocolVersion;

import static java.lang.String.format;
import static org.apache.cassandra.schema.SchemaConstants.LOCAL_SYSTEM_KEYSPACE_NAMES;
import static org.apache.cassandra.schema.SchemaConstants.REPLICATED_SYSTEM_KEYSPACE_NAMES;
import static org.apache.cassandra.schema.SchemaConstants.SCHEMA_KEYSPACE_NAME;
import static org.apache.cassandra.schema.SchemaConstants.SYSTEM_KEYSPACE_NAME;
import static org.apache.cassandra.schema.SchemaConstants.TRACE_KEYSPACE_NAME;
import static org.junit.Assert.assertTrue;

public class GrantAndRevokeTest extends CQLTester
{
    private static final String user = "user";
    private static final String pass = "12345";

    @BeforeClass
    public static void setUpAuth()
    {
        ServerTestUtils.daemonInitialization();
        DatabaseDescriptor.setPermissionsValidity(0);
        requireAuthentication();
        requireNetwork();
    }

    @After
    public void tearDown() throws Throwable
    {
        useSuperUser();
        executeNet("DROP ROLE " + user);
    }

    @Test
    public void testGrantedKeyspace() throws Throwable
    {
        useSuperUser();

        executeNet(String.format("CREATE ROLE %s WITH LOGIN = TRUE AND password='%s'", user, pass));
        executeNet("GRANT CREATE ON KEYSPACE " + KEYSPACE_PER_TEST + " TO " + user);
        String table = KEYSPACE_PER_TEST + '.' + createTable(KEYSPACE_PER_TEST, "CREATE TABLE %s (pk int, ck int, val int, val_2 text, PRIMARY KEY (pk, ck))");
        String index = KEYSPACE_PER_TEST + '.' + createIndex(KEYSPACE_PER_TEST, "CREATE INDEX ON %s (val_2)");
        String type = KEYSPACE_PER_TEST + '.' + createType(KEYSPACE_PER_TEST, "CREATE TYPE %s (a int, b text)");
        String mv = KEYSPACE_PER_TEST + ".ks_mv_01";
        executeNet("CREATE MATERIALIZED VIEW " + mv + " AS SELECT * FROM " + table + " WHERE val IS NOT NULL AND pk IS NOT NULL AND ck IS NOT NULL PRIMARY KEY (val, pk, ck)");

        useUser(user, pass);

        // ALTER and DROP tables created by somebody else
        // Spin assert for effective auth changes.
        final String spinAssertTable = table;
        Util.spinAssertEquals(false, () -> {
            try
            {
                assertUnauthorizedQuery("User user has no MODIFY permission on <table " + spinAssertTable + "> or any of its parents",
                                        formatQuery(KEYSPACE_PER_TEST, "INSERT INTO %s (pk, ck, val, val_2) VALUES (1, 1, 1, '1')"));
            }
            catch(Throwable e)
            {
                return true;
            }
            return false;
        }, 10);
        assertUnauthorizedQuery("User user has no MODIFY permission on <table " + table + "> or any of its parents",
                                formatQuery(KEYSPACE_PER_TEST, "UPDATE %s SET val = 1 WHERE pk = 1 AND ck = 1"));
        assertUnauthorizedQuery("User user has no MODIFY permission on <table " + table + "> or any of its parents",
                                formatQuery(KEYSPACE_PER_TEST, "DELETE FROM %s WHERE pk = 1 AND ck = 2"));
        assertUnauthorizedQuery("User user has no SELECT permission on <table " + table + "> or any of its parents",
                                formatQuery(KEYSPACE_PER_TEST, "SELECT * FROM %s WHERE pk = 1 AND ck = 1"));
        assertUnauthorizedQuery("User user has no SELECT permission on <table " + table + "> or any of its parents",
                                "SELECT * FROM " + mv + " WHERE val = 1 AND pk = 1 AND ck = 1");
        assertUnauthorizedQuery("User user has no MODIFY permission on <table " + table + "> or any of its parents",
                                formatQuery(KEYSPACE_PER_TEST, "TRUNCATE TABLE %s"));
        assertUnauthorizedQuery("User user has no ALTER permission on <table " + table + "> or any of its parents",
                                formatQuery(KEYSPACE_PER_TEST, "ALTER TABLE %s ADD val_3 int"));
        assertUnauthorizedQuery("User user has no DROP permission on <table " + table + "> or any of its parents",
                                formatQuery(KEYSPACE_PER_TEST, "DROP TABLE %s"));
        assertUnauthorizedQuery("User user has no ALTER permission on <all tables in " + KEYSPACE_PER_TEST + "> or any of its parents",
                                "ALTER TYPE " + type + " ADD c bigint");
        assertUnauthorizedQuery("User user has no DROP permission on <all tables in " + KEYSPACE_PER_TEST + "> or any of its parents",
                                "DROP TYPE " + type);
        assertUnauthorizedQuery("User user has no ALTER permission on <table " + table + "> or any of its parents",
                                "DROP MATERIALIZED VIEW " + mv);
        assertUnauthorizedQuery("User user has no ALTER permission on <table " + table + "> or any of its parents",
                                "DROP INDEX " + index);


        useSuperUser();

        executeNet("GRANT ALTER, DROP, SELECT, MODIFY ON KEYSPACE " + KEYSPACE_PER_TEST + " TO " + user);

        useUser(user, pass);

        // Spin assert for effective auth changes.
        Util.spinAssertEquals(false, () -> {
            try
            {
                executeNet("ALTER KEYSPACE " + KEYSPACE_PER_TEST + " WITH replication = {'class': 'SimpleStrategy', 'replication_factor': '1'}");
            }
            catch(Throwable e)
            {
                return true;
            }
            return false;
        }, 10);

        executeNet(formatQuery(KEYSPACE_PER_TEST, "INSERT INTO %s (pk, ck, val, val_2) VALUES (1, 1, 1, '1')"));
        executeNet(formatQuery(KEYSPACE_PER_TEST, "UPDATE %s SET val = 1 WHERE pk = 1 AND ck = 1"));
        executeNet(formatQuery(KEYSPACE_PER_TEST, "DELETE FROM %s WHERE pk = 1 AND ck = 2"));
        assertRowsNet(executeNet(formatQuery(KEYSPACE_PER_TEST, "SELECT * FROM %s WHERE pk = 1 AND ck = 1")), row(1, 1, 1, "1"));
        assertRowsNet(executeNet("SELECT * FROM " + mv + " WHERE val = 1 AND pk = 1"), row(1, 1, 1, "1"));
        executeNet(formatQuery(KEYSPACE_PER_TEST, "TRUNCATE TABLE %s"));
        executeNet(formatQuery(KEYSPACE_PER_TEST, "ALTER TABLE %s ADD val_3 int"));
        executeNet("DROP MATERIALIZED VIEW " + mv);
        executeNet("DROP INDEX " + index);
        executeNet(formatQuery(KEYSPACE_PER_TEST, "DROP TABLE %s"));
        executeNet("ALTER TYPE " + type + " ADD c bigint");
        executeNet("DROP TYPE " + type);

        // calling creatTableName to create a new table name that will be used by the formatQuery
        table = createTableName();
        type = KEYSPACE_PER_TEST + "." + createTypeName();
        mv = KEYSPACE_PER_TEST + ".ks_mv_02";
        executeNet("CREATE TYPE " + type + " (a int, b text)");
        executeNet(formatQuery(KEYSPACE_PER_TEST, "CREATE TABLE %s (pk int, ck int, val int, val_2 text, PRIMARY KEY (pk, ck))"));
        executeNet("CREATE MATERIALIZED VIEW " + mv + " AS SELECT * FROM " + table + " WHERE val IS NOT NULL AND pk IS NOT NULL AND ck IS NOT NULL PRIMARY KEY (val, pk, ck)");
        executeNet(formatQuery(KEYSPACE_PER_TEST, "INSERT INTO %s (pk, ck, val, val_2) VALUES (1, 1, 1, '1')"));
        executeNet(formatQuery(KEYSPACE_PER_TEST, "UPDATE %s SET val = 1 WHERE pk = 1 AND ck = 1"));
        executeNet(formatQuery(KEYSPACE_PER_TEST, "DELETE FROM %s WHERE pk = 1 AND ck = 2"));
        assertRowsNet(executeNet(formatQuery(KEYSPACE_PER_TEST, "SELECT * FROM %s WHERE pk = 1 AND ck = 1")), row(1, 1, 1, "1"));
        assertRowsNet(executeNet("SELECT * FROM " + mv + " WHERE val = 1 AND pk = 1"), row(1, 1, 1, "1"));
        executeNet(formatQuery(KEYSPACE_PER_TEST, "TRUNCATE TABLE %s"));
        executeNet(formatQuery(KEYSPACE_PER_TEST, "ALTER TABLE %s ADD val_3 int"));
        executeNet("DROP MATERIALIZED VIEW " + mv);
        executeNet(formatQuery(KEYSPACE_PER_TEST, "DROP TABLE %s"));
        executeNet("ALTER TYPE " + type + " ADD c bigint");
        executeNet("DROP TYPE " + type);

        useSuperUser();

        executeNet("REVOKE ALTER, DROP, MODIFY, SELECT ON KEYSPACE " + KEYSPACE_PER_TEST + " FROM " + user);

        table = KEYSPACE_PER_TEST + "." + createTable(KEYSPACE_PER_TEST, "CREATE TABLE %s (pk int, ck int, val int, val_2 text, PRIMARY KEY (pk, ck))");
        type = KEYSPACE_PER_TEST + "." + createType(KEYSPACE_PER_TEST, "CREATE TYPE %s (a int, b text)");
        index = KEYSPACE_PER_TEST + '.' + createIndex(KEYSPACE_PER_TEST, "CREATE INDEX ON %s (val_2)");
        mv = KEYSPACE_PER_TEST + ".ks_mv_03";
        executeNet("CREATE MATERIALIZED VIEW " + mv + " AS SELECT * FROM " + table + " WHERE val IS NOT NULL AND pk IS NOT NULL AND ck IS NOT NULL PRIMARY KEY (val, pk, ck)");

        useUser(user, pass);

        // Spin assert for effective auth changes.
        final String spinAssertTable2 = table;
        Util.spinAssertEquals(false, () -> {
            try
            {
                assertUnauthorizedQuery("User user has no MODIFY permission on <table " + spinAssertTable2 + "> or any of its parents",
                                        "INSERT INTO " + spinAssertTable2 + " (pk, ck, val, val_2) VALUES (1, 1, 1, '1')");
            }
            catch(Throwable e)
            {
                return true;
            }
            return false;
        }, 10);
        assertUnauthorizedQuery("User user has no MODIFY permission on <table " + table + "> or any of its parents",
                                "UPDATE " + table + " SET val = 1 WHERE pk = 1 AND ck = 1");
        assertUnauthorizedQuery("User user has no MODIFY permission on <table " + table + "> or any of its parents",
                                "DELETE FROM " + table + " WHERE pk = 1 AND ck = 2");
        assertUnauthorizedQuery("User user has no SELECT permission on <table " + table + "> or any of its parents",
                                "SELECT * FROM " + table + " WHERE pk = 1 AND ck = 1");
        assertUnauthorizedQuery("User user has no SELECT permission on <table " + table + "> or any of its parents",
                                "SELECT * FROM " + mv + " WHERE val = 1 AND pk = 1 AND ck = 1");
        assertUnauthorizedQuery("User user has no MODIFY permission on <table " + table + "> or any of its parents",
                                "TRUNCATE TABLE " + table);
        assertUnauthorizedQuery("User user has no ALTER permission on <table " + table + "> or any of its parents",
                                formatQuery(KEYSPACE_PER_TEST, "ALTER TABLE " + table + " ADD val_3 int"));
        assertUnauthorizedQuery("User user has no DROP permission on <table " + table + "> or any of its parents",
                                formatQuery(KEYSPACE_PER_TEST, "DROP TABLE " + table));
        assertUnauthorizedQuery("User user has no ALTER permission on <all tables in " + KEYSPACE_PER_TEST + "> or any of its parents",
                                "ALTER TYPE " + type + " ADD c bigint");
        assertUnauthorizedQuery("User user has no DROP permission on <all tables in " + KEYSPACE_PER_TEST + "> or any of its parents",
                                "DROP TYPE " + type);
        assertUnauthorizedQuery("User user has no ALTER permission on <table " + table + "> or any of its parents",
                                "DROP MATERIALIZED VIEW " + mv);
        assertUnauthorizedQuery("User user has no ALTER permission on <table " + table + "> or any of its parents",
                                "DROP INDEX " + index);
    }

    @Test
    public void testGrantedAllTables() throws Throwable
    {
        useSuperUser();

        executeNet(String.format("CREATE ROLE %s WITH LOGIN = TRUE AND password='%s'", user, pass));
        executeNet("GRANT CREATE ON ALL TABLES IN KEYSPACE " + KEYSPACE_PER_TEST + " TO " + user);
        String table = KEYSPACE_PER_TEST + "." + createTable(KEYSPACE_PER_TEST, "CREATE TABLE %s (pk int, ck int, val int, val_2 text, PRIMARY KEY (pk, ck))");
        String index = KEYSPACE_PER_TEST + '.' + createIndex(KEYSPACE_PER_TEST, "CREATE INDEX ON %s (val_2)");
        String type = KEYSPACE_PER_TEST + "." + createType(KEYSPACE_PER_TEST, "CREATE TYPE %s (a int, b text)");
        String mv = KEYSPACE_PER_TEST + ".alltables_mv_01";
        executeNet("CREATE MATERIALIZED VIEW " + mv + " AS SELECT * FROM " + table + " WHERE val IS NOT NULL AND pk IS NOT NULL AND ck IS NOT NULL PRIMARY KEY (val, pk, ck)");

        useUser(user, pass);

        // ALTER and DROP tables created by somebody else
        // Spin assert for effective auth changes.
        final String spinAssertTable = table;
        Util.spinAssertEquals(false, () -> {
            try
            {
                assertUnauthorizedQuery("User user has no MODIFY permission on <table " + spinAssertTable + "> or any of its parents",
                                        formatQuery(KEYSPACE_PER_TEST, "INSERT INTO %s (pk, ck, val, val_2) VALUES (1, 1, 1, '1')"));
            }
            catch(Throwable e)
            {
                return true;
            }
            return false;
        }, 10);
        assertUnauthorizedQuery("User user has no MODIFY permission on <table " + table + "> or any of its parents",
                                formatQuery(KEYSPACE_PER_TEST, "UPDATE %s SET val = 1 WHERE pk = 1 AND ck = 1"));
        assertUnauthorizedQuery("User user has no MODIFY permission on <table " + table + "> or any of its parents",
                                formatQuery(KEYSPACE_PER_TEST, "DELETE FROM %s WHERE pk = 1 AND ck = 2"));
        assertUnauthorizedQuery("User user has no SELECT permission on <table " + table + "> or any of its parents",
                                formatQuery(KEYSPACE_PER_TEST, "SELECT * FROM %s WHERE pk = 1 AND ck = 1"));
        assertUnauthorizedQuery("User user has no SELECT permission on <table " + table + "> or any of its parents",
                                "SELECT * FROM " + mv + " WHERE val = 1 AND pk = 1 AND ck = 1");
        assertUnauthorizedQuery("User user has no MODIFY permission on <table " + table + "> or any of its parents",
                                formatQuery(KEYSPACE_PER_TEST, "TRUNCATE TABLE %s"));
        assertUnauthorizedQuery("User user has no ALTER permission on <table " + table + "> or any of its parents",
                                formatQuery(KEYSPACE_PER_TEST, "ALTER TABLE %s ADD val_3 int"));
        assertUnauthorizedQuery("User user has no DROP permission on <table " + table + "> or any of its parents",
                                formatQuery(KEYSPACE_PER_TEST, "DROP TABLE %s"));
        assertUnauthorizedQuery("User user has no ALTER permission on <all tables in " + KEYSPACE_PER_TEST + "> or any of its parents",
                                "ALTER TYPE " + type + " ADD c bigint");
        assertUnauthorizedQuery("User user has no DROP permission on <all tables in " + KEYSPACE_PER_TEST + "> or any of its parents",
                                "DROP TYPE " + type);
        assertUnauthorizedQuery("User user has no ALTER permission on <table " + table + "> or any of its parents",
                                "DROP MATERIALIZED VIEW " + mv);
        assertUnauthorizedQuery("User user has no ALTER permission on <table " + table + "> or any of its parents",
                                "DROP INDEX " + index);

        useSuperUser();

        executeNet("GRANT ALTER, DROP, SELECT, MODIFY ON ALL TABLES IN KEYSPACE " + KEYSPACE_PER_TEST + " TO " + user);

        useUser(user, pass);

        // Spin assert for effective auth changes.
        Util.spinAssertEquals(false, () -> {
            try
            {
                assertUnauthorizedQuery("User user has no ALTER permission on <keyspace " + KEYSPACE_PER_TEST + "> or any of its parents",
                                        "ALTER KEYSPACE " + KEYSPACE_PER_TEST + " WITH replication = {'class': 'SimpleStrategy', 'replication_factor': '1'}");
            }
            catch(Throwable e)
            {
                return true;
            }
            return false;
        }, 10);
        executeNet(formatQuery(KEYSPACE_PER_TEST, "INSERT INTO %s (pk, ck, val, val_2) VALUES (1, 1, 1, '1')"));
        executeNet(formatQuery(KEYSPACE_PER_TEST, "UPDATE %s SET val = 1 WHERE pk = 1 AND ck = 1"));
        executeNet(formatQuery(KEYSPACE_PER_TEST, "DELETE FROM %s WHERE pk = 1 AND ck = 2"));
        assertRowsNet(executeNet(formatQuery(KEYSPACE_PER_TEST, "SELECT * FROM %s WHERE pk = 1 AND ck = 1")), row(1, 1, 1, "1"));
        assertRowsNet(executeNet("SELECT * FROM " + mv + " WHERE val = 1 AND pk = 1"), row(1, 1, 1, "1"));
        executeNet(formatQuery(KEYSPACE_PER_TEST, "TRUNCATE TABLE %s"));
        executeNet(formatQuery(KEYSPACE_PER_TEST, "ALTER TABLE %s ADD val_3 int"));
        executeNet("DROP MATERIALIZED VIEW " + mv);
        executeNet("DROP INDEX " + index);
        executeNet(formatQuery(KEYSPACE_PER_TEST, "DROP TABLE %s"));
        executeNet("ALTER TYPE " + type + " ADD c bigint");
        executeNet("DROP TYPE " + type);

        // calling creatTableName to create a new table name that will be used by the formatQuery
        table = createTableName();
        type = KEYSPACE_PER_TEST + "." + createTypeName();
        mv = KEYSPACE_PER_TEST + ".alltables_mv_02";
        executeNet("CREATE TYPE " + type + " (a int, b text)");
        executeNet(formatQuery(KEYSPACE_PER_TEST, "CREATE TABLE %s (pk int, ck int, val int, val_2 text, PRIMARY KEY (pk, ck))"));
        index = KEYSPACE_PER_TEST + '.' + createIndex(KEYSPACE_PER_TEST, "CREATE INDEX ON %s (val_2)");
        executeNet("CREATE MATERIALIZED VIEW " + mv + " AS SELECT * FROM " + table + " WHERE val IS NOT NULL AND pk IS NOT NULL AND ck IS NOT NULL PRIMARY KEY (val, pk, ck)");
        executeNet(formatQuery(KEYSPACE_PER_TEST, "INSERT INTO %s (pk, ck, val, val_2) VALUES (1, 1, 1, '1')"));
        executeNet(formatQuery(KEYSPACE_PER_TEST, "UPDATE %s SET val = 1 WHERE pk = 1 AND ck = 1"));
        executeNet(formatQuery(KEYSPACE_PER_TEST, "DELETE FROM %s WHERE pk = 1 AND ck = 2"));
        assertRowsNet(executeNet(formatQuery(KEYSPACE_PER_TEST, "SELECT * FROM %s WHERE pk = 1 AND ck = 1")), row(1, 1, 1, "1"));
        assertRowsNet(executeNet("SELECT * FROM " + mv + " WHERE val = 1 AND pk = 1"), row(1, 1, 1, "1"));
        executeNet(formatQuery(KEYSPACE_PER_TEST, "TRUNCATE TABLE %s"));
        executeNet(formatQuery(KEYSPACE_PER_TEST, "ALTER TABLE %s ADD val_3 int"));
        executeNet("DROP MATERIALIZED VIEW " + mv);
        executeNet("DROP INDEX " + index);
        executeNet(formatQuery(KEYSPACE_PER_TEST, "DROP TABLE %s"));
        executeNet("ALTER TYPE " + type + " ADD c bigint");
        executeNet("DROP TYPE " + type);

        useSuperUser();

        executeNet("REVOKE ALTER, DROP, SELECT, MODIFY ON ALL TABLES IN KEYSPACE " + KEYSPACE_PER_TEST + " FROM " + user);

        table = KEYSPACE_PER_TEST + "." + createTable(KEYSPACE_PER_TEST, "CREATE TABLE %s (pk int, ck int, val int, val_2 text, PRIMARY KEY (pk, ck))");
        index = KEYSPACE_PER_TEST + '.' + createIndex(KEYSPACE_PER_TEST, "CREATE INDEX ON %s (val_2)");
        type = KEYSPACE_PER_TEST + "." + createType(KEYSPACE_PER_TEST, "CREATE TYPE %s (a int, b text)");
        mv = KEYSPACE_PER_TEST + ".alltables_mv_03";
        executeNet("CREATE MATERIALIZED VIEW " + mv + " AS SELECT * FROM " + table + " WHERE val IS NOT NULL AND pk IS NOT NULL AND ck IS NOT NULL PRIMARY KEY (val, pk, ck)");

        useUser(user, pass);

        // Spin assert for effective auth changes.
        final String spinAssertTable2 = table;
        Util.spinAssertEquals(false, () -> {
            try
            {
                assertUnauthorizedQuery("User user has no MODIFY permission on <table " + spinAssertTable2 + "> or any of its parents",
                                        "INSERT INTO " + spinAssertTable2 + " (pk, ck, val, val_2) VALUES (1, 1, 1, '1')");
            }
            catch(Throwable e)
            {
                return true;
            }
            return false;
        }, 10);
        assertUnauthorizedQuery("User user has no MODIFY permission on <table " + table + "> or any of its parents",
                                "UPDATE " + table + " SET val = 1 WHERE pk = 1 AND ck = 1");
        assertUnauthorizedQuery("User user has no MODIFY permission on <table " + table + "> or any of its parents",
                                "DELETE FROM " + table + " WHERE pk = 1 AND ck = 2");
        assertUnauthorizedQuery("User user has no SELECT permission on <table " + table + "> or any of its parents",
                                "SELECT * FROM " + table + " WHERE pk = 1 AND ck = 1");
        assertUnauthorizedQuery("User user has no SELECT permission on <table " + table + "> or any of its parents",
                                "SELECT * FROM " + mv + " WHERE val = 1 AND pk = 1 AND ck = 1");
        assertUnauthorizedQuery("User user has no MODIFY permission on <table " + table + "> or any of its parents",
                                "TRUNCATE TABLE " + table);
        assertUnauthorizedQuery("User user has no ALTER permission on <table " + table + "> or any of its parents",
                                formatQuery(KEYSPACE_PER_TEST, "ALTER TABLE " + table + " ADD val_3 int"));
        assertUnauthorizedQuery("User user has no DROP permission on <table " + table + "> or any of its parents",
                                formatQuery(KEYSPACE_PER_TEST, "DROP TABLE " + table));
        assertUnauthorizedQuery("User user has no ALTER permission on <all tables in " + KEYSPACE_PER_TEST + "> or any of its parents",
                                "ALTER TYPE " + type + " ADD c bigint");
        assertUnauthorizedQuery("User user has no DROP permission on <all tables in " + KEYSPACE_PER_TEST + "> or any of its parents",
                                "DROP TYPE " + type);
        assertUnauthorizedQuery("User user has no ALTER permission on <table " + table + "> or any of its parents",
                                "DROP MATERIALIZED VIEW " + mv);
        assertUnauthorizedQuery("User user has no ALTER permission on <table " + table + "> or any of its parents",
                                "DROP INDEX " + index);
    }

    @Test
    public void testWarnings() throws Throwable
    {
        useSuperUser();

        executeNet("CREATE KEYSPACE revoke_yeah WITH replication = {'class': 'SimpleStrategy', 'replication_factor': '1'}");
        executeNet("CREATE TABLE revoke_yeah.t1 (id int PRIMARY KEY, val text)");
        executeNet("CREATE USER '" + user + "' WITH PASSWORD '" + pass + "'");

        ResultSet res = executeNet("REVOKE CREATE ON KEYSPACE revoke_yeah FROM " + user);
        assertWarningsContain(res.getExecutionInfo().getWarnings(), "Role '" + user + "' was not granted CREATE on <keyspace revoke_yeah>");

        res = executeNet("GRANT SELECT ON KEYSPACE revoke_yeah TO " + user);
        assertTrue(res.getExecutionInfo().getWarnings().isEmpty());

        res = executeNet("GRANT SELECT ON KEYSPACE revoke_yeah TO " + user);
        assertWarningsContain(res.getExecutionInfo().getWarnings(), "Role '" + user + "' was already granted SELECT on <keyspace revoke_yeah>");

        res = executeNet("REVOKE SELECT ON TABLE revoke_yeah.t1 FROM " + user);
        assertWarningsContain(res.getExecutionInfo().getWarnings(), "Role '" + user + "' was not granted SELECT on <table revoke_yeah.t1>");

        res = executeNet("REVOKE SELECT, MODIFY ON KEYSPACE revoke_yeah FROM " + user);
        assertWarningsContain(res.getExecutionInfo().getWarnings(), "Role '" + user + "' was not granted MODIFY on <keyspace revoke_yeah>");
    }

    @Test
<<<<<<< HEAD
    public void testCreateTableLikeAuthorize() throws Throwable
    {
        useSuperUser();

        // two keyspaces
        executeNet("CREATE KEYSPACE ks1 WITH replication = {'class': 'SimpleStrategy', 'replication_factor': '1'}");
        executeNet("CREATE KEYSPACE ks2 WITH replication = {'class': 'SimpleStrategy', 'replication_factor': '1'}");
        executeNet("CREATE TABLE ks1.sourcetb (id int PRIMARY KEY, val text)");
        executeNet("CREATE USER '" + user + "' WITH PASSWORD '" + pass + "'");

        // same keyspace
        // have no select permission on source table
        ResultSet res = executeNet("REVOKE SELECT ON TABLE ks1.sourcetb FROM " + user);
        assertWarningsContain(res.getExecutionInfo().getWarnings(), "Role '" + user + "' was not granted SELECT on <table ks1.sourcetb>");

        useUser(user, pass);
        // Spin assert for effective auth changes.
        Util.spinAssertEquals(false, () -> {
            try
            {
                assertUnauthorizedQuery("User user has no SELECT permission on <table ks1.sourcetb> or any of its parents",
                        formatQuery("SELECT * FROM ks1.sourcetb LIMIT 1"));
            }
            catch(Throwable e)
            {
                return true;
            }
            return false;
        }, 10);

        assertUnauthorizedQuery("User user has no SELECT permission on <table ks1.sourcetb> or any of its parents",
                                "CREATE TABLE ks1.targetTb LIKE ks1.sourcetb");

        // have select permission on source table and do not have create permission on target keyspace
        useSuperUser();
        executeNet("GRANT SELECT ON TABLE ks1.sourcetb TO " + user);
        res = executeNet("REVOKE CREATE ON KEYSPACE ks1 FROM " + user);
        assertWarningsContain(res.getExecutionInfo().getWarnings(), "Role '" + user + "' was not granted CREATE on <keyspace ks1>");

        useUser(user, pass);
        Util.spinAssertEquals(false, () -> {
            try
            {
                assertUnauthorizedQuery("User user has no CREATE permission on <all tables in ks1> or any of its parents",
                        formatQuery("CREATE TABLE ks1.targetTb LIKE ks1.sourcetb"));
            }
            catch(Throwable e)
            {
                return true;
            }
            return false;
        }, 10);

        assertUnauthorizedQuery("User user has no CREATE permission on <all tables in ks1> or any of its parents",
                                "CREATE TABLE ks1.targetTb LIKE ks1.sourcetb");

        // different keyspaces
        // have select permission on source table and do not have create permission on target keyspace
        useSuperUser();
        executeNet("GRANT SELECT ON TABLE ks1.sourcetb TO " + user);
        res = executeNet("REVOKE CREATE ON KEYSPACE ks2 FROM " + user);
        assertWarningsContain(res.getExecutionInfo().getWarnings(), "Role '" + user + "' was not granted CREATE on <keyspace ks2>");

        useUser(user, pass);
        Util.spinAssertEquals(false, () -> {
            try
            {
                assertUnauthorizedQuery("User user has no CREATE permission on <all tables in ks2> or any of its parents",
                        formatQuery("CREATE TABLE ks2.targetTb LIKE ks1.sourcetb"));
            }
            catch(Throwable e)
            {
                return true;
            }
            return false;
        }, 10);

        assertUnauthorizedQuery("User user has no CREATE permission on <all tables in ks2> or any of its parents",
                                "CREATE TABLE ks2.targetTb LIKE ks1.sourcetb");

        // source keyspace and table do not exist
        assertUnauthorizedQuery("User user has no SELECT permission on <table ks1.tbnotexist> or any of its parents",
                                "CREATE TABLE ks2.targetTb LIKE ks1.tbnotexist");
        assertUnauthorizedQuery("User user has no SELECT permission on <table ksnotexists.sourcetb> or any of its parents",
                                "CREATE TABLE ks2.targetTb LIKE ksnotexists.sourcetb");
        // target keyspace does not exist
        assertUnauthorizedQuery("User user has no CREATE permission on <all tables in ksnotexists> or any of its parents",
                                "CREATE TABLE ksnotexists.targetTb LIKE ks1.sourcetb");

=======
    public void testSpecificGrantsOnSystemKeyspaces() throws Throwable
    {
        // Granting specific permissions on system keyspaces should not be allowed if those permissions include any from
        // the denylist Permission.INVALID_FOR_SYSTEM_KEYSPACES. By this definition, GRANT ALL on any system keyspace,
        // or a table within one, should be rejected.
        useSuperUser();
        executeNet("CREATE ROLE '" + user + "'");
        String responseMsg = "Granting permissions on system keyspaces is strictly limited, this operation is not permitted";
        for (String keyspace : Iterables.concat(LOCAL_SYSTEM_KEYSPACE_NAMES, REPLICATED_SYSTEM_KEYSPACE_NAMES))
        {
            assertUnauthorizedQuery(responseMsg, format("GRANT ALL PERMISSIONS ON KEYSPACE %s TO %s", keyspace, user));
            DataResource keyspaceResource = DataResource.keyspace(keyspace);
            for (Permission p : keyspaceResource.applicablePermissions())
                maybeRejectGrant(p, responseMsg, format("GRANT %s ON KEYSPACE %s TO %s", p.name(), keyspace, user));

            assertUnauthorizedQuery(responseMsg, format("GRANT ALL PERMISSIONS ON ALL TABLES IN KEYSPACE %s TO %s", keyspace, user));
            for (TableMetadata table : Schema.instance.getKeyspaceMetadata(keyspace).tables)
            {
                DataResource tableResource = DataResource.table(keyspace, table.name);
                assertUnauthorizedQuery(responseMsg, format("GRANT ALL PERMISSIONS ON %s TO %s", table, user));
                for (Permission p : tableResource.applicablePermissions())
                    maybeRejectGrant(p, responseMsg, format("GRANT %s ON %s TO %s", p.name(), table, user));
            }
        }
    }

    @Test
    public void testGrantOnAllKeyspaces() throws Throwable
    {
        // Granting either specific or ALL permissions on ALL KEYSPACES is allowed, however these permissions are
        // effective for non-system keyspaces only. If for any reason it is necessary to modify permissions on
        // on a system keyspace, it must be done using keyspace specific grant statements.
        useSuperUser();
        executeNet(String.format("CREATE ROLE %s WITH LOGIN = TRUE AND password='%s'", user, pass));
        executeNet(String.format("ALTER KEYSPACE %s WITH replication = {'class': 'SimpleStrategy', 'replication_factor': '1'}", SchemaConstants.TRACE_KEYSPACE_NAME));
        executeNet("CREATE KEYSPACE user_keyspace WITH replication = {'class': 'SimpleStrategy', 'replication_factor': '1'}");
        executeNet("CREATE TABLE user_keyspace.t1 (k int PRIMARY KEY)");
        useUser(user, pass);

        assertUnauthorizedQuery("User user has no MODIFY permission on <table user_keyspace.t1> or any of its parents",
                                "INSERT INTO user_keyspace.t1 (k) VALUES (0)");
        assertUnauthorizedQuery("User user has no MODIFY permission on <table system.local> or any of its parents",
                                "INSERT INTO system.local(key) VALUES ('invalid')");

        useSuperUser();
        executeNet(ProtocolVersion.CURRENT, format("GRANT MODIFY ON ALL KEYSPACES TO %s", user));

        useUser(user, pass);
        // User now has write permission on non-system keyspaces only
        executeNet(ProtocolVersion.CURRENT, "INSERT INTO user_keyspace.t1 (k) VALUES (0)");
        assertUnauthorizedQuery("User user has no MODIFY permission on <table system.local> or any of its parents",
                                "INSERT INTO system.local(key) VALUES ('invalid')");

        // A non-superuser only has read access to a pre-defined set of system tables and all system_schema/traces
        // tables and granting ALL permissions on ALL keyspaces also does not affect this.
        maybeReadSystemTables(false);
        useSuperUser();
        executeNet(ProtocolVersion.CURRENT, format("GRANT ALL PERMISSIONS ON ALL KEYSPACES TO %s", user));
        maybeReadSystemTables(false);

        // A superuser can still read system tables
        useSuperUser();
        maybeReadSystemTables(true);
        // and also write to them, though this is still strongly discouraged
        executeNet(ProtocolVersion.CURRENT, "INSERT INTO system.peers_v2(peer, peer_port, data_center) VALUES ('127.0.100.100', 7012, 'invalid_dc')");
    }

    private void maybeReadSystemTables(boolean superuser) throws Throwable
    {
        if (superuser)
            useSuperUser();
        else
            useUser(user, pass);

        Set<String> readableKeyspaces = new HashSet<>(Arrays.asList(SCHEMA_KEYSPACE_NAME, TRACE_KEYSPACE_NAME));
        Set<String> readableSystemTables = new HashSet<>(Arrays.asList(SystemKeyspace.LOCAL,
                                                                       SystemKeyspace.PEERS_V2,
                                                                       SystemKeyspace.LEGACY_PEERS,
                                                                       SystemKeyspace.LEGACY_SIZE_ESTIMATES,
                                                                       SystemKeyspace.TABLE_ESTIMATES));

        for (String keyspace : Iterables.concat(LOCAL_SYSTEM_KEYSPACE_NAMES, REPLICATED_SYSTEM_KEYSPACE_NAMES))
        {
            for (TableMetadata table : Schema.instance.getKeyspaceMetadata(keyspace).tables)
            {
                if (superuser || (readableKeyspaces.contains(keyspace) || (keyspace.equals(SYSTEM_KEYSPACE_NAME) && readableSystemTables.contains(table.name))))
                {
                    executeNet(ProtocolVersion.CURRENT, ConsistencyLevel.ONE, format("SELECT * FROM %s LIMIT 1", table));
                }
                else
                {
                    assertUnauthorizedQuery(format("User %s has no SELECT permission on %s or any of its parents", user, table.resource),
                                            format("SELECT * FROM %s LIMIT 1", table));
                }
            }
        }
    }

    private void maybeRejectGrant(Permission p, String errorResponse, String grant) throws Throwable
    {
        if (Permission.INVALID_FOR_SYSTEM_KEYSPACES.contains(p))
            assertUnauthorizedQuery(errorResponse, grant);
        else
            executeNet(ProtocolVersion.CURRENT, grant);
>>>>>>> 217490bd
    }
}<|MERGE_RESOLUTION|>--- conflicted
+++ resolved
@@ -404,7 +404,6 @@
     }
 
     @Test
-<<<<<<< HEAD
     public void testCreateTableLikeAuthorize() throws Throwable
     {
         useSuperUser();
@@ -426,9 +425,9 @@
             try
             {
                 assertUnauthorizedQuery("User user has no SELECT permission on <table ks1.sourcetb> or any of its parents",
-                        formatQuery("SELECT * FROM ks1.sourcetb LIMIT 1"));
-            }
-            catch(Throwable e)
+                                        formatQuery("SELECT * FROM ks1.sourcetb LIMIT 1"));
+            }
+            catch (Throwable e)
             {
                 return true;
             }
@@ -449,9 +448,9 @@
             try
             {
                 assertUnauthorizedQuery("User user has no CREATE permission on <all tables in ks1> or any of its parents",
-                        formatQuery("CREATE TABLE ks1.targetTb LIKE ks1.sourcetb"));
-            }
-            catch(Throwable e)
+                                        formatQuery("CREATE TABLE ks1.targetTb LIKE ks1.sourcetb"));
+            }
+            catch (Throwable e)
             {
                 return true;
             }
@@ -473,9 +472,9 @@
             try
             {
                 assertUnauthorizedQuery("User user has no CREATE permission on <all tables in ks2> or any of its parents",
-                        formatQuery("CREATE TABLE ks2.targetTb LIKE ks1.sourcetb"));
-            }
-            catch(Throwable e)
+                                        formatQuery("CREATE TABLE ks2.targetTb LIKE ks1.sourcetb"));
+            }
+            catch (Throwable e)
             {
                 return true;
             }
@@ -493,8 +492,9 @@
         // target keyspace does not exist
         assertUnauthorizedQuery("User user has no CREATE permission on <all tables in ksnotexists> or any of its parents",
                                 "CREATE TABLE ksnotexists.targetTb LIKE ks1.sourcetb");
-
-=======
+    }
+
+    @Test
     public void testSpecificGrantsOnSystemKeyspaces() throws Throwable
     {
         // Granting specific permissions on system keyspaces should not be allowed if those permissions include any from
@@ -599,6 +599,5 @@
             assertUnauthorizedQuery(errorResponse, grant);
         else
             executeNet(ProtocolVersion.CURRENT, grant);
->>>>>>> 217490bd
     }
 }