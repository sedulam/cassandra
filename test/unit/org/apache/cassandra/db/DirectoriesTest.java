--- conflicted
+++ resolved
@@ -36,10 +36,10 @@
 import java.util.List;
 import java.util.Map;
 import java.util.Set;
-import java.util.concurrent.atomic.AtomicInteger;
 import java.util.concurrent.Callable;
 import java.util.concurrent.Executors;
 import java.util.concurrent.Future;
+import java.util.concurrent.atomic.AtomicInteger;
 import java.util.function.Function;
 import java.util.function.Supplier;
 import java.util.stream.Collectors;
@@ -47,7 +47,6 @@
 
 import com.google.common.collect.Sets;
 import org.apache.commons.lang3.StringUtils;
-
 import org.junit.After;
 import org.junit.AfterClass;
 import org.junit.Before;
@@ -56,7 +55,6 @@
 import org.junit.runner.RunWith;
 import org.junit.runners.Parameterized;
 
-import org.apache.cassandra.Util;
 import org.slf4j.LoggerFactory;
 import org.slf4j.MDC;
 // Our version of Sfl4j seems to be missing the ListAppender class.
@@ -67,6 +65,7 @@
 import ch.qos.logback.classic.spi.ILoggingEvent;
 import ch.qos.logback.core.read.ListAppender;
 
+import org.apache.cassandra.Util;
 import org.apache.cassandra.auth.AuthKeyspace;
 import org.apache.cassandra.config.Config.DiskFailurePolicy;
 import org.apache.cassandra.config.DatabaseDescriptor;
@@ -118,32 +117,33 @@
     public static final String SNAPSHOT3 = "snapshot3";
 
     public static final String LEGACY_SNAPSHOT_NAME = "42";
+
+
     private static File tempDataDir;
     private static final String KS = "ks";
     private static String[] TABLES;
     private static Set<TableMetadata> CFM;
     private static Map<String, List<File>> sstablesByTableName;
 
-    @Parameterized.Parameter
-    public SSTableId.Builder<? extends SSTableId> idBuilder;
-
-    @Parameterized.Parameter(1)
-    public Supplier<? extends SSTableId> idGenerator;
-
-    @Parameterized.Parameters
-    public static Collection<Object[]> idBuilders()
-    {
-        return Arrays.asList(new Object[]{ SequenceBasedSSTableId.Builder.instance, Util.newSeqGen() },
-                             new Object[]{ UUIDBasedSSTableId.Builder.instance, Util.newUUIDGen() });
-    }
-
-
     private static final String MDCID = "test-DirectoriesTest-id";
     private static AtomicInteger diyThreadId = new AtomicInteger(1);
     private int myDiyId = -1;
     private static Logger logger;
     private ListAppender<ILoggingEvent> listAppender;
 
+    @Parameterized.Parameter
+    public SSTableId.Builder<? extends SSTableId> idBuilder;
+
+    @Parameterized.Parameter(1)
+    public Supplier<? extends SSTableId> idGenerator;
+
+    @Parameterized.Parameters
+    public static Collection<Object[]> idBuilders()
+    {
+        return Arrays.asList(new Object[]{ SequenceBasedSSTableId.Builder.instance, Util.newSeqGen() },
+                             new Object[]{ UUIDBasedSSTableId.Builder.instance, Util.newUUIDGen() });
+    }
+
     @BeforeClass
     public static void beforeClass()
     {
@@ -192,21 +192,7 @@
         return new DataDirectory[] { new DataDirectory(location) };
     }
 
-<<<<<<< HEAD
     private void createTestFiles()
-=======
-    private static DataDirectory[] toDataDirectories(File[] locations)
-    {
-        DataDirectory[] dirs = new DataDirectory[locations.length];
-        for (int i=0; i<locations.length; i++)
-        {
-            dirs[i] = new DataDirectory(locations[i]);
-        }
-        return dirs;
-    }
-
-    private void createTestFiles() throws IOException
->>>>>>> 82dc54c3
     {
         for (TableMetadata cfm : CFM)
         {
@@ -934,6 +920,57 @@
         }
     }
 
+    private int getDiyThreadId()
+    {
+        return myDiyId = diyThreadId.getAndIncrement();
+    }
+
+    private void detachLogger()
+    {
+        logger.detachAppender(listAppender);
+        MDC.remove(this.MDCID);
+    }
+
+    private void tailLogs()
+    {
+        int diyId = getDiyThreadId();
+        MDC.put(this.MDCID, String.valueOf(diyId));
+        logger = (Logger) LoggerFactory.getLogger(Directories.class);
+
+        // create and start a ListAppender
+        listAppender = new ListAppender<>();
+        listAppender.start();
+
+        // add the appender to the logger
+        logger.addAppender(listAppender);
+    }
+
+    private List<ILoggingEvent> filterLogByDiyId(List<ILoggingEvent> log)
+    {
+        ArrayList<ILoggingEvent> filteredLog = new ArrayList<>();
+        for(ILoggingEvent event : log)
+        {
+            int mdcId = Integer.parseInt(event.getMDCPropertyMap().get(this.MDCID));
+            if(mdcId == myDiyId){
+                filteredLog.add(event);
+            }
+        }
+        return filteredLog;
+    }
+
+    private void checkFormattedMessage(List<ILoggingEvent> log, Level expectedLevel, String expectedMessage, int expectedCount)
+    {
+        int found=0;
+        for(ILoggingEvent e: log)
+        {
+            if(e.getFormattedMessage().endsWith(expectedMessage))
+                if (e.getLevel() == expectedLevel)
+                    found++;
+        }
+
+        assertEquals(expectedCount, found);
+    }
+
     @Test
     public void testHasAvailableSpace()
     {
@@ -959,6 +996,41 @@
 
             fs1.usableSpace = 19;
             assertFalse(Directories.hasDiskSpaceForCompactionsAndStreams(writes));
+
+            writes.put(fs2, 25L*1024*1024+9);
+            fs2.usableSpace = 20L*1024*1024-9;
+            writes.put(fs3, 999L*1024*1024*1024+9);
+            fs2.usableSpace = 20L*1024+99;
+            assertFalse(Directories.hasDiskSpaceForCompactionsAndStreams(writes));
+
+            fs1.usableSpace = 30;
+            fs2.usableSpace = 30;
+            fs3.usableSpace = 30L*1024*1024*1024*1024;
+
+            writes.put(fs1, 20L);
+            writes.put(fs2, 20L);
+            writes.put(fs3, 30L*1024*1024*1024*1024+1);
+            assertFalse(Directories.hasDiskSpaceForCompactionsAndStreams(writes));
+
+            List<ILoggingEvent> filteredLog = filterLogByDiyId(listAppender.list);
+            // Log messages can be out of order, even for the single thread. (e tui AsyncAppender?)
+            // We can deal with it, it's sufficient to just check that all messages exist in the result
+            assertEquals(17, filteredLog.size());
+
+            String logMsg = "30 bytes available, checking if we can write 20 bytes";
+            checkFormattedMessage(filteredLog, Level.DEBUG, logMsg, 7);
+            logMsg = "19 bytes available, checking if we can write 20 bytes";
+            checkFormattedMessage(filteredLog, Level.DEBUG, logMsg, 2);
+
+
+            logMsg = "19 bytes available, but 20 bytes is needed";
+            checkFormattedMessage(filteredLog, Level.WARN, logMsg, 2);
+            logMsg = "has only 20.1 KiB available, but 25 MiB is needed";
+            checkFormattedMessage(filteredLog, Level.WARN, logMsg, 1);
+            logMsg = "has only 30 bytes available, but 999 GiB is needed";
+            checkFormattedMessage(filteredLog, Level.WARN, logMsg, 1);
+            logMsg = "has only 30 TiB available, but 30 TiB is needed";
+            checkFormattedMessage(filteredLog, Level.WARN, logMsg, 1);
         }
         finally
         {
@@ -1056,7 +1128,6 @@
         return candidates;
     }
 
-<<<<<<< HEAD
     private static class FakeFileStore extends FileStore
     {
         public long usableSpace = 100;
@@ -1073,147 +1144,10 @@
         public boolean supportsFileAttributeView(String name) {return false;}
         public <V extends FileStoreAttributeView> V getFileStoreAttributeView(Class<V> type) {return null;}
         public Object getAttribute(String attribute) {return null;}
-=======
-    private int getDiyThreadId()
-    {
-        return myDiyId = diyThreadId.getAndIncrement();
-    }
-
-    private void detachLogger()
-    {
-        logger.detachAppender(listAppender);
-        MDC.remove(this.MDCID);
-    }
-
-    private void tailLogs()
-    {
-        int diyId = getDiyThreadId();
-        MDC.put(this.MDCID, String.valueOf(diyId));
-        logger = (Logger) LoggerFactory.getLogger(Directories.class);
-
-        // create and start a ListAppender
-        listAppender = new ListAppender<>();
-        listAppender.start();
-
-        // add the appender to the logger
-        logger.addAppender(listAppender);
-    }
-
-    private List<ILoggingEvent> filterLogByDiyId(List<ILoggingEvent> log)
-    {
-        ArrayList<ILoggingEvent> filteredLog = new ArrayList<>();
-        for (ILoggingEvent event : log)
-        {
-            int mdcId = Integer.parseInt(event.getMDCPropertyMap().get(this.MDCID));
-            if (mdcId == myDiyId)
-            {
-                filteredLog.add(event);
-            }
-        }
-        return filteredLog;
-    }
-
-    private void checkFormattedMessage(List<ILoggingEvent> log, Level expectedLevel, String expectedMessage, int expectedCount)
-    {
-        int found=0;
-        for(ILoggingEvent e: log)
-        {
-            System.err.println(e.getFormattedMessage());
-            if(e.getFormattedMessage().endsWith(expectedMessage))
-            {
-                if (e.getLevel() == expectedLevel)
-                    found++;
-            }
-        }
-
-        assertEquals(expectedCount, found);
-    }
-
-    @Test
-    public void testHasAvailableDiskSpace()
-    {
-        DataDirectory[] dataDirectories = new DataDirectory[]
-                                          {
-                                          new DataDirectory(new File("/nearlyFullDir1"))
-                                          {
-                                              public long getAvailableSpace()
-                                              {
-                                                  return 11L;
-                                              }
-                                          },
-                                          new DataDirectory(new File("/uniformDir2"))
-                                          {
-                                              public long getAvailableSpace()
-                                              {
-                                                  return 999L;
-                                              }
-                                          },
-                                          new DataDirectory(new File("/veryFullDir"))
-                                          {
-                                              public long getAvailableSpace()
-                                              {
-                                                  return 4L;
-                                              }
-                                          }
-                                          };
-
-        Directories d = new Directories( ((TableMetadata) CFM.toArray()[0]), dataDirectories);
-
-        assertTrue(d.hasAvailableDiskSpace(1,2));
-        assertTrue(d.hasAvailableDiskSpace(10,99));
-        assertFalse(d.hasAvailableDiskSpace(10,1024));
-        assertFalse(d.hasAvailableDiskSpace(1024,1024*1024));
-
-        List<ILoggingEvent> filteredLog = listAppender.list;
-        //List<ILoggingEvent> filteredLog = filterLogByDiyId(listAppender.list);
-        // Log messages can be out of order, even for the single thread. (e tui AsyncAppender?)
-        // We can deal with it, it's sufficient to just check that all messages exist in the result
-        assertEquals(23, filteredLog.size());
-        String logMsgFormat = "DataDirectory %s has %d bytes available, checking if we can write %d bytes";
-        String logMsg = String.format(logMsgFormat, "/nearlyFullDir1", 11, 2);
-        checkFormattedMessage(filteredLog, Level.DEBUG, logMsg, 1);
-        logMsg = String.format(logMsgFormat, "/uniformDir2", 999, 2);
-        checkFormattedMessage(filteredLog, Level.DEBUG, logMsg, 1);
-        logMsg = String.format(logMsgFormat, "/veryFullDir", 4, 2);
-        checkFormattedMessage(filteredLog, Level.DEBUG, logMsg, 1);
-        logMsg = String.format(logMsgFormat, "/nearlyFullDir1", 11, 2);
-        checkFormattedMessage(filteredLog, Level.DEBUG, logMsg, 1);
-        logMsg = String.format(logMsgFormat, "/uniformDir2", 999, 9);
-        checkFormattedMessage(filteredLog, Level.DEBUG, logMsg, 1);
-        logMsg = String.format(logMsgFormat, "/veryFullDir", 4, 9);
-        checkFormattedMessage(filteredLog, Level.DEBUG, logMsg, 1);
-        logMsg = String.format(logMsgFormat, "/nearlyFullDir1", 11, 102);
-        checkFormattedMessage(filteredLog, Level.DEBUG, logMsg, 1);
-        logMsg = String.format(logMsgFormat, "/uniformDir2", 999, 102);
-        checkFormattedMessage(filteredLog, Level.DEBUG, logMsg, 1);
-        logMsg = String.format(logMsgFormat, "/veryFullDir", 4, 102);
-        checkFormattedMessage(filteredLog, Level.DEBUG, logMsg, 1);
-        logMsg = String.format(logMsgFormat, "/nearlyFullDir1", 11, 1024);
-        checkFormattedMessage(filteredLog, Level.DEBUG, logMsg, 1);
-        logMsg = String.format(logMsgFormat, "/uniformDir2", 999, 1024);
-        checkFormattedMessage(filteredLog, Level.DEBUG, logMsg, 1);
-        logMsg = String.format(logMsgFormat, "/veryFullDir", 4, 1024);
-        checkFormattedMessage(filteredLog, Level.DEBUG, logMsg, 1);
-
-        logMsgFormat = "DataDirectory %s can't be used for compaction. Only %s is available, but %s is the minimum write size.";
-        logMsg = String.format(logMsgFormat, "/veryFullDir", "4 bytes", "9 bytes");
-        checkFormattedMessage(filteredLog, Level.WARN, logMsg, 1);
-        logMsg = String.format(logMsgFormat, "/nearlyFullDir1", "11 bytes", "102 bytes");
-        checkFormattedMessage(filteredLog, Level.WARN, logMsg, 1);
-        logMsg = String.format(logMsgFormat, "/veryFullDir", "4 bytes", "102 bytes");
-        checkFormattedMessage(filteredLog, Level.WARN, logMsg, 1);
-        logMsg = String.format(logMsgFormat, "/nearlyFullDir1", "11 bytes", "1 KiB");
-        checkFormattedMessage(filteredLog, Level.WARN, logMsg, 1);
-        logMsg = String.format(logMsgFormat, "/uniformDir2", "999 bytes", "1 KiB");
-        checkFormattedMessage(filteredLog, Level.WARN, logMsg, 1);
-        logMsg = String.format(logMsgFormat, "/veryFullDir", "4 bytes", "1 KiB");
-        checkFormattedMessage(filteredLog, Level.WARN, logMsg, 1);
-
-        logMsgFormat = "Across %s there's only %s available, but %s is needed.";
-        logMsg = String.format(logMsgFormat, "[/nearlyFullDir1,/uniformDir2,/veryFullDir]", "999 bytes", "1 KiB");
-        checkFormattedMessage(filteredLog, Level.WARN, logMsg, 1);
-        logMsg = String.format(logMsgFormat, "[/nearlyFullDir1,/uniformDir2,/veryFullDir]", "0 bytes", "1 MiB");
-        checkFormattedMessage(filteredLog, Level.WARN, logMsg, 1);
->>>>>>> 82dc54c3
+
+        public String toString()
+        {
+            return "MockFileStore";
+        }
     }
 }