/*
* Licensed to the Apache Software Foundation (ASF) under one
* or more contributor license agreements.  See the NOTICE file
* distributed with this work for additional information
* regarding copyright ownership.  The ASF licenses this file
* to you under the Apache License, Version 2.0 (the
* "License"); you may not use this file except in compliance
* with the License.  You may obtain a copy of the License at
*
*    http://www.apache.org/licenses/LICENSE-2.0
*
* Unless required by applicable law or agreed to in writing,
* software distributed under the License is distributed on an
* "AS IS" BASIS, WITHOUT WARRANTIES OR CONDITIONS OF ANY
* KIND, either express or implied.  See the License for the
* specific language governing permissions and limitations
* under the License.
*/
package org.apache.cassandra.db;

import java.io.File;
import java.io.IOException;
import java.nio.ByteBuffer;
import java.util.*;

<<<<<<< HEAD
import org.junit.Before;
=======
import com.google.common.base.Function;
import com.google.common.collect.Iterables;
import com.google.common.collect.Sets;

import org.apache.cassandra.db.index.PerRowSecondaryIndexTest;
import org.apache.cassandra.io.sstable.*;
import org.apache.cassandra.io.sstable.format.SSTableReader;
import org.apache.cassandra.io.sstable.format.SSTableWriter;
import org.apache.commons.lang3.ArrayUtils;
import org.apache.commons.lang3.StringUtils;
import org.junit.Assume;
>>>>>>> 16576390
import org.junit.BeforeClass;
import org.junit.Test;
import org.junit.runner.RunWith;

import static org.junit.Assert.assertEquals;
import static org.junit.Assert.assertTrue;

import com.google.common.collect.Iterators;
import org.apache.cassandra.*;
import org.apache.cassandra.config.*;
import org.apache.cassandra.cql3.Operator;
import org.apache.cassandra.db.rows.*;
import org.apache.cassandra.db.partitions.*;
import org.apache.cassandra.db.marshal.*;
import org.apache.cassandra.exceptions.ConfigurationException;
import org.apache.cassandra.io.sstable.Component;
import org.apache.cassandra.io.sstable.Descriptor;
import org.apache.cassandra.io.sstable.format.SSTableReader;
import org.apache.cassandra.metrics.ClearableHistogram;
import org.apache.cassandra.schema.KeyspaceParams;
import org.apache.cassandra.utils.ByteBufferUtil;
import org.apache.cassandra.utils.FBUtilities;
import org.apache.cassandra.utils.Pair;
import org.apache.cassandra.utils.WrappedRunnable;

@RunWith(OrderedJUnit4ClassRunner.class)
public class ColumnFamilyStoreTest
{
    public static final String KEYSPACE1 = "ColumnFamilyStoreTest1";
    public static final String KEYSPACE2 = "ColumnFamilyStoreTest2";
    public static final String CF_STANDARD1 = "Standard1";
    public static final String CF_STANDARD2 = "Standard2";
    public static final String CF_SUPER1 = "Super1";
    public static final String CF_SUPER6 = "Super6";
    public static final String CF_INDEX1 = "Indexed1";

    @BeforeClass
    public static void defineSchema() throws ConfigurationException
    {
        SchemaLoader.prepareServer();
        SchemaLoader.createKeyspace(KEYSPACE1,
                                    KeyspaceParams.simple(1),
                                    SchemaLoader.standardCFMD(KEYSPACE1, CF_STANDARD1),
                                    SchemaLoader.standardCFMD(KEYSPACE1, CF_STANDARD2),
                                    SchemaLoader.keysIndexCFMD(KEYSPACE1, CF_INDEX1, true));
                                    // TODO: Fix superCFMD failing on legacy table creation. Seems to be applying composite comparator to partition key
                                    // SchemaLoader.superCFMD(KEYSPACE1, CF_SUPER1, LongType.instance));
                                    // SchemaLoader.superCFMD(KEYSPACE1, CF_SUPER6, "aaaaaaaa-bbbb-cccc-dddd-eeeeeeeeeeee", LexicalUUIDType.instance, UTF8Type.instance),
        SchemaLoader.createKeyspace(KEYSPACE2,
                                    KeyspaceParams.simple(1),
                                    SchemaLoader.standardCFMD(KEYSPACE2, CF_STANDARD1));
    }

    @Before
    public void truncateCFS()
    {
        Keyspace.open(KEYSPACE1).getColumnFamilyStore(CF_STANDARD1).truncateBlocking();
        Keyspace.open(KEYSPACE1).getColumnFamilyStore(CF_STANDARD2).truncateBlocking();
        // Keyspace.open(KEYSPACE1).getColumnFamilyStore(CF_SUPER1).truncateBlocking();

        Keyspace.open(KEYSPACE2).getColumnFamilyStore(CF_STANDARD1).truncateBlocking();
    }

    @Test
    // create two sstables, and verify that we only deserialize data from the most recent one
    public void testTimeSortedQuery()
    {
        Keyspace keyspace = Keyspace.open(KEYSPACE1);
        ColumnFamilyStore cfs = keyspace.getColumnFamilyStore(CF_STANDARD1);

        new RowUpdateBuilder(cfs.metadata, 0, "key1")
                .clustering("Column1")
                .add("val", "asdf")
                .build()
                .applyUnsafe();
        cfs.forceBlockingFlush();

        new RowUpdateBuilder(cfs.metadata, 1, "key1")
                .clustering("Column1")
                .add("val", "asdf")
                .build()
                .applyUnsafe();
        cfs.forceBlockingFlush();

        ((ClearableHistogram)cfs.metric.sstablesPerReadHistogram.cf).clear(); // resets counts
        Util.getAll(Util.cmd(cfs, "key1").includeRow("c1").build());
        assertEquals(1, cfs.metric.sstablesPerReadHistogram.cf.getCount());
    }

    @Test
    public void testGetColumnWithWrongBF()
    {
        Keyspace keyspace = Keyspace.open(KEYSPACE1);
        ColumnFamilyStore cfs = keyspace.getColumnFamilyStore(CF_STANDARD1);

        List<Mutation> rms = new LinkedList<>();
        rms.add(new RowUpdateBuilder(cfs.metadata, 0, "key1")
                .clustering("Column1")
                .add("val", "asdf")
                .build());

        Util.writeColumnFamily(rms);

        List<SSTableReader> ssTables = keyspace.getAllSSTables();
        assertEquals(1, ssTables.size());
        ssTables.get(0).forceFilterFailures();
        Util.assertEmpty(Util.cmd(cfs, "key2").build());
    }

    @Test
    public void testEmptyRow() throws Exception
    {
        Keyspace keyspace = Keyspace.open(KEYSPACE1);
        final ColumnFamilyStore cfs = keyspace.getColumnFamilyStore(CF_STANDARD2);

        RowUpdateBuilder.deleteRow(cfs.metadata, FBUtilities.timestampMicros(), "key1", "Column1").applyUnsafe();

        Runnable r = new WrappedRunnable()
        {
            public void runMayThrow() throws IOException
            {
                Row toCheck = Util.getOnlyRowUnfiltered(Util.cmd(cfs, "key1").build());
                Iterator<Cell> iter = toCheck.cells().iterator();
                assert(Iterators.size(iter) == 0);
            }
        };

        reTest(cfs, r);
    }

    // TODO: Implement this once we have hooks to super columns available in CQL context
//    @Test
//    public void testDeleteSuperRowSticksAfterFlush() throws Throwable
//    {
//        String keyspaceName = KEYSPACE1;
//        String cfName= CF_SUPER1;
//
//        Keyspace keyspace = Keyspace.open(keyspaceName);
//        ColumnFamilyStore cfs = keyspace.getColumnFamilyStore(cfName);
//
//        ByteBuffer scfName = ByteBufferUtil.bytes("SuperDuper");
//        DecoratedKey key = Util.dk("flush-resurrection");
//
//        // create an isolated sstable.
//        putColSuper(cfs, key, 0, ByteBufferUtil.bytes("val"), ByteBufferUtil.bytes(1L), ByteBufferUtil.bytes(1L), ByteBufferUtil.bytes("val1"));

//        putColsSuper(cfs, key, scfName,
//                new BufferCell(cellname(1L), ByteBufferUtil.bytes("val1"), 1),
//                new BufferCell(cellname(2L), ByteBufferUtil.bytes("val2"), 1),
//                new BufferCell(cellname(3L), ByteBufferUtil.bytes("val3"), 1));
//        cfs.forceBlockingFlush();
//
//        // insert, don't flush.
//        putColsSuper(cfs, key, scfName,
//                new BufferCell(cellname(4L), ByteBufferUtil.bytes("val4"), 1),
//                new BufferCell(cellname(5L), ByteBufferUtil.bytes("val5"), 1),
//                new BufferCell(cellname(6L), ByteBufferUtil.bytes("val6"), 1));
//
//        // verify insert.
//        final SlicePredicate sp = new SlicePredicate();
//        sp.setSlice_range(new SliceRange());
//        sp.getSlice_range().setCount(100);
//        sp.getSlice_range().setStart(ArrayUtils.EMPTY_BYTE_ARRAY);
//        sp.getSlice_range().setFinish(ArrayUtils.EMPTY_BYTE_ARRAY);
//
//        assertRowAndColCount(1, 6, false, cfs.getRangeSlice(Util.range("f", "g"), null, ThriftValidation.asIFilter(sp, cfs.metadata, scfName), 100));
//
//        // delete
//        Mutation rm = new Mutation(keyspace.getName(), key.getKey());
//        rm.deleteRange(cfName, SuperColumns.startOf(scfName), SuperColumns.endOf(scfName), 2);
//        rm.applyUnsafe();
//
//        // verify delete.
//        assertRowAndColCount(1, 0, false, cfs.getRangeSlice(Util.range("f", "g"), null, ThriftValidation.asIFilter(sp, cfs.metadata, scfName), 100));
//
//        // flush
//        cfs.forceBlockingFlush();
//
//        // re-verify delete.
//        assertRowAndColCount(1, 0, false, cfs.getRangeSlice(Util.range("f", "g"), null, ThriftValidation.asIFilter(sp, cfs.metadata, scfName), 100));
//
//        // late insert.
//        putColsSuper(cfs, key, scfName,
//                new BufferCell(cellname(4L), ByteBufferUtil.bytes("val4"), 1L),
//                new BufferCell(cellname(7L), ByteBufferUtil.bytes("val7"), 1L));
//
//        // re-verify delete.
//        assertRowAndColCount(1, 0, false, cfs.getRangeSlice(Util.range("f", "g"), null, ThriftValidation.asIFilter(sp, cfs.metadata, scfName), 100));
//
//        // make sure new writes are recognized.
//        putColsSuper(cfs, key, scfName,
//                new BufferCell(cellname(3L), ByteBufferUtil.bytes("val3"), 3),
//                new BufferCell(cellname(8L), ByteBufferUtil.bytes("val8"), 3),
//                new BufferCell(cellname(9L), ByteBufferUtil.bytes("val9"), 3));
//        assertRowAndColCount(1, 3, false, cfs.getRangeSlice(Util.range("f", "g"), null, ThriftValidation.asIFilter(sp, cfs.metadata, scfName), 100));
//    }

//    private static void assertRowAndColCount(int rowCount, int colCount, boolean isDeleted, Collection<Row> rows) throws CharacterCodingException
//    {
//        assert rows.size() == rowCount : "rowcount " + rows.size();
//        for (Row row : rows)
//        {
//            assert row.cf != null : "cf was null";
//            assert row.cf.getColumnCount() == colCount : "colcount " + row.cf.getColumnCount() + "|" + str(row.cf);
//            if (isDeleted)
//                assert row.cf.isMarkedForDelete() : "cf not marked for delete";
//        }
//    }
//
//    private static String str(ColumnFamily cf) throws CharacterCodingException
//    {
//        StringBuilder sb = new StringBuilder();
//        for (Cell col : cf.getSortedColumns())
//            sb.append(String.format("(%s,%s,%d),", ByteBufferUtil.string(col.name().toByteBuffer()), ByteBufferUtil.string(col.value()), col.timestamp()));
//        return sb.toString();
//    }

    @Test
    public void testDeleteStandardRowSticksAfterFlush() throws Throwable
    {
        // test to make sure flushing after a delete doesn't resurrect delted cols.
        String keyspaceName = KEYSPACE1;
        String cfName = CF_STANDARD1;
        Keyspace keyspace = Keyspace.open(keyspaceName);
        ColumnFamilyStore cfs = keyspace.getColumnFamilyStore(cfName);

        ByteBuffer col = ByteBufferUtil.bytes("val");
        ByteBuffer val = ByteBufferUtil.bytes("val1");

        // insert
        ColumnDefinition newCol = ColumnDefinition.regularDef(cfs.metadata, ByteBufferUtil.bytes("val2"), AsciiType.instance);
        new RowUpdateBuilder(cfs.metadata, 0, "key1").clustering("Column1").add("val", "val1").build().applyUnsafe();
        new RowUpdateBuilder(cfs.metadata, 0, "key2").clustering("Column1").add("val", "val1").build().applyUnsafe();
        assertRangeCount(cfs, col, val, 2);

        // flush.
        cfs.forceBlockingFlush();

        // insert, don't flush
        new RowUpdateBuilder(cfs.metadata, 1, "key3").clustering("Column1").add("val", "val1").build().applyUnsafe();
        new RowUpdateBuilder(cfs.metadata, 1, "key4").clustering("Column1").add("val", "val1").build().applyUnsafe();
        assertRangeCount(cfs, col, val, 4);

        // delete (from sstable and memtable)
        RowUpdateBuilder.deleteRow(cfs.metadata, 5, "key1", "Column1").applyUnsafe();
        RowUpdateBuilder.deleteRow(cfs.metadata, 5, "key3", "Column1").applyUnsafe();

        // verify delete
        assertRangeCount(cfs, col, val, 2);

        // flush
        cfs.forceBlockingFlush();

        // re-verify delete. // first breakage is right here because of CASSANDRA-1837.
        assertRangeCount(cfs, col, val, 2);

        // simulate a 'late' insertion that gets put in after the deletion. should get inserted, but fail on read.
        new RowUpdateBuilder(cfs.metadata, 2, "key1").clustering("Column1").add("val", "val1").build().applyUnsafe();
        new RowUpdateBuilder(cfs.metadata, 2, "key3").clustering("Column1").add("val", "val1").build().applyUnsafe();

        // should still be nothing there because we deleted this row. 2nd breakage, but was undetected because of 1837.
        assertRangeCount(cfs, col, val, 2);

        // make sure that new writes are recognized.
        new RowUpdateBuilder(cfs.metadata, 10, "key5").clustering("Column1").add("val", "val1").build().applyUnsafe();
        new RowUpdateBuilder(cfs.metadata, 10, "key6").clustering("Column1").add("val", "val1").build().applyUnsafe();
        assertRangeCount(cfs, col, val, 4);

        // and it remains so after flush. (this wasn't failing before, but it's good to check.)
        cfs.forceBlockingFlush();
        assertRangeCount(cfs, col, val, 4);
    }

    @Test
    public void testClearEphemeralSnapshots() throws Throwable
    {
        ColumnFamilyStore cfs = Keyspace.open(KEYSPACE1).getColumnFamilyStore(CF_INDEX1);

        //cleanup any previous test gargbage
        cfs.clearSnapshot("");

        int numRows = 1000;
        long[] colValues = new long [numRows * 2]; // each row has two columns
        for (int i = 0; i < colValues.length; i+=2)
        {
            colValues[i] = (i % 4 == 0 ? 1L : 2L); // index column
            colValues[i+1] = 3L; //other column
        }
        ScrubTest.fillIndexCF(cfs, false, colValues);

        cfs.snapshot("nonEphemeralSnapshot", null, false);
        cfs.snapshot("ephemeralSnapshot", null, true);

        Map<String, Pair<Long, Long>> snapshotDetails = cfs.getSnapshotDetails();
        assertEquals(2, snapshotDetails.size());
        assertTrue(snapshotDetails.containsKey("ephemeralSnapshot"));
        assertTrue(snapshotDetails.containsKey("nonEphemeralSnapshot"));

        ColumnFamilyStore.clearEphemeralSnapshots(cfs.directories);

        snapshotDetails = cfs.getSnapshotDetails();
        assertEquals(1, snapshotDetails.size());
        assertTrue(snapshotDetails.containsKey("nonEphemeralSnapshot"));

        //test cleanup
        cfs.clearSnapshot("");
    }

    @Test
    public void testBackupAfterFlush() throws Throwable
    {
        ColumnFamilyStore cfs = Keyspace.open(KEYSPACE2).getColumnFamilyStore(CF_STANDARD1);
        new RowUpdateBuilder(cfs.metadata, 0, ByteBufferUtil.bytes("key1")).clustering("Column1").add("val", "asdf").build().applyUnsafe();
        cfs.forceBlockingFlush();
        new RowUpdateBuilder(cfs.metadata, 0, ByteBufferUtil.bytes("key2")).clustering("Column1").add("val", "asdf").build().applyUnsafe();
        cfs.forceBlockingFlush();

        for (int version = 1; version <= 2; ++version)
        {
            Descriptor existing = new Descriptor(cfs.directories.getDirectoryForNewSSTables(), KEYSPACE2, CF_STANDARD1, version, Descriptor.Type.FINAL);
            Descriptor desc = new Descriptor(Directories.getBackupsDirectory(existing), KEYSPACE2, CF_STANDARD1, version, Descriptor.Type.FINAL);
            for (Component c : new Component[]{ Component.DATA, Component.PRIMARY_INDEX, Component.FILTER, Component.STATS })
                assertTrue("Cannot find backed-up file:" + desc.filenameFor(c), new File(desc.filenameFor(c)).exists());
        }
    }

    // TODO: Fix once we have working supercolumns in 8099
//    // CASSANDRA-3467.  the key here is that supercolumn and subcolumn comparators are different
//    @Test
//    public void testSliceByNamesCommandOnUUIDTypeSCF() throws Throwable
//    {
//        String keyspaceName = KEYSPACE1;
//        String cfName = CF_SUPER6;
//        ByteBuffer superColName = LexicalUUIDType.instance.fromString("a4ed3562-0e8e-4b41-bdfd-c45a2774682d");
//        Keyspace keyspace = Keyspace.open(keyspaceName);
//        ColumnFamilyStore cfs = keyspace.getColumnFamilyStore(cfName);
//        DecoratedKey key = Util.dk("slice-get-uuid-type");
//
//        // Insert a row with one supercolumn and multiple subcolumns
//        putColsSuper(cfs, key, superColName, new BufferCell(cellname("a"), ByteBufferUtil.bytes("A"), 1),
//                                             new BufferCell(cellname("b"), ByteBufferUtil.bytes("B"), 1));
//
//        // Get the entire supercolumn like normal
//        ColumnFamily cfGet = cfs.getColumnFamily(QueryFilter.getIdentityFilter(key, cfName, System.currentTimeMillis()));
//        assertEquals(ByteBufferUtil.bytes("A"), cfGet.getColumn(CellNames.compositeDense(superColName, ByteBufferUtil.bytes("a"))).value());
//        assertEquals(ByteBufferUtil.bytes("B"), cfGet.getColumn(CellNames.compositeDense(superColName, ByteBufferUtil.bytes("b"))).value());
//
//        // Now do the SliceByNamesCommand on the supercolumn, passing both subcolumns in as columns to get
//        SortedSet<CellName> sliceColNames = new TreeSet<CellName>(cfs.metadata.comparator);
//        sliceColNames.add(CellNames.compositeDense(superColName, ByteBufferUtil.bytes("a")));
//        sliceColNames.add(CellNames.compositeDense(superColName, ByteBufferUtil.bytes("b")));
//        SliceByNamesReadCommand cmd = new SliceByNamesReadCommand(keyspaceName, key.getKey(), cfName, System.currentTimeMillis(), new NamesQueryFilter(sliceColNames));
//        ColumnFamily cfSliced = cmd.getRow(keyspace).cf;
//
//        // Make sure the slice returns the same as the straight get
//        assertEquals(ByteBufferUtil.bytes("A"), cfSliced.getColumn(CellNames.compositeDense(superColName, ByteBufferUtil.bytes("a"))).value());
//        assertEquals(ByteBufferUtil.bytes("B"), cfSliced.getColumn(CellNames.compositeDense(superColName, ByteBufferUtil.bytes("b"))).value());
//    }

    // TODO: fix once SSTableSimpleWriter's back in
//    @Test
//    public void testRemoveUnfinishedCompactionLeftovers() throws Throwable
//    {
//        String ks = KEYSPACE1;
//        String cf = CF_STANDARD3; // should be empty
//
//        final CFMetaData cfmeta = Schema.instance.getCFMetaData(ks, cf);
//        Directories dir = new Directories(cfmeta);
//        ByteBuffer key = bytes("key");
//
//        // 1st sstable
//        SSTableSimpleWriter writer = new SSTableSimpleWriter(dir.getDirectoryForNewSSTables(), cfmeta, StorageService.getPartitioner());
//        writer.newRow(key);
//        writer.addColumn(bytes("col"), bytes("val"), 1);
//        writer.close();
//
//        Map<Descriptor, Set<Component>> sstables = dir.sstableLister().list();
//        assertEquals(1, sstables.size());
//
//        Map.Entry<Descriptor, Set<Component>> sstableToOpen = sstables.entrySet().iterator().next();
//        final SSTableReader sstable1 = SSTableReader.open(sstableToOpen.getKey());
//
//        // simulate incomplete compaction
//        writer = new SSTableSimpleWriter(dir.getDirectoryForNewSSTables(),
//                                         cfmeta, StorageService.getPartitioner())
//        {
//            protected SSTableWriter getWriter()
//            {
//                MetadataCollector collector = new MetadataCollector(cfmeta.comparator);
//                collector.addAncestor(sstable1.descriptor.generation); // add ancestor from previously written sstable
//                return SSTableWriter.create(createDescriptor(directory, metadata.ksName, metadata.cfName, DatabaseDescriptor.getSSTableFormat()),
//                        0L,
//                        ActiveRepairService.UNREPAIRED_SSTABLE,
//                        metadata,
//                        DatabaseDescriptor.getPartitioner(),
//                        collector);
//            }
//        };
//        writer.newRow(key);
//        writer.addColumn(bytes("col"), bytes("val"), 1);
//        writer.close();
//
//        // should have 2 sstables now
//        sstables = dir.sstableLister().list();
//        assertEquals(2, sstables.size());
//
//        SSTableReader sstable2 = SSTableReader.open(sstable1.descriptor);
//        UUID compactionTaskID = SystemKeyspace.startCompaction(
//                Keyspace.open(ks).getColumnFamilyStore(cf),
//                Collections.singleton(sstable2));
//
//        Map<Integer, UUID> unfinishedCompaction = new HashMap<>();
//        unfinishedCompaction.put(sstable1.descriptor.generation, compactionTaskID);
//        ColumnFamilyStore.removeUnfinishedCompactionLeftovers(cfmeta, unfinishedCompaction);
//
//        // 2nd sstable should be removed (only 1st sstable exists in set of size 1)
//        sstables = dir.sstableLister().list();
//        assertEquals(1, sstables.size());
//        assertTrue(sstables.containsKey(sstable1.descriptor));
//
//        Map<Pair<String, String>, Map<Integer, UUID>> unfinished = SystemKeyspace.getUnfinishedCompactions();
//        assertTrue(unfinished.isEmpty());
//        sstable1.selfRef().release();
//        sstable2.selfRef().release();
//    }

    // TODO: Fix once SSTableSimpleWriter's back in
    // @see <a href="https://issues.apache.org/jira/browse/CASSANDRA-6086">CASSANDRA-6086</a>
//    @Test
//    public void testFailedToRemoveUnfinishedCompactionLeftovers() throws Throwable
//    {
//        final String ks = KEYSPACE1;
//        final String cf = CF_STANDARD4; // should be empty
//
//        final CFMetaData cfmeta = Schema.instance.getCFMetaData(ks, cf);
//        Directories dir = new Directories(cfmeta);
//        ByteBuffer key = bytes("key");
//
//        // Write SSTable generation 3 that has ancestors 1 and 2
//        final Set<Integer> ancestors = Sets.newHashSet(1, 2);
//        SSTableSimpleWriter writer = new SSTableSimpleWriter(dir.getDirectoryForNewSSTables(),
//                                                cfmeta, StorageService.getPartitioner())
//        {
//            protected SSTableWriter getWriter()
//            {
//                MetadataCollector collector = new MetadataCollector(cfmeta.comparator);
//                for (int ancestor : ancestors)
//                    collector.addAncestor(ancestor);
//                String file = new Descriptor(directory, ks, cf, 3, Descriptor.Type.TEMP).filenameFor(Component.DATA);
//                return SSTableWriter.create(Descriptor.fromFilename(file),
//                        0L,
//                        ActiveRepairService.UNREPAIRED_SSTABLE,
//                        metadata,
//                        StorageService.getPartitioner(),
//                        collector);
//            }
//        };
//        writer.newRow(key);
//        writer.addColumn(bytes("col"), bytes("val"), 1);
//        writer.close();
//
//        Map<Descriptor, Set<Component>> sstables = dir.sstableLister().list();
//        assert sstables.size() == 1;
//
//        Map.Entry<Descriptor, Set<Component>> sstableToOpen = sstables.entrySet().iterator().next();
//        final SSTableReader sstable1 = SSTableReader.open(sstableToOpen.getKey());
//
//        // simulate we don't have generation in compaction_history
//        Map<Integer, UUID> unfinishedCompactions = new HashMap<>();
//        UUID compactionTaskID = UUID.randomUUID();
//        for (Integer ancestor : ancestors)
//            unfinishedCompactions.put(ancestor, compactionTaskID);
//        ColumnFamilyStore.removeUnfinishedCompactionLeftovers(cfmeta, unfinishedCompactions);
//
//        // SSTable should not be deleted
//        sstables = dir.sstableLister().list();
//        assert sstables.size() == 1;
//        assert sstables.containsKey(sstable1.descriptor);
//    }

    // TODO: Fix once SSTableSimpleWriter's back in
//    @Test
//    public void testLoadNewSSTablesAvoidsOverwrites() throws Throwable
//    {
//        String ks = KEYSPACE1;
//        String cf = CF_STANDARD1;
//        ColumnFamilyStore cfs = Keyspace.open(ks).getColumnFamilyStore(cf);
//        SSTableDeletingTask.waitForDeletions();
//
//        final CFMetaData cfmeta = Schema.instance.getCFMetaData(ks, cf);
//        Directories dir = new Directories(cfs.metadata);
//
//        // clear old SSTables (probably left by CFS.clearUnsafe() calls in other tests)
//        for (Map.Entry<Descriptor, Set<Component>> entry : dir.sstableLister().list().entrySet())
//        {
//            for (Component component : entry.getValue())
//            {
//                FileUtils.delete(entry.getKey().filenameFor(component));
//            }
//        }
//
//        // sanity check
//        int existingSSTables = dir.sstableLister().list().keySet().size();
//        assert existingSSTables == 0 : String.format("%d SSTables unexpectedly exist", existingSSTables);
//
//        ByteBuffer key = bytes("key");
//
//        SSTableSimpleWriter writer = new SSTableSimpleWriter(dir.getDirectoryForNewSSTables(),
//                                                             cfmeta, StorageService.getPartitioner())
//        {
//            @Override
//            protected SSTableWriter getWriter()
//            {
//                // hack for reset generation
//                generation.set(0);
//                return super.getWriter();
//            }
//        };
//        writer.newRow(key);
//        writer.addColumn(bytes("col"), bytes("val"), 1);
//        writer.close();
//
//        writer = new SSTableSimpleWriter(dir.getDirectoryForNewSSTables(),
//                                         cfmeta, StorageService.getPartitioner());
//        writer.newRow(key);
//        writer.addColumn(bytes("col"), bytes("val"), 1);
//        writer.close();
//
//        Set<Integer> generations = new HashSet<>();
//        for (Descriptor descriptor : dir.sstableLister().list().keySet())
//            generations.add(descriptor.generation);
//
//        // we should have two generations: [1, 2]
//        assertEquals(2, generations.size());
//        assertTrue(generations.contains(1));
//        assertTrue(generations.contains(2));
//
//        assertEquals(0, cfs.getSSTables().size());
//
//        // start the generation counter at 1 again (other tests have incremented it already)
//        cfs.resetFileIndexGenerator();
//
//        boolean incrementalBackupsEnabled = DatabaseDescriptor.isIncrementalBackupsEnabled();
//        try
//        {
//            // avoid duplicate hardlinks to incremental backups
//            DatabaseDescriptor.setIncrementalBackupsEnabled(false);
//            cfs.loadNewSSTables();
//        }
//        finally
//        {
//            DatabaseDescriptor.setIncrementalBackupsEnabled(incrementalBackupsEnabled);
//        }
//
//        assertEquals(2, cfs.getSSTables().size());
//        generations = new HashSet<>();
//        for (Descriptor descriptor : dir.sstableLister().list().keySet())
//            generations.add(descriptor.generation);
//
//        // normally they would get renamed to generations 1 and 2, but since those filenames already exist,
//        // they get skipped and we end up with generations 3 and 4
//        assertEquals(2, generations.size());
//        assertTrue(generations.contains(3));
//        assertTrue(generations.contains(4));
//    }

    public void reTest(ColumnFamilyStore cfs, Runnable verify) throws Exception
    {
        verify.run();
        cfs.forceBlockingFlush();
        verify.run();
    }

    private void assertRangeCount(ColumnFamilyStore cfs, ByteBuffer col, ByteBuffer val, int count)
    {
        assertRangeCount(cfs, cfs.metadata.getColumnDefinition(col), val, count);
    }

    private void assertRangeCount(ColumnFamilyStore cfs, ColumnDefinition col, ByteBuffer val, int count)
    {

        int found = 0;
        if (count != 0)
        {
            for (FilteredPartition partition : Util.getAll(Util.cmd(cfs).filterOn(col.name.toString(), Operator.EQ, val).build()))
            {
                for (Row r : partition)
                {
                    if (r.getCell(col).value().equals(val))
                        ++found;
                }
<<<<<<< HEAD
=======
                sb.append("} ");
            }
            return sb.toString();
        }
        catch (Exception e)
        {
            throw new RuntimeException(e);
        }
    }

    private static void assertColumnNames(Row row, String ... columnNames) throws Exception
    {
        if (row == null || row.cf == null)
            throw new AssertionError("The row should not be empty");

        Iterator<Cell> columns = row.cf.getSortedColumns().iterator();
        Iterator<String> names = Arrays.asList(columnNames).iterator();

        while (columns.hasNext())
        {
            Cell c = columns.next();
            assert names.hasNext() : "Got more columns that expected (first unexpected column: " + ByteBufferUtil.string(c.name().toByteBuffer()) + ")";
            String n = names.next();
            assert c.name().toByteBuffer().equals(ByteBufferUtil.bytes(n)) : "Expected " + n + ", got " + ByteBufferUtil.string(c.name().toByteBuffer());
        }
        assert !names.hasNext() : "Missing expected column " + names.next();
    }

    private static DecoratedKey idk(int i)
    {
        return Util.dk(String.valueOf(i));
    }

    @Test
    public void testRangeSliceInclusionExclusion() throws Throwable
    {
        String keyspaceName = KEYSPACE1;
        String cfName = CF_STANDARD1;
        Keyspace keyspace = Keyspace.open(keyspaceName);
        ColumnFamilyStore cfs = keyspace.getColumnFamilyStore(cfName);
        cfs.clearUnsafe();

        Cell[] cols = new Cell[5];
        for (int i = 0; i < 5; i++)
            cols[i] = column("c" + i, "value", 1);

        for (int i = 0; i <= 9; i++)
        {
            putColsStandard(cfs, idk(i), column("name", "value", 1));
        }
        cfs.forceBlockingFlush();

        SlicePredicate sp = new SlicePredicate();
        sp.setSlice_range(new SliceRange());
        sp.getSlice_range().setCount(1);
        sp.getSlice_range().setStart(ArrayUtils.EMPTY_BYTE_ARRAY);
        sp.getSlice_range().setFinish(ArrayUtils.EMPTY_BYTE_ARRAY);
        IDiskAtomFilter qf = ThriftValidation.asIFilter(sp, cfs.metadata, null);

        List<Row> rows;

        // Start and end inclusive
        rows = cfs.getRangeSlice(new Bounds<RowPosition>(rp("2"), rp("7")), null, qf, 100);
        assert rows.size() == 6;
        assert rows.get(0).key.equals(idk(2));
        assert rows.get(rows.size() - 1).key.equals(idk(7));

        // Start and end excluded
        rows = cfs.getRangeSlice(new ExcludingBounds<RowPosition>(rp("2"), rp("7")), null, qf, 100);
        assert rows.size() == 4;
        assert rows.get(0).key.equals(idk(3));
        assert rows.get(rows.size() - 1).key.equals(idk(6));

        // Start excluded, end included
        rows = cfs.getRangeSlice(new Range<RowPosition>(rp("2"), rp("7")), null, qf, 100);
        assert rows.size() == 5;
        assert rows.get(0).key.equals(idk(3));
        assert rows.get(rows.size() - 1).key.equals(idk(7));

        // Start included, end excluded
        rows = cfs.getRangeSlice(new IncludingExcludingBounds<RowPosition>(rp("2"), rp("7")), null, qf, 100);
        assert rows.size() == 5;
        assert rows.get(0).key.equals(idk(2));
        assert rows.get(rows.size() - 1).key.equals(idk(6));
    }

    @Test
    public void testKeysSearcher() throws Exception
    {
        // Create secondary index and flush to disk
        Keyspace keyspace = Keyspace.open(KEYSPACE1);
        ColumnFamilyStore store = keyspace.getColumnFamilyStore(CF_INDEX1);

        store.truncateBlocking();

        for (int i = 0; i < 10; i++)
        {
            ByteBuffer key = ByteBufferUtil.bytes(String.valueOf("k" + i));
            Mutation rm = new Mutation(KEYSPACE1, key);
            rm.add(CF_INDEX1, cellname("birthdate"), LongType.instance.decompose(1L), System.currentTimeMillis());
            rm.applyUnsafe();
        }

        store.forceBlockingFlush();

        IndexExpression expr = new IndexExpression(ByteBufferUtil.bytes("birthdate"), Operator.EQ, LongType.instance.decompose(1L));
        // explicitly tell to the KeysSearcher to use column limiting for rowsPerQuery to trigger bogus columnsRead--; (CASSANDRA-3996)
        List<Row> rows = store.search(store.makeExtendedFilter(Util.range("", ""), new IdentityQueryFilter(), Arrays.asList(expr), 10, true, false, System.currentTimeMillis()));

        assert rows.size() == 10;
    }

    @SuppressWarnings("unchecked")
    @Test
    public void testMultiRangeSomeEmptyNoIndex() throws Throwable
    {
        // in order not to change thrift interfaces at this stage we build SliceQueryFilter
        // directly instead of using QueryFilter to build it for us
        ColumnSlice[] ranges = new ColumnSlice[] {
                new ColumnSlice(Composites.EMPTY, cellname("colA")),
                new ColumnSlice(cellname("colC"), cellname("colE")),
                new ColumnSlice(cellname("colF"), cellname("colF")),
                new ColumnSlice(cellname("colG"), cellname("colG")),
                new ColumnSlice(cellname("colI"), Composites.EMPTY) };

        ColumnSlice[] rangesReversed = new ColumnSlice[] {
                new ColumnSlice(Composites.EMPTY, cellname("colI")),
                new ColumnSlice(cellname("colG"), cellname("colG")),
                new ColumnSlice(cellname("colF"), cellname("colF")),
                new ColumnSlice(cellname("colE"), cellname("colC")),
                new ColumnSlice(cellname("colA"), Composites.EMPTY) };

        String tableName = KEYSPACE1;
        String cfName = CF_STANDARD1;
        Keyspace table = Keyspace.open(tableName);
        ColumnFamilyStore cfs = table.getColumnFamilyStore(cfName);
        cfs.clearUnsafe();

        String[] letters = new String[] { "a", "b", "c", "d", "i" };
        Cell[] cols = new Cell[letters.length];
        for (int i = 0; i < cols.length; i++)
        {
            cols[i] = new BufferCell(cellname("col" + letters[i].toUpperCase()),
                    ByteBuffer.wrap(new byte[1]), 1);
        }

        putColsStandard(cfs, dk("a"), cols);

        cfs.forceBlockingFlush();

        SliceQueryFilter multiRangeForward = new SliceQueryFilter(ranges, false, 100);
        SliceQueryFilter multiRangeForwardWithCounting = new SliceQueryFilter(ranges, false, 3);
        SliceQueryFilter multiRangeReverse = new SliceQueryFilter(rangesReversed, true, 100);
        SliceQueryFilter multiRangeReverseWithCounting = new SliceQueryFilter(rangesReversed, true, 3);

        findRowGetSlicesAndAssertColsFound(cfs, multiRangeForward, "a", "colA", "colC", "colD", "colI");
        findRowGetSlicesAndAssertColsFound(cfs, multiRangeForwardWithCounting, "a", "colA", "colC", "colD");
        findRowGetSlicesAndAssertColsFound(cfs, multiRangeReverse, "a", "colI", "colD", "colC", "colA");
        findRowGetSlicesAndAssertColsFound(cfs, multiRangeReverseWithCounting, "a", "colI", "colD", "colC");
    }

    @Test
    public void testClearEphemeralSnapshots() throws Throwable
    {
        // We don't do snapshot-based repair on Windows so we don't have ephemeral snapshots from repair that need clearing.
        // This test will fail as we'll revert to the WindowsFailedSnapshotTracker and counts will be off, but since we
        // don't do snapshot-based repair on Windows, we just skip this test.
        Assume.assumeTrue(!FBUtilities.isWindows());

        ColumnFamilyStore cfs = Keyspace.open(KEYSPACE1).getColumnFamilyStore(CF_INDEX1);

        //cleanup any previous test gargbage
        cfs.clearSnapshot("");

        Mutation rm;
        for (int i = 0; i < 100; i++)
        {
            rm = new Mutation(KEYSPACE1, ByteBufferUtil.bytes("key" + i));
            rm.add(CF_INDEX1, cellname("birthdate"), ByteBufferUtil.bytes(34L), 0);
            rm.add(CF_INDEX1, cellname("notbirthdate"), ByteBufferUtil.bytes((long) (i % 2)), 0);
            rm.applyUnsafe();
        }

        cfs.snapshot("nonEphemeralSnapshot", null, false);
        cfs.snapshot("ephemeralSnapshot", null, true);

        Map<String, Pair<Long, Long>> snapshotDetails = cfs.getSnapshotDetails();
        assertEquals(2, snapshotDetails.size());
        assertTrue(snapshotDetails.containsKey("ephemeralSnapshot"));
        assertTrue(snapshotDetails.containsKey("nonEphemeralSnapshot"));

        ColumnFamilyStore.clearEphemeralSnapshots(cfs.directories);

        snapshotDetails = cfs.getSnapshotDetails();
        assertEquals(1, snapshotDetails.size());
        assertTrue(snapshotDetails.containsKey("nonEphemeralSnapshot"));

        //test cleanup
        cfs.clearSnapshot("");
    }

    @SuppressWarnings("unchecked")
    @Test
    public void testMultiRangeSomeEmptyIndexed() throws Throwable
    {
        // in order not to change thrift interfaces at this stage we build SliceQueryFilter
        // directly instead of using QueryFilter to build it for us
        ColumnSlice[] ranges = new ColumnSlice[] {
                new ColumnSlice(Composites.EMPTY, cellname("colA")),
                new ColumnSlice(cellname("colC"), cellname("colE")),
                new ColumnSlice(cellname("colF"), cellname("colF")),
                new ColumnSlice(cellname("colG"), cellname("colG")),
                new ColumnSlice(cellname("colI"), Composites.EMPTY) };

        ColumnSlice[] rangesReversed = new ColumnSlice[] {
                new ColumnSlice(Composites.EMPTY,  cellname("colI")),
                new ColumnSlice(cellname("colG"), cellname("colG")),
                new ColumnSlice(cellname("colF"), cellname("colF")),
                new ColumnSlice(cellname("colE"), cellname("colC")),
                new ColumnSlice(cellname("colA"), Composites.EMPTY) };

        String tableName = KEYSPACE1;
        String cfName = CF_STANDARD1;
        Keyspace table = Keyspace.open(tableName);
        ColumnFamilyStore cfs = table.getColumnFamilyStore(cfName);
        cfs.clearUnsafe();

        String[] letters = new String[] { "a", "b", "c", "d", "i" };
        Cell[] cols = new Cell[letters.length];
        for (int i = 0; i < cols.length; i++)
        {
            cols[i] = new BufferCell(cellname("col" + letters[i].toUpperCase()),
                    ByteBuffer.wrap(new byte[1366]), 1);
        }

        putColsStandard(cfs, dk("a"), cols);

        cfs.forceBlockingFlush();

        SliceQueryFilter multiRangeForward = new SliceQueryFilter(ranges, false, 100);
        SliceQueryFilter multiRangeForwardWithCounting = new SliceQueryFilter(ranges, false, 3);
        SliceQueryFilter multiRangeReverse = new SliceQueryFilter(rangesReversed, true, 100);
        SliceQueryFilter multiRangeReverseWithCounting = new SliceQueryFilter(rangesReversed, true, 3);

        findRowGetSlicesAndAssertColsFound(cfs, multiRangeForward, "a", "colA", "colC", "colD", "colI");
        findRowGetSlicesAndAssertColsFound(cfs, multiRangeForwardWithCounting, "a", "colA", "colC", "colD");
        findRowGetSlicesAndAssertColsFound(cfs, multiRangeReverse, "a", "colI", "colD", "colC", "colA");
        findRowGetSlicesAndAssertColsFound(cfs, multiRangeReverseWithCounting, "a", "colI", "colD", "colC");
    }

    @SuppressWarnings("unchecked")
    @Test
    public void testMultiRangeContiguousNoIndex() throws Throwable
    {
        // in order not to change thrift interfaces at this stage we build SliceQueryFilter
        // directly instead of using QueryFilter to build it for us
        ColumnSlice[] ranges = new ColumnSlice[] {
                new ColumnSlice(Composites.EMPTY, cellname("colA")),
                new ColumnSlice(cellname("colC"), cellname("colE")),
                new ColumnSlice(cellname("colF"), cellname("colF")),
                new ColumnSlice(cellname("colG"), cellname("colG")),
                new ColumnSlice(cellname("colI"), Composites.EMPTY) };

        ColumnSlice[] rangesReversed = new ColumnSlice[] {
                new ColumnSlice(Composites.EMPTY, cellname("colI")),
                new ColumnSlice(cellname("colG"), cellname("colG")),
                new ColumnSlice(cellname("colF"), cellname("colF")),
                new ColumnSlice(cellname("colE"), cellname("colC")),
                new ColumnSlice(cellname("colA"), Composites.EMPTY) };

        String tableName = KEYSPACE1;
        String cfName = CF_STANDARD1;
        Keyspace table = Keyspace.open(tableName);
        ColumnFamilyStore cfs = table.getColumnFamilyStore(cfName);
        cfs.clearUnsafe();

        String[] letters = new String[] { "a", "b", "c", "d", "e", "f", "g", "h", "i" };
        Cell[] cols = new Cell[letters.length];
        for (int i = 0; i < cols.length; i++)
        {
            cols[i] = new BufferCell(cellname("col" + letters[i].toUpperCase()),
                    ByteBuffer.wrap(new byte[1]), 1);
        }

        putColsStandard(cfs, dk("a"), cols);

        cfs.forceBlockingFlush();

        SliceQueryFilter multiRangeForward = new SliceQueryFilter(ranges, false, 100);
        SliceQueryFilter multiRangeForwardWithCounting = new SliceQueryFilter(ranges, false, 3);
        SliceQueryFilter multiRangeReverse = new SliceQueryFilter(rangesReversed, true, 100);
        SliceQueryFilter multiRangeReverseWithCounting = new SliceQueryFilter(rangesReversed, true, 3);

        findRowGetSlicesAndAssertColsFound(cfs, multiRangeForward, "a", "colA", "colC", "colD", "colE", "colF", "colG", "colI");
        findRowGetSlicesAndAssertColsFound(cfs, multiRangeForwardWithCounting, "a", "colA", "colC", "colD");
        findRowGetSlicesAndAssertColsFound(cfs, multiRangeReverse, "a", "colI", "colG", "colF", "colE", "colD", "colC", "colA");
        findRowGetSlicesAndAssertColsFound(cfs, multiRangeReverseWithCounting, "a", "colI", "colG", "colF");

    }

    @SuppressWarnings("unchecked")
    @Test
    public void testMultiRangeContiguousIndexed() throws Throwable
    {
        // in order not to change thrift interfaces at this stage we build SliceQueryFilter
        // directly instead of using QueryFilter to build it for us
        ColumnSlice[] ranges = new ColumnSlice[] {
                new ColumnSlice(Composites.EMPTY, cellname("colA")),
                new ColumnSlice(cellname("colC"), cellname("colE")),
                new ColumnSlice(cellname("colF"), cellname("colF")),
                new ColumnSlice(cellname("colG"), cellname("colG")),
                new ColumnSlice(cellname("colI"), Composites.EMPTY) };

        ColumnSlice[] rangesReversed = new ColumnSlice[] {
                new ColumnSlice(Composites.EMPTY, cellname("colI")),
                new ColumnSlice(cellname("colG"), cellname("colG")),
                new ColumnSlice(cellname("colF"), cellname("colF")),
                new ColumnSlice(cellname("colE"), cellname("colC")),
                new ColumnSlice(cellname("colA"), Composites.EMPTY) };

        String tableName = KEYSPACE1;
        String cfName = CF_STANDARD1;
        Keyspace table = Keyspace.open(tableName);
        ColumnFamilyStore cfs = table.getColumnFamilyStore(cfName);
        cfs.clearUnsafe();

        String[] letters = new String[] { "a", "b", "c", "d", "e", "f", "g", "h", "i" };
        Cell[] cols = new Cell[letters.length];
        for (int i = 0; i < cols.length; i++)
        {
            cols[i] = new BufferCell(cellname("col" + letters[i].toUpperCase()),
                    ByteBuffer.wrap(new byte[1366]), 1);
        }

        putColsStandard(cfs, dk("a"), cols);

        cfs.forceBlockingFlush();

        SliceQueryFilter multiRangeForward = new SliceQueryFilter(ranges, false, 100);
        SliceQueryFilter multiRangeForwardWithCounting = new SliceQueryFilter(ranges, false, 3);
        SliceQueryFilter multiRangeReverse = new SliceQueryFilter(rangesReversed, true, 100);
        SliceQueryFilter multiRangeReverseWithCounting = new SliceQueryFilter(rangesReversed, true, 3);

        findRowGetSlicesAndAssertColsFound(cfs, multiRangeForward, "a", "colA", "colC", "colD", "colE", "colF", "colG", "colI");
        findRowGetSlicesAndAssertColsFound(cfs, multiRangeForwardWithCounting, "a", "colA", "colC", "colD");
        findRowGetSlicesAndAssertColsFound(cfs, multiRangeReverse, "a", "colI", "colG", "colF", "colE", "colD", "colC", "colA");
        findRowGetSlicesAndAssertColsFound(cfs, multiRangeReverseWithCounting, "a", "colI", "colG", "colF");

    }

    @SuppressWarnings("unchecked")
    @Test
    public void testMultiRangeIndexed() throws Throwable
    {
        // in order not to change thrift interfaces at this stage we build SliceQueryFilter
        // directly instead of using QueryFilter to build it for us
        ColumnSlice[] ranges = new ColumnSlice[] {
                new ColumnSlice(Composites.EMPTY, cellname("colA")),
                new ColumnSlice(cellname("colC"), cellname("colE")),
                new ColumnSlice(cellname("colG"), cellname("colG")),
                new ColumnSlice(cellname("colI"), Composites.EMPTY) };

        ColumnSlice[] rangesReversed = new ColumnSlice[] {
                new ColumnSlice(Composites.EMPTY, cellname("colI")),
                new ColumnSlice(cellname("colG"), cellname("colG")),
                new ColumnSlice(cellname("colE"), cellname("colC")),
                new ColumnSlice(cellname("colA"), Composites.EMPTY) };

        String keyspaceName = KEYSPACE1;
        String cfName = CF_STANDARD1;
        Keyspace keyspace = Keyspace.open(keyspaceName);
        ColumnFamilyStore cfs = keyspace.getColumnFamilyStore(cfName);
        cfs.clearUnsafe();

        String[] letters = new String[] { "a", "b", "c", "d", "e", "f", "g", "h", "i" };
        Cell[] cols = new Cell[letters.length];
        for (int i = 0; i < cols.length; i++)
        {
            cols[i] = new BufferCell(cellname("col" + letters[i].toUpperCase()),
                    // use 1366 so that three cols make an index segment
                    ByteBuffer.wrap(new byte[1366]), 1);
        }

        putColsStandard(cfs, dk("a"), cols);

        cfs.forceBlockingFlush();

        // this setup should generate the following row (assuming indexes are of 4Kb each):
        // [colA, colB, colC, colD, colE, colF, colG, colH, colI]
        // indexed as:
        // index0 [colA, colC]
        // index1 [colD, colF]
        // index2 [colG, colI]
        // and we're looking for the ranges:
        // range0 [____, colA]
        // range1 [colC, colE]
        // range2 [colG, ColG]
        // range3 [colI, ____]

        SliceQueryFilter multiRangeForward = new SliceQueryFilter(ranges, false, 100);
        SliceQueryFilter multiRangeForwardWithCounting = new SliceQueryFilter(ranges, false, 3);
        SliceQueryFilter multiRangeReverse = new SliceQueryFilter(rangesReversed, true, 100);
        SliceQueryFilter multiRangeReverseWithCounting = new SliceQueryFilter(rangesReversed, true, 3);

        findRowGetSlicesAndAssertColsFound(cfs, multiRangeForward, "a", "colA", "colC", "colD", "colE", "colG", "colI");
        findRowGetSlicesAndAssertColsFound(cfs, multiRangeForwardWithCounting, "a", "colA", "colC", "colD");
        findRowGetSlicesAndAssertColsFound(cfs, multiRangeReverse, "a", "colI", "colG", "colE", "colD", "colC", "colA");
        findRowGetSlicesAndAssertColsFound(cfs, multiRangeReverseWithCounting, "a", "colI", "colG", "colE");

    }

    @Test
    public void testMultipleRangesSlicesNoIndexedColumns() throws Throwable
    {
        // small values so that cols won't be indexed
        testMultiRangeSlicesBehavior(prepareMultiRangeSlicesTest(10, true));
    }

    @Test
    public void testMultipleRangesSlicesWithIndexedColumns() throws Throwable
    {
        // min val size before cols are indexed is 4kb while testing so lets make sure cols are indexed
        testMultiRangeSlicesBehavior(prepareMultiRangeSlicesTest(1024, true));
    }

    @Test
    public void testMultipleRangesSlicesInMemory() throws Throwable
    {
        // small values so that cols won't be indexed
        testMultiRangeSlicesBehavior(prepareMultiRangeSlicesTest(10, false));
    }

    @Test
    public void testRemoveUnfinishedCompactionLeftovers() throws Throwable
    {
        String ks = KEYSPACE1;
        String cf = CF_STANDARD3; // should be empty

        final CFMetaData cfmeta = Schema.instance.getCFMetaData(ks, cf);
        Directories dir = new Directories(cfmeta);
        ByteBuffer key = bytes("key");

        // 1st sstable
        SSTableSimpleWriter writer = new SSTableSimpleWriter(dir.getDirectoryForNewSSTables(), cfmeta, StorageService.getPartitioner());
        writer.newRow(key);
        writer.addColumn(bytes("col"), bytes("val"), 1);
        writer.close();

        Map<Descriptor, Set<Component>> sstables = dir.sstableLister().list();
        assertEquals(1, sstables.size());

        Map.Entry<Descriptor, Set<Component>> sstableToOpen = sstables.entrySet().iterator().next();
        final SSTableReader sstable1 = SSTableReader.open(sstableToOpen.getKey());

        // simulate incomplete compaction
        writer = new SSTableSimpleWriter(dir.getDirectoryForNewSSTables(),
                                         cfmeta, StorageService.getPartitioner())
        {
            protected SSTableWriter getWriter()
            {
                MetadataCollector collector = new MetadataCollector(cfmeta.comparator);
                collector.addAncestor(sstable1.descriptor.generation); // add ancestor from previously written sstable
                return SSTableWriter.create(createDescriptor(directory, metadata.ksName, metadata.cfName, DatabaseDescriptor.getSSTableFormat()),
                        0L,
                        ActiveRepairService.UNREPAIRED_SSTABLE,
                        metadata,
                        DatabaseDescriptor.getPartitioner(),
                        collector);
            }
        };
        writer.newRow(key);
        writer.addColumn(bytes("col"), bytes("val"), 1);
        writer.close();

        // should have 2 sstables now
        sstables = dir.sstableLister().list();
        assertEquals(2, sstables.size());

        SSTableReader sstable2 = SSTableReader.open(sstable1.descriptor);
        UUID compactionTaskID = SystemKeyspace.startCompaction(
                Keyspace.open(ks).getColumnFamilyStore(cf),
                Collections.singleton(sstable2));

        Map<Integer, UUID> unfinishedCompaction = new HashMap<>();
        unfinishedCompaction.put(sstable1.descriptor.generation, compactionTaskID);
        ColumnFamilyStore.removeUnfinishedCompactionLeftovers(cfmeta, unfinishedCompaction);

        // 2nd sstable should be removed (only 1st sstable exists in set of size 1)
        sstables = dir.sstableLister().list();
        assertEquals(1, sstables.size());
        assertTrue(sstables.containsKey(sstable1.descriptor));

        Map<Pair<String, String>, Map<Integer, UUID>> unfinished = SystemKeyspace.getUnfinishedCompactions();
        assertTrue(unfinished.isEmpty());
        sstable1.selfRef().release();
        sstable2.selfRef().release();
    }

    /**
     * @see <a href="https://issues.apache.org/jira/browse/CASSANDRA-6086">CASSANDRA-6086</a>
     */
    @Test
    public void testFailedToRemoveUnfinishedCompactionLeftovers() throws Throwable
    {
        final String ks = KEYSPACE1;
        final String cf = CF_STANDARD4; // should be empty

        final CFMetaData cfmeta = Schema.instance.getCFMetaData(ks, cf);
        Directories dir = new Directories(cfmeta);
        ByteBuffer key = bytes("key");

        // Write SSTable generation 3 that has ancestors 1 and 2
        final Set<Integer> ancestors = Sets.newHashSet(1, 2);
        SSTableSimpleWriter writer = new SSTableSimpleWriter(dir.getDirectoryForNewSSTables(),
                                                cfmeta, StorageService.getPartitioner())
        {
            protected SSTableWriter getWriter()
            {
                MetadataCollector collector = new MetadataCollector(cfmeta.comparator);
                for (int ancestor : ancestors)
                    collector.addAncestor(ancestor);
                String file = new Descriptor(directory, ks, cf, 3, Descriptor.Type.TEMP).filenameFor(Component.DATA);
                return SSTableWriter.create(Descriptor.fromFilename(file),
                        0L,
                        ActiveRepairService.UNREPAIRED_SSTABLE,
                        metadata,
                        StorageService.getPartitioner(),
                        collector);
            }
        };
        writer.newRow(key);
        writer.addColumn(bytes("col"), bytes("val"), 1);
        writer.close();

        Map<Descriptor, Set<Component>> sstables = dir.sstableLister().list();
        assert sstables.size() == 1;

        Map.Entry<Descriptor, Set<Component>> sstableToOpen = sstables.entrySet().iterator().next();
        final SSTableReader sstable1 = SSTableReader.open(sstableToOpen.getKey());

        // simulate we don't have generation in compaction_history
        Map<Integer, UUID> unfinishedCompactions = new HashMap<>();
        UUID compactionTaskID = UUID.randomUUID();
        for (Integer ancestor : ancestors)
            unfinishedCompactions.put(ancestor, compactionTaskID);
        ColumnFamilyStore.removeUnfinishedCompactionLeftovers(cfmeta, unfinishedCompactions);

        // SSTable should not be deleted
        sstables = dir.sstableLister().list();
        assert sstables.size() == 1;
        assert sstables.containsKey(sstable1.descriptor);
    }

    @Test
    public void testLoadNewSSTablesAvoidsOverwrites() throws Throwable
    {
        String ks = KEYSPACE1;
        String cf = CF_STANDARD5;
        ColumnFamilyStore cfs = Keyspace.open(ks).getColumnFamilyStore(cf);
        cfs.truncateBlocking();
        SSTableDeletingTask.waitForDeletions();

        final CFMetaData cfmeta = Schema.instance.getCFMetaData(ks, cf);
        Directories dir = new Directories(cfs.metadata);

        // clear old SSTables (probably left by CFS.clearUnsafe() calls in other tests)
        for (Map.Entry<Descriptor, Set<Component>> entry : dir.sstableLister().list().entrySet())
        {
            for (Component component : entry.getValue())
            {
                FileUtils.delete(entry.getKey().filenameFor(component));
            }
        }

        // sanity check
        int existingSSTables = dir.sstableLister().list().keySet().size();
        assert existingSSTables == 0 : String.format("%d SSTables unexpectedly exist", existingSSTables);

        ByteBuffer key = bytes("key");

        SSTableSimpleWriter writer = new SSTableSimpleWriter(dir.getDirectoryForNewSSTables(),
                                                             cfmeta, StorageService.getPartitioner())
        {
            @Override
            protected SSTableWriter getWriter()
            {
                // hack for reset generation
                generation.set(0);
                return super.getWriter();
>>>>>>> 16576390
            }
        }
        assertEquals(count, found);
    }
}<|MERGE_RESOLUTION|>--- conflicted
+++ resolved
@@ -23,21 +23,8 @@
 import java.nio.ByteBuffer;
 import java.util.*;
 
-<<<<<<< HEAD
 import org.junit.Before;
-=======
-import com.google.common.base.Function;
-import com.google.common.collect.Iterables;
-import com.google.common.collect.Sets;
-
-import org.apache.cassandra.db.index.PerRowSecondaryIndexTest;
-import org.apache.cassandra.io.sstable.*;
-import org.apache.cassandra.io.sstable.format.SSTableReader;
-import org.apache.cassandra.io.sstable.format.SSTableWriter;
-import org.apache.commons.lang3.ArrayUtils;
-import org.apache.commons.lang3.StringUtils;
 import org.junit.Assume;
->>>>>>> 16576390
 import org.junit.BeforeClass;
 import org.junit.Test;
 import org.junit.runner.RunWith;
@@ -314,6 +301,11 @@
     @Test
     public void testClearEphemeralSnapshots() throws Throwable
     {
+        // We don't do snapshot-based repair on Windows so we don't have ephemeral snapshots from repair that need clearing.
+        // This test will fail as we'll revert to the WindowsFailedSnapshotTracker and counts will be off, but since we
+        // don't do snapshot-based repair on Windows, we just skip this test.
+        Assume.assumeTrue(!FBUtilities.isWindows());
+
         ColumnFamilyStore cfs = Keyspace.open(KEYSPACE1).getColumnFamilyStore(CF_INDEX1);
 
         //cleanup any previous test gargbage
@@ -629,598 +621,6 @@
                     if (r.getCell(col).value().equals(val))
                         ++found;
                 }
-<<<<<<< HEAD
-=======
-                sb.append("} ");
-            }
-            return sb.toString();
-        }
-        catch (Exception e)
-        {
-            throw new RuntimeException(e);
-        }
-    }
-
-    private static void assertColumnNames(Row row, String ... columnNames) throws Exception
-    {
-        if (row == null || row.cf == null)
-            throw new AssertionError("The row should not be empty");
-
-        Iterator<Cell> columns = row.cf.getSortedColumns().iterator();
-        Iterator<String> names = Arrays.asList(columnNames).iterator();
-
-        while (columns.hasNext())
-        {
-            Cell c = columns.next();
-            assert names.hasNext() : "Got more columns that expected (first unexpected column: " + ByteBufferUtil.string(c.name().toByteBuffer()) + ")";
-            String n = names.next();
-            assert c.name().toByteBuffer().equals(ByteBufferUtil.bytes(n)) : "Expected " + n + ", got " + ByteBufferUtil.string(c.name().toByteBuffer());
-        }
-        assert !names.hasNext() : "Missing expected column " + names.next();
-    }
-
-    private static DecoratedKey idk(int i)
-    {
-        return Util.dk(String.valueOf(i));
-    }
-
-    @Test
-    public void testRangeSliceInclusionExclusion() throws Throwable
-    {
-        String keyspaceName = KEYSPACE1;
-        String cfName = CF_STANDARD1;
-        Keyspace keyspace = Keyspace.open(keyspaceName);
-        ColumnFamilyStore cfs = keyspace.getColumnFamilyStore(cfName);
-        cfs.clearUnsafe();
-
-        Cell[] cols = new Cell[5];
-        for (int i = 0; i < 5; i++)
-            cols[i] = column("c" + i, "value", 1);
-
-        for (int i = 0; i <= 9; i++)
-        {
-            putColsStandard(cfs, idk(i), column("name", "value", 1));
-        }
-        cfs.forceBlockingFlush();
-
-        SlicePredicate sp = new SlicePredicate();
-        sp.setSlice_range(new SliceRange());
-        sp.getSlice_range().setCount(1);
-        sp.getSlice_range().setStart(ArrayUtils.EMPTY_BYTE_ARRAY);
-        sp.getSlice_range().setFinish(ArrayUtils.EMPTY_BYTE_ARRAY);
-        IDiskAtomFilter qf = ThriftValidation.asIFilter(sp, cfs.metadata, null);
-
-        List<Row> rows;
-
-        // Start and end inclusive
-        rows = cfs.getRangeSlice(new Bounds<RowPosition>(rp("2"), rp("7")), null, qf, 100);
-        assert rows.size() == 6;
-        assert rows.get(0).key.equals(idk(2));
-        assert rows.get(rows.size() - 1).key.equals(idk(7));
-
-        // Start and end excluded
-        rows = cfs.getRangeSlice(new ExcludingBounds<RowPosition>(rp("2"), rp("7")), null, qf, 100);
-        assert rows.size() == 4;
-        assert rows.get(0).key.equals(idk(3));
-        assert rows.get(rows.size() - 1).key.equals(idk(6));
-
-        // Start excluded, end included
-        rows = cfs.getRangeSlice(new Range<RowPosition>(rp("2"), rp("7")), null, qf, 100);
-        assert rows.size() == 5;
-        assert rows.get(0).key.equals(idk(3));
-        assert rows.get(rows.size() - 1).key.equals(idk(7));
-
-        // Start included, end excluded
-        rows = cfs.getRangeSlice(new IncludingExcludingBounds<RowPosition>(rp("2"), rp("7")), null, qf, 100);
-        assert rows.size() == 5;
-        assert rows.get(0).key.equals(idk(2));
-        assert rows.get(rows.size() - 1).key.equals(idk(6));
-    }
-
-    @Test
-    public void testKeysSearcher() throws Exception
-    {
-        // Create secondary index and flush to disk
-        Keyspace keyspace = Keyspace.open(KEYSPACE1);
-        ColumnFamilyStore store = keyspace.getColumnFamilyStore(CF_INDEX1);
-
-        store.truncateBlocking();
-
-        for (int i = 0; i < 10; i++)
-        {
-            ByteBuffer key = ByteBufferUtil.bytes(String.valueOf("k" + i));
-            Mutation rm = new Mutation(KEYSPACE1, key);
-            rm.add(CF_INDEX1, cellname("birthdate"), LongType.instance.decompose(1L), System.currentTimeMillis());
-            rm.applyUnsafe();
-        }
-
-        store.forceBlockingFlush();
-
-        IndexExpression expr = new IndexExpression(ByteBufferUtil.bytes("birthdate"), Operator.EQ, LongType.instance.decompose(1L));
-        // explicitly tell to the KeysSearcher to use column limiting for rowsPerQuery to trigger bogus columnsRead--; (CASSANDRA-3996)
-        List<Row> rows = store.search(store.makeExtendedFilter(Util.range("", ""), new IdentityQueryFilter(), Arrays.asList(expr), 10, true, false, System.currentTimeMillis()));
-
-        assert rows.size() == 10;
-    }
-
-    @SuppressWarnings("unchecked")
-    @Test
-    public void testMultiRangeSomeEmptyNoIndex() throws Throwable
-    {
-        // in order not to change thrift interfaces at this stage we build SliceQueryFilter
-        // directly instead of using QueryFilter to build it for us
-        ColumnSlice[] ranges = new ColumnSlice[] {
-                new ColumnSlice(Composites.EMPTY, cellname("colA")),
-                new ColumnSlice(cellname("colC"), cellname("colE")),
-                new ColumnSlice(cellname("colF"), cellname("colF")),
-                new ColumnSlice(cellname("colG"), cellname("colG")),
-                new ColumnSlice(cellname("colI"), Composites.EMPTY) };
-
-        ColumnSlice[] rangesReversed = new ColumnSlice[] {
-                new ColumnSlice(Composites.EMPTY, cellname("colI")),
-                new ColumnSlice(cellname("colG"), cellname("colG")),
-                new ColumnSlice(cellname("colF"), cellname("colF")),
-                new ColumnSlice(cellname("colE"), cellname("colC")),
-                new ColumnSlice(cellname("colA"), Composites.EMPTY) };
-
-        String tableName = KEYSPACE1;
-        String cfName = CF_STANDARD1;
-        Keyspace table = Keyspace.open(tableName);
-        ColumnFamilyStore cfs = table.getColumnFamilyStore(cfName);
-        cfs.clearUnsafe();
-
-        String[] letters = new String[] { "a", "b", "c", "d", "i" };
-        Cell[] cols = new Cell[letters.length];
-        for (int i = 0; i < cols.length; i++)
-        {
-            cols[i] = new BufferCell(cellname("col" + letters[i].toUpperCase()),
-                    ByteBuffer.wrap(new byte[1]), 1);
-        }
-
-        putColsStandard(cfs, dk("a"), cols);
-
-        cfs.forceBlockingFlush();
-
-        SliceQueryFilter multiRangeForward = new SliceQueryFilter(ranges, false, 100);
-        SliceQueryFilter multiRangeForwardWithCounting = new SliceQueryFilter(ranges, false, 3);
-        SliceQueryFilter multiRangeReverse = new SliceQueryFilter(rangesReversed, true, 100);
-        SliceQueryFilter multiRangeReverseWithCounting = new SliceQueryFilter(rangesReversed, true, 3);
-
-        findRowGetSlicesAndAssertColsFound(cfs, multiRangeForward, "a", "colA", "colC", "colD", "colI");
-        findRowGetSlicesAndAssertColsFound(cfs, multiRangeForwardWithCounting, "a", "colA", "colC", "colD");
-        findRowGetSlicesAndAssertColsFound(cfs, multiRangeReverse, "a", "colI", "colD", "colC", "colA");
-        findRowGetSlicesAndAssertColsFound(cfs, multiRangeReverseWithCounting, "a", "colI", "colD", "colC");
-    }
-
-    @Test
-    public void testClearEphemeralSnapshots() throws Throwable
-    {
-        // We don't do snapshot-based repair on Windows so we don't have ephemeral snapshots from repair that need clearing.
-        // This test will fail as we'll revert to the WindowsFailedSnapshotTracker and counts will be off, but since we
-        // don't do snapshot-based repair on Windows, we just skip this test.
-        Assume.assumeTrue(!FBUtilities.isWindows());
-
-        ColumnFamilyStore cfs = Keyspace.open(KEYSPACE1).getColumnFamilyStore(CF_INDEX1);
-
-        //cleanup any previous test gargbage
-        cfs.clearSnapshot("");
-
-        Mutation rm;
-        for (int i = 0; i < 100; i++)
-        {
-            rm = new Mutation(KEYSPACE1, ByteBufferUtil.bytes("key" + i));
-            rm.add(CF_INDEX1, cellname("birthdate"), ByteBufferUtil.bytes(34L), 0);
-            rm.add(CF_INDEX1, cellname("notbirthdate"), ByteBufferUtil.bytes((long) (i % 2)), 0);
-            rm.applyUnsafe();
-        }
-
-        cfs.snapshot("nonEphemeralSnapshot", null, false);
-        cfs.snapshot("ephemeralSnapshot", null, true);
-
-        Map<String, Pair<Long, Long>> snapshotDetails = cfs.getSnapshotDetails();
-        assertEquals(2, snapshotDetails.size());
-        assertTrue(snapshotDetails.containsKey("ephemeralSnapshot"));
-        assertTrue(snapshotDetails.containsKey("nonEphemeralSnapshot"));
-
-        ColumnFamilyStore.clearEphemeralSnapshots(cfs.directories);
-
-        snapshotDetails = cfs.getSnapshotDetails();
-        assertEquals(1, snapshotDetails.size());
-        assertTrue(snapshotDetails.containsKey("nonEphemeralSnapshot"));
-
-        //test cleanup
-        cfs.clearSnapshot("");
-    }
-
-    @SuppressWarnings("unchecked")
-    @Test
-    public void testMultiRangeSomeEmptyIndexed() throws Throwable
-    {
-        // in order not to change thrift interfaces at this stage we build SliceQueryFilter
-        // directly instead of using QueryFilter to build it for us
-        ColumnSlice[] ranges = new ColumnSlice[] {
-                new ColumnSlice(Composites.EMPTY, cellname("colA")),
-                new ColumnSlice(cellname("colC"), cellname("colE")),
-                new ColumnSlice(cellname("colF"), cellname("colF")),
-                new ColumnSlice(cellname("colG"), cellname("colG")),
-                new ColumnSlice(cellname("colI"), Composites.EMPTY) };
-
-        ColumnSlice[] rangesReversed = new ColumnSlice[] {
-                new ColumnSlice(Composites.EMPTY,  cellname("colI")),
-                new ColumnSlice(cellname("colG"), cellname("colG")),
-                new ColumnSlice(cellname("colF"), cellname("colF")),
-                new ColumnSlice(cellname("colE"), cellname("colC")),
-                new ColumnSlice(cellname("colA"), Composites.EMPTY) };
-
-        String tableName = KEYSPACE1;
-        String cfName = CF_STANDARD1;
-        Keyspace table = Keyspace.open(tableName);
-        ColumnFamilyStore cfs = table.getColumnFamilyStore(cfName);
-        cfs.clearUnsafe();
-
-        String[] letters = new String[] { "a", "b", "c", "d", "i" };
-        Cell[] cols = new Cell[letters.length];
-        for (int i = 0; i < cols.length; i++)
-        {
-            cols[i] = new BufferCell(cellname("col" + letters[i].toUpperCase()),
-                    ByteBuffer.wrap(new byte[1366]), 1);
-        }
-
-        putColsStandard(cfs, dk("a"), cols);
-
-        cfs.forceBlockingFlush();
-
-        SliceQueryFilter multiRangeForward = new SliceQueryFilter(ranges, false, 100);
-        SliceQueryFilter multiRangeForwardWithCounting = new SliceQueryFilter(ranges, false, 3);
-        SliceQueryFilter multiRangeReverse = new SliceQueryFilter(rangesReversed, true, 100);
-        SliceQueryFilter multiRangeReverseWithCounting = new SliceQueryFilter(rangesReversed, true, 3);
-
-        findRowGetSlicesAndAssertColsFound(cfs, multiRangeForward, "a", "colA", "colC", "colD", "colI");
-        findRowGetSlicesAndAssertColsFound(cfs, multiRangeForwardWithCounting, "a", "colA", "colC", "colD");
-        findRowGetSlicesAndAssertColsFound(cfs, multiRangeReverse, "a", "colI", "colD", "colC", "colA");
-        findRowGetSlicesAndAssertColsFound(cfs, multiRangeReverseWithCounting, "a", "colI", "colD", "colC");
-    }
-
-    @SuppressWarnings("unchecked")
-    @Test
-    public void testMultiRangeContiguousNoIndex() throws Throwable
-    {
-        // in order not to change thrift interfaces at this stage we build SliceQueryFilter
-        // directly instead of using QueryFilter to build it for us
-        ColumnSlice[] ranges = new ColumnSlice[] {
-                new ColumnSlice(Composites.EMPTY, cellname("colA")),
-                new ColumnSlice(cellname("colC"), cellname("colE")),
-                new ColumnSlice(cellname("colF"), cellname("colF")),
-                new ColumnSlice(cellname("colG"), cellname("colG")),
-                new ColumnSlice(cellname("colI"), Composites.EMPTY) };
-
-        ColumnSlice[] rangesReversed = new ColumnSlice[] {
-                new ColumnSlice(Composites.EMPTY, cellname("colI")),
-                new ColumnSlice(cellname("colG"), cellname("colG")),
-                new ColumnSlice(cellname("colF"), cellname("colF")),
-                new ColumnSlice(cellname("colE"), cellname("colC")),
-                new ColumnSlice(cellname("colA"), Composites.EMPTY) };
-
-        String tableName = KEYSPACE1;
-        String cfName = CF_STANDARD1;
-        Keyspace table = Keyspace.open(tableName);
-        ColumnFamilyStore cfs = table.getColumnFamilyStore(cfName);
-        cfs.clearUnsafe();
-
-        String[] letters = new String[] { "a", "b", "c", "d", "e", "f", "g", "h", "i" };
-        Cell[] cols = new Cell[letters.length];
-        for (int i = 0; i < cols.length; i++)
-        {
-            cols[i] = new BufferCell(cellname("col" + letters[i].toUpperCase()),
-                    ByteBuffer.wrap(new byte[1]), 1);
-        }
-
-        putColsStandard(cfs, dk("a"), cols);
-
-        cfs.forceBlockingFlush();
-
-        SliceQueryFilter multiRangeForward = new SliceQueryFilter(ranges, false, 100);
-        SliceQueryFilter multiRangeForwardWithCounting = new SliceQueryFilter(ranges, false, 3);
-        SliceQueryFilter multiRangeReverse = new SliceQueryFilter(rangesReversed, true, 100);
-        SliceQueryFilter multiRangeReverseWithCounting = new SliceQueryFilter(rangesReversed, true, 3);
-
-        findRowGetSlicesAndAssertColsFound(cfs, multiRangeForward, "a", "colA", "colC", "colD", "colE", "colF", "colG", "colI");
-        findRowGetSlicesAndAssertColsFound(cfs, multiRangeForwardWithCounting, "a", "colA", "colC", "colD");
-        findRowGetSlicesAndAssertColsFound(cfs, multiRangeReverse, "a", "colI", "colG", "colF", "colE", "colD", "colC", "colA");
-        findRowGetSlicesAndAssertColsFound(cfs, multiRangeReverseWithCounting, "a", "colI", "colG", "colF");
-
-    }
-
-    @SuppressWarnings("unchecked")
-    @Test
-    public void testMultiRangeContiguousIndexed() throws Throwable
-    {
-        // in order not to change thrift interfaces at this stage we build SliceQueryFilter
-        // directly instead of using QueryFilter to build it for us
-        ColumnSlice[] ranges = new ColumnSlice[] {
-                new ColumnSlice(Composites.EMPTY, cellname("colA")),
-                new ColumnSlice(cellname("colC"), cellname("colE")),
-                new ColumnSlice(cellname("colF"), cellname("colF")),
-                new ColumnSlice(cellname("colG"), cellname("colG")),
-                new ColumnSlice(cellname("colI"), Composites.EMPTY) };
-
-        ColumnSlice[] rangesReversed = new ColumnSlice[] {
-                new ColumnSlice(Composites.EMPTY, cellname("colI")),
-                new ColumnSlice(cellname("colG"), cellname("colG")),
-                new ColumnSlice(cellname("colF"), cellname("colF")),
-                new ColumnSlice(cellname("colE"), cellname("colC")),
-                new ColumnSlice(cellname("colA"), Composites.EMPTY) };
-
-        String tableName = KEYSPACE1;
-        String cfName = CF_STANDARD1;
-        Keyspace table = Keyspace.open(tableName);
-        ColumnFamilyStore cfs = table.getColumnFamilyStore(cfName);
-        cfs.clearUnsafe();
-
-        String[] letters = new String[] { "a", "b", "c", "d", "e", "f", "g", "h", "i" };
-        Cell[] cols = new Cell[letters.length];
-        for (int i = 0; i < cols.length; i++)
-        {
-            cols[i] = new BufferCell(cellname("col" + letters[i].toUpperCase()),
-                    ByteBuffer.wrap(new byte[1366]), 1);
-        }
-
-        putColsStandard(cfs, dk("a"), cols);
-
-        cfs.forceBlockingFlush();
-
-        SliceQueryFilter multiRangeForward = new SliceQueryFilter(ranges, false, 100);
-        SliceQueryFilter multiRangeForwardWithCounting = new SliceQueryFilter(ranges, false, 3);
-        SliceQueryFilter multiRangeReverse = new SliceQueryFilter(rangesReversed, true, 100);
-        SliceQueryFilter multiRangeReverseWithCounting = new SliceQueryFilter(rangesReversed, true, 3);
-
-        findRowGetSlicesAndAssertColsFound(cfs, multiRangeForward, "a", "colA", "colC", "colD", "colE", "colF", "colG", "colI");
-        findRowGetSlicesAndAssertColsFound(cfs, multiRangeForwardWithCounting, "a", "colA", "colC", "colD");
-        findRowGetSlicesAndAssertColsFound(cfs, multiRangeReverse, "a", "colI", "colG", "colF", "colE", "colD", "colC", "colA");
-        findRowGetSlicesAndAssertColsFound(cfs, multiRangeReverseWithCounting, "a", "colI", "colG", "colF");
-
-    }
-
-    @SuppressWarnings("unchecked")
-    @Test
-    public void testMultiRangeIndexed() throws Throwable
-    {
-        // in order not to change thrift interfaces at this stage we build SliceQueryFilter
-        // directly instead of using QueryFilter to build it for us
-        ColumnSlice[] ranges = new ColumnSlice[] {
-                new ColumnSlice(Composites.EMPTY, cellname("colA")),
-                new ColumnSlice(cellname("colC"), cellname("colE")),
-                new ColumnSlice(cellname("colG"), cellname("colG")),
-                new ColumnSlice(cellname("colI"), Composites.EMPTY) };
-
-        ColumnSlice[] rangesReversed = new ColumnSlice[] {
-                new ColumnSlice(Composites.EMPTY, cellname("colI")),
-                new ColumnSlice(cellname("colG"), cellname("colG")),
-                new ColumnSlice(cellname("colE"), cellname("colC")),
-                new ColumnSlice(cellname("colA"), Composites.EMPTY) };
-
-        String keyspaceName = KEYSPACE1;
-        String cfName = CF_STANDARD1;
-        Keyspace keyspace = Keyspace.open(keyspaceName);
-        ColumnFamilyStore cfs = keyspace.getColumnFamilyStore(cfName);
-        cfs.clearUnsafe();
-
-        String[] letters = new String[] { "a", "b", "c", "d", "e", "f", "g", "h", "i" };
-        Cell[] cols = new Cell[letters.length];
-        for (int i = 0; i < cols.length; i++)
-        {
-            cols[i] = new BufferCell(cellname("col" + letters[i].toUpperCase()),
-                    // use 1366 so that three cols make an index segment
-                    ByteBuffer.wrap(new byte[1366]), 1);
-        }
-
-        putColsStandard(cfs, dk("a"), cols);
-
-        cfs.forceBlockingFlush();
-
-        // this setup should generate the following row (assuming indexes are of 4Kb each):
-        // [colA, colB, colC, colD, colE, colF, colG, colH, colI]
-        // indexed as:
-        // index0 [colA, colC]
-        // index1 [colD, colF]
-        // index2 [colG, colI]
-        // and we're looking for the ranges:
-        // range0 [____, colA]
-        // range1 [colC, colE]
-        // range2 [colG, ColG]
-        // range3 [colI, ____]
-
-        SliceQueryFilter multiRangeForward = new SliceQueryFilter(ranges, false, 100);
-        SliceQueryFilter multiRangeForwardWithCounting = new SliceQueryFilter(ranges, false, 3);
-        SliceQueryFilter multiRangeReverse = new SliceQueryFilter(rangesReversed, true, 100);
-        SliceQueryFilter multiRangeReverseWithCounting = new SliceQueryFilter(rangesReversed, true, 3);
-
-        findRowGetSlicesAndAssertColsFound(cfs, multiRangeForward, "a", "colA", "colC", "colD", "colE", "colG", "colI");
-        findRowGetSlicesAndAssertColsFound(cfs, multiRangeForwardWithCounting, "a", "colA", "colC", "colD");
-        findRowGetSlicesAndAssertColsFound(cfs, multiRangeReverse, "a", "colI", "colG", "colE", "colD", "colC", "colA");
-        findRowGetSlicesAndAssertColsFound(cfs, multiRangeReverseWithCounting, "a", "colI", "colG", "colE");
-
-    }
-
-    @Test
-    public void testMultipleRangesSlicesNoIndexedColumns() throws Throwable
-    {
-        // small values so that cols won't be indexed
-        testMultiRangeSlicesBehavior(prepareMultiRangeSlicesTest(10, true));
-    }
-
-    @Test
-    public void testMultipleRangesSlicesWithIndexedColumns() throws Throwable
-    {
-        // min val size before cols are indexed is 4kb while testing so lets make sure cols are indexed
-        testMultiRangeSlicesBehavior(prepareMultiRangeSlicesTest(1024, true));
-    }
-
-    @Test
-    public void testMultipleRangesSlicesInMemory() throws Throwable
-    {
-        // small values so that cols won't be indexed
-        testMultiRangeSlicesBehavior(prepareMultiRangeSlicesTest(10, false));
-    }
-
-    @Test
-    public void testRemoveUnfinishedCompactionLeftovers() throws Throwable
-    {
-        String ks = KEYSPACE1;
-        String cf = CF_STANDARD3; // should be empty
-
-        final CFMetaData cfmeta = Schema.instance.getCFMetaData(ks, cf);
-        Directories dir = new Directories(cfmeta);
-        ByteBuffer key = bytes("key");
-
-        // 1st sstable
-        SSTableSimpleWriter writer = new SSTableSimpleWriter(dir.getDirectoryForNewSSTables(), cfmeta, StorageService.getPartitioner());
-        writer.newRow(key);
-        writer.addColumn(bytes("col"), bytes("val"), 1);
-        writer.close();
-
-        Map<Descriptor, Set<Component>> sstables = dir.sstableLister().list();
-        assertEquals(1, sstables.size());
-
-        Map.Entry<Descriptor, Set<Component>> sstableToOpen = sstables.entrySet().iterator().next();
-        final SSTableReader sstable1 = SSTableReader.open(sstableToOpen.getKey());
-
-        // simulate incomplete compaction
-        writer = new SSTableSimpleWriter(dir.getDirectoryForNewSSTables(),
-                                         cfmeta, StorageService.getPartitioner())
-        {
-            protected SSTableWriter getWriter()
-            {
-                MetadataCollector collector = new MetadataCollector(cfmeta.comparator);
-                collector.addAncestor(sstable1.descriptor.generation); // add ancestor from previously written sstable
-                return SSTableWriter.create(createDescriptor(directory, metadata.ksName, metadata.cfName, DatabaseDescriptor.getSSTableFormat()),
-                        0L,
-                        ActiveRepairService.UNREPAIRED_SSTABLE,
-                        metadata,
-                        DatabaseDescriptor.getPartitioner(),
-                        collector);
-            }
-        };
-        writer.newRow(key);
-        writer.addColumn(bytes("col"), bytes("val"), 1);
-        writer.close();
-
-        // should have 2 sstables now
-        sstables = dir.sstableLister().list();
-        assertEquals(2, sstables.size());
-
-        SSTableReader sstable2 = SSTableReader.open(sstable1.descriptor);
-        UUID compactionTaskID = SystemKeyspace.startCompaction(
-                Keyspace.open(ks).getColumnFamilyStore(cf),
-                Collections.singleton(sstable2));
-
-        Map<Integer, UUID> unfinishedCompaction = new HashMap<>();
-        unfinishedCompaction.put(sstable1.descriptor.generation, compactionTaskID);
-        ColumnFamilyStore.removeUnfinishedCompactionLeftovers(cfmeta, unfinishedCompaction);
-
-        // 2nd sstable should be removed (only 1st sstable exists in set of size 1)
-        sstables = dir.sstableLister().list();
-        assertEquals(1, sstables.size());
-        assertTrue(sstables.containsKey(sstable1.descriptor));
-
-        Map<Pair<String, String>, Map<Integer, UUID>> unfinished = SystemKeyspace.getUnfinishedCompactions();
-        assertTrue(unfinished.isEmpty());
-        sstable1.selfRef().release();
-        sstable2.selfRef().release();
-    }
-
-    /**
-     * @see <a href="https://issues.apache.org/jira/browse/CASSANDRA-6086">CASSANDRA-6086</a>
-     */
-    @Test
-    public void testFailedToRemoveUnfinishedCompactionLeftovers() throws Throwable
-    {
-        final String ks = KEYSPACE1;
-        final String cf = CF_STANDARD4; // should be empty
-
-        final CFMetaData cfmeta = Schema.instance.getCFMetaData(ks, cf);
-        Directories dir = new Directories(cfmeta);
-        ByteBuffer key = bytes("key");
-
-        // Write SSTable generation 3 that has ancestors 1 and 2
-        final Set<Integer> ancestors = Sets.newHashSet(1, 2);
-        SSTableSimpleWriter writer = new SSTableSimpleWriter(dir.getDirectoryForNewSSTables(),
-                                                cfmeta, StorageService.getPartitioner())
-        {
-            protected SSTableWriter getWriter()
-            {
-                MetadataCollector collector = new MetadataCollector(cfmeta.comparator);
-                for (int ancestor : ancestors)
-                    collector.addAncestor(ancestor);
-                String file = new Descriptor(directory, ks, cf, 3, Descriptor.Type.TEMP).filenameFor(Component.DATA);
-                return SSTableWriter.create(Descriptor.fromFilename(file),
-                        0L,
-                        ActiveRepairService.UNREPAIRED_SSTABLE,
-                        metadata,
-                        StorageService.getPartitioner(),
-                        collector);
-            }
-        };
-        writer.newRow(key);
-        writer.addColumn(bytes("col"), bytes("val"), 1);
-        writer.close();
-
-        Map<Descriptor, Set<Component>> sstables = dir.sstableLister().list();
-        assert sstables.size() == 1;
-
-        Map.Entry<Descriptor, Set<Component>> sstableToOpen = sstables.entrySet().iterator().next();
-        final SSTableReader sstable1 = SSTableReader.open(sstableToOpen.getKey());
-
-        // simulate we don't have generation in compaction_history
-        Map<Integer, UUID> unfinishedCompactions = new HashMap<>();
-        UUID compactionTaskID = UUID.randomUUID();
-        for (Integer ancestor : ancestors)
-            unfinishedCompactions.put(ancestor, compactionTaskID);
-        ColumnFamilyStore.removeUnfinishedCompactionLeftovers(cfmeta, unfinishedCompactions);
-
-        // SSTable should not be deleted
-        sstables = dir.sstableLister().list();
-        assert sstables.size() == 1;
-        assert sstables.containsKey(sstable1.descriptor);
-    }
-
-    @Test
-    public void testLoadNewSSTablesAvoidsOverwrites() throws Throwable
-    {
-        String ks = KEYSPACE1;
-        String cf = CF_STANDARD5;
-        ColumnFamilyStore cfs = Keyspace.open(ks).getColumnFamilyStore(cf);
-        cfs.truncateBlocking();
-        SSTableDeletingTask.waitForDeletions();
-
-        final CFMetaData cfmeta = Schema.instance.getCFMetaData(ks, cf);
-        Directories dir = new Directories(cfs.metadata);
-
-        // clear old SSTables (probably left by CFS.clearUnsafe() calls in other tests)
-        for (Map.Entry<Descriptor, Set<Component>> entry : dir.sstableLister().list().entrySet())
-        {
-            for (Component component : entry.getValue())
-            {
-                FileUtils.delete(entry.getKey().filenameFor(component));
-            }
-        }
-
-        // sanity check
-        int existingSSTables = dir.sstableLister().list().keySet().size();
-        assert existingSSTables == 0 : String.format("%d SSTables unexpectedly exist", existingSSTables);
-
-        ByteBuffer key = bytes("key");
-
-        SSTableSimpleWriter writer = new SSTableSimpleWriter(dir.getDirectoryForNewSSTables(),
-                                                             cfmeta, StorageService.getPartitioner())
-        {
-            @Override
-            protected SSTableWriter getWriter()
-            {
-                // hack for reset generation
-                generation.set(0);
-                return super.getWriter();
->>>>>>> 16576390
             }
         }
         assertEquals(count, found);
