--- conflicted
+++ resolved
@@ -209,16 +209,11 @@
             for (int i = 0; i < numberOfPks; i++)
             {
                 DecoratedKey dk = Util.dk(String.format("pkvalue_%07d", i));
-<<<<<<< HEAD
-                try (UnfilteredRowIterator rowIter = sstable.iterator(dk, Slices.ALL, ColumnFilter.all(cfs.metadata()), false))
-=======
                 try (UnfilteredRowIterator rowIter = sstable.iterator(dk,
                                                                       Slices.ALL,
-                                                                      ColumnFilter.all(cfs.metadata),
-                                                                      false,
+                                                                      ColumnFilter.all(cfs.metadata()),
                                                                       false,
                                                                       SSTableReadsListener.NOOP_LISTENER))
->>>>>>> 5c9db9af
                 {
                     while (rowIter.hasNext())
                     {
