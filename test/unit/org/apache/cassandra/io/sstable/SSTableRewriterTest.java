/*
 * Licensed to the Apache Software Foundation (ASF) under one
 * or more contributor license agreements.  See the NOTICE file
 * distributed with this work for additional information
 * regarding copyright ownership.  The ASF licenses this file
 * to you under the Apache License, Version 2.0 (the
 * "License"); you may not use this file except in compliance
 * with the License.  You may obtain a copy of the License at
 *
 *     http://www.apache.org/licenses/LICENSE-2.0
 *
 * Unless required by applicable law or agreed to in writing, software
 * distributed under the License is distributed on an "AS IS" BASIS,
 * WITHOUT WARRANTIES OR CONDITIONS OF ANY KIND, either express or implied.
 * See the License for the specific language governing permissions and
 * limitations under the License.
 */
package org.apache.cassandra.io.sstable;

import java.io.File;
import java.nio.ByteBuffer;
import java.util.*;
import java.util.concurrent.ThreadLocalRandom;

import javax.annotation.Nullable;

import com.google.common.base.Function;
import com.google.common.collect.Sets;
import org.junit.After;
import org.junit.BeforeClass;
import org.junit.Test;

import org.apache.cassandra.SchemaLoader;
import org.apache.cassandra.Util;
import org.apache.cassandra.config.KSMetaData;
import org.apache.cassandra.db.*;
import org.apache.cassandra.db.compaction.AbstractCompactedRow;
import org.apache.cassandra.db.compaction.AbstractCompactionStrategy;
import org.apache.cassandra.db.compaction.CompactionController;
import org.apache.cassandra.db.compaction.LazilyCompactedRow;
import org.apache.cassandra.db.compaction.OperationType;
import org.apache.cassandra.exceptions.ConfigurationException;
import org.apache.cassandra.io.sstable.format.SSTableReader;
import org.apache.cassandra.io.sstable.format.SSTableWriter;
import org.apache.cassandra.locator.SimpleStrategy;
import org.apache.cassandra.db.compaction.SSTableSplitter;
import org.apache.cassandra.dht.Range;
import org.apache.cassandra.dht.Token;
import org.apache.cassandra.metrics.StorageMetrics;
import org.apache.cassandra.service.StorageService;
import org.apache.cassandra.utils.ByteBufferUtil;
import org.apache.cassandra.utils.Pair;
import static org.junit.Assert.assertEquals;
import static org.junit.Assert.assertFalse;
import static org.junit.Assert.assertTrue;

public class SSTableRewriterTest extends SchemaLoader
{
    private static final String KEYSPACE = "SSTableRewriterTest";
    private static final String CF = "Standard1";

    @BeforeClass
    public static void defineSchema() throws ConfigurationException
    {
        SchemaLoader.prepareServer();
        SchemaLoader.createKeyspace(KEYSPACE,
                SimpleStrategy.class,
                KSMetaData.optsWithRF(1),
                SchemaLoader.standardCFMD(KEYSPACE, CF));
    }

    @After
    public void truncateCF()
    {
        Keyspace keyspace = Keyspace.open(KEYSPACE);
        ColumnFamilyStore store = keyspace.getColumnFamilyStore(CF);
        store.truncateBlocking();
    }


    @Test
    public void basicTest() throws InterruptedException
    {
        Keyspace keyspace = Keyspace.open(KEYSPACE);
        ColumnFamilyStore cfs = keyspace.getColumnFamilyStore(CF);
        cfs.truncateBlocking();
        for (int j = 0; j < 100; j ++)
        {
            ByteBuffer key = ByteBufferUtil.bytes(String.valueOf(j));
            Mutation rm = new Mutation(KEYSPACE, key);
            rm.add(CF, Util.cellname("0"), ByteBufferUtil.EMPTY_BYTE_BUFFER, j);
            rm.apply();
        }
        cfs.forceBlockingFlush();
        Set<SSTableReader> sstables = new HashSet<>(cfs.getSSTables());
        assertEquals(1, sstables.size());
        SSTableRewriter writer = new SSTableRewriter(cfs, sstables, 1000, false);
        try (AbstractCompactionStrategy.ScannerList scanners = cfs.getCompactionStrategy().getScanners(sstables);)
        {
            ISSTableScanner scanner = scanners.scanners.get(0);
            CompactionController controller = new CompactionController(cfs, sstables, cfs.gcBefore(System.currentTimeMillis()));
            writer.switchWriter(getWriter(cfs, sstables.iterator().next().descriptor.directory));
            while(scanner.hasNext())
            {
                AbstractCompactedRow row = new LazilyCompactedRow(controller, Arrays.asList(scanner.next()));
                writer.append(row);
            }
        }
        Collection<SSTableReader> newsstables = writer.finish();
        cfs.getDataTracker().markCompactedSSTablesReplaced(sstables, newsstables , OperationType.COMPACTION);
        Thread.sleep(100);
        validateCFS(cfs);
        int filecounts = assertFileCounts(sstables.iterator().next().descriptor.directory.list(), 0, 0);
        assertEquals(1, filecounts);

    }
    @Test
    public void basicTest2() throws InterruptedException
    {
        Keyspace keyspace = Keyspace.open(KEYSPACE);
        ColumnFamilyStore cfs = keyspace.getColumnFamilyStore(CF);
        cfs.truncateBlocking();

        SSTableReader s = writeFile(cfs, 1000);
        cfs.addSSTable(s);
        Set<SSTableReader> sstables = new HashSet<>(cfs.getSSTables());
        assertEquals(1, sstables.size());
        SSTableRewriter.overrideOpenInterval(10000000);
        SSTableRewriter writer = new SSTableRewriter(cfs, sstables, 1000, false);
        try (AbstractCompactionStrategy.ScannerList scanners = cfs.getCompactionStrategy().getScanners(sstables);)
        {
            ISSTableScanner scanner = scanners.scanners.get(0);
            CompactionController controller = new CompactionController(cfs, sstables, cfs.gcBefore(System.currentTimeMillis()));
            writer.switchWriter(getWriter(cfs, sstables.iterator().next().descriptor.directory));
            while (scanner.hasNext())
            {
                AbstractCompactedRow row = new LazilyCompactedRow(controller, Arrays.asList(scanner.next()));
                writer.append(row);
            }
        }
        Collection<SSTableReader> newsstables = writer.finish();
        cfs.getDataTracker().markCompactedSSTablesReplaced(sstables, newsstables, OperationType.COMPACTION);
        Thread.sleep(100);
        validateCFS(cfs);
        int filecounts = assertFileCounts(sstables.iterator().next().descriptor.directory.list(), 0, 0);
        assertEquals(1, filecounts);
    }

    @Test
    public void getPositionsTest() throws InterruptedException
    {
        Keyspace keyspace = Keyspace.open(KEYSPACE);
        ColumnFamilyStore cfs = keyspace.getColumnFamilyStore(CF);
        cfs.truncateBlocking();

        SSTableReader s = writeFile(cfs, 1000);
        cfs.addSSTable(s);
        Set<SSTableReader> sstables = new HashSet<>(cfs.getSSTables());
        assertEquals(1, sstables.size());
        SSTableRewriter.overrideOpenInterval(10000000);
        SSTableRewriter writer = new SSTableRewriter(cfs, sstables, 1000, false);
        boolean checked = false;
        try (AbstractCompactionStrategy.ScannerList scanners = cfs.getCompactionStrategy().getScanners(sstables);)
        {
            ISSTableScanner scanner = scanners.scanners.get(0);
            CompactionController controller = new CompactionController(cfs, sstables, cfs.gcBefore(System.currentTimeMillis()));
            writer.switchWriter(getWriter(cfs, sstables.iterator().next().descriptor.directory));
            while (scanner.hasNext())
            {
                AbstractCompactedRow row = new LazilyCompactedRow(controller, Arrays.asList(scanner.next()));
                writer.append(row);
                if (!checked && writer.currentWriter().getFilePointer() > 15000000)
                {
                    checked = true;
                    for (SSTableReader sstable : cfs.getSSTables())
                    {
                        if (sstable.openReason == SSTableReader.OpenReason.EARLY)
                        {
                            SSTableReader c = sstables.iterator().next();
                            Collection<Range<Token>> r = Arrays.asList(new Range<>(cfs.partitioner.getMinimumToken(), cfs.partitioner.getMinimumToken()));
                            List<Pair<Long, Long>> tmplinkPositions = sstable.getPositionsForRanges(r);
                            List<Pair<Long, Long>> compactingPositions = c.getPositionsForRanges(r);
                            assertEquals(1, tmplinkPositions.size());
                            assertEquals(1, compactingPositions.size());
                            assertEquals(0, tmplinkPositions.get(0).left.longValue());
                            // make sure we have no overlap between the early opened file and the compacting one:
                            assertEquals(tmplinkPositions.get(0).right.longValue(), compactingPositions.get(0).left.longValue());
                            assertEquals(c.uncompressedLength(), compactingPositions.get(0).right.longValue());
                        }
                    }
                }
            }
        }
        assertTrue(checked);
        Collection<SSTableReader> newsstables = writer.finish();
        cfs.getDataTracker().markCompactedSSTablesReplaced(sstables, newsstables, OperationType.COMPACTION);
        Thread.sleep(100);
        validateCFS(cfs);
        int filecounts = assertFileCounts(sstables.iterator().next().descriptor.directory.list(), 0, 0);
        assertEquals(1, filecounts);
        cfs.truncateBlocking();
        Thread.sleep(1000); // make sure the deletion tasks have run etc
        validateCFS(cfs);
    }

    @Test
    public void testFileRemoval() throws InterruptedException
    {
        Keyspace keyspace = Keyspace.open(KEYSPACE);
        ColumnFamilyStore cfs = keyspace.getColumnFamilyStore(CF);
        cfs.truncateBlocking();
        ArrayBackedSortedColumns cf = ArrayBackedSortedColumns.factory.create(cfs.metadata);
        for (int i = 0; i < 100; i++)
            cf.addColumn(Util.cellname(i), ByteBuffer.allocate(1000), 1);
        File dir = cfs.directories.getDirectoryForNewSSTables();
<<<<<<< HEAD

        SSTableWriter writer = getWriter(cfs, dir);
        for (int i = 0; i < 500; i++)
            writer.append(StorageService.getPartitioner().decorateKey(ByteBufferUtil.bytes(i)), cf);
        SSTableReader s = writer.openEarly(1000);
        assertFileCounts(dir.list(), 2, 3);

        for (int i = 500; i < 1000; i++)
            writer.append(StorageService.getPartitioner().decorateKey(ByteBufferUtil.bytes(i)), cf);
        SSTableReader s2 = writer.openEarly(1000);

        assertTrue(s != s2);
        assertFileCounts(dir.list(), 2, 3);

        s.markObsolete();
        s.selfRef().release();
        s2.selfRef().release();
        Thread.sleep(1000);
        assertFileCounts(dir.list(), 0, 3);
        writer.abort();
        Thread.sleep(1000);
        int datafiles = assertFileCounts(dir.list(), 0, 0);
        assertEquals(datafiles, 0);
        validateCFS(cfs);
=======
        SSTableWriter writer = getWriter(cfs, dir);
        try
        {
            for (int i = 0; i < 1000; i++)
                writer.append(StorageService.getPartitioner().decorateKey(random(i, 10)), cf);
            SSTableReader s = writer.openEarly(1000);
            assertFileCounts(dir.list(), 2, 2);
            for (int i = 1000; i < 2000; i++)
                writer.append(StorageService.getPartitioner().decorateKey(random(i, 10)), cf);
            SSTableReader s2 = writer.openEarly(1000);
            assertTrue(s.last.compareTo(s2.last) < 0);
            assertFileCounts(dir.list(), 2, 2);
            s.markObsolete();
            s.selfRef().release();
            s2.selfRef().release();
            Thread.sleep(1000);
            assertFileCounts(dir.list(), 0, 2);
            writer.abort();
            Thread.sleep(1000);
            int datafiles = assertFileCounts(dir.list(), 0, 0);
            assertEquals(datafiles, 0);
            validateCFS(cfs);
        }
        catch (Throwable t)
        {
            writer.abort();
            throw t;
        }
>>>>>>> a1e2978f
    }

    @Test
    public void testNumberOfFilesAndSizes() throws Exception
    {
        Keyspace keyspace = Keyspace.open(KEYSPACE);
        ColumnFamilyStore cfs = keyspace.getColumnFamilyStore(CF);
        cfs.truncateBlocking();

        SSTableReader s = writeFile(cfs, 1000);
        cfs.addSSTable(s);
        long startStorageMetricsLoad = StorageMetrics.load.getCount();
        Set<SSTableReader> compacting = Sets.newHashSet(s);
        SSTableRewriter.overrideOpenInterval(10000000);
        SSTableRewriter rewriter = new SSTableRewriter(cfs, compacting, 1000, false);
        rewriter.switchWriter(getWriter(cfs, s.descriptor.directory));

        int files = 1;
        try (ISSTableScanner scanner = s.getScanner();
             CompactionController controller = new CompactionController(cfs, compacting, 0))
        {
            while(scanner.hasNext())
            {
                rewriter.append(new LazilyCompactedRow(controller, Arrays.asList(scanner.next())));
                if (rewriter.currentWriter().getOnDiskFilePointer() > 25000000)
                {
                    rewriter.switchWriter(getWriter(cfs, s.descriptor.directory));
                    files++;
                    assertEquals(cfs.getSSTables().size(), files); // we have one original file plus the ones we have switched out.
                    assertEquals(s.bytesOnDisk(), cfs.metric.liveDiskSpaceUsed.getCount());
                    assertEquals(s.bytesOnDisk(), cfs.metric.totalDiskSpaceUsed.getCount());

                }
            }
        }
        List<SSTableReader> sstables = rewriter.finish();
        cfs.getDataTracker().markCompactedSSTablesReplaced(compacting, sstables, OperationType.COMPACTION);
        long sum = 0;
        for (SSTableReader x : cfs.getSSTables())
            sum += x.bytesOnDisk();
        assertEquals(sum, cfs.metric.liveDiskSpaceUsed.getCount());
        assertEquals(startStorageMetricsLoad - s.bytesOnDisk() + sum, StorageMetrics.load.getCount());
        assertEquals(files, sstables.size());
        assertEquals(files, cfs.getSSTables().size());
        Thread.sleep(1000);
        // tmplink and tmp files should be gone:
        assertEquals(sum, cfs.metric.totalDiskSpaceUsed.getCount());
        assertFileCounts(s.descriptor.directory.list(), 0, 0);
        validateCFS(cfs);
    }

    @Test
    public void testNumberOfFiles_dont_clean_readers() throws Exception
    {
        Keyspace keyspace = Keyspace.open(KEYSPACE);
        ColumnFamilyStore cfs = keyspace.getColumnFamilyStore(CF);
        cfs.truncateBlocking();

        SSTableReader s = writeFile(cfs, 1000);
        cfs.addSSTable(s);

        Set<SSTableReader> compacting = Sets.newHashSet(s);
        SSTableRewriter.overrideOpenInterval(10000000);
        SSTableRewriter rewriter = new SSTableRewriter(cfs, compacting, 1000, false);
        rewriter.switchWriter(getWriter(cfs, s.descriptor.directory));

        int files = 1;
        try (ISSTableScanner scanner = s.getScanner();
             CompactionController controller = new CompactionController(cfs, compacting, 0))
        {
            while(scanner.hasNext())
            {
                rewriter.append(new LazilyCompactedRow(controller, Arrays.asList(scanner.next())));
                if (rewriter.currentWriter().getOnDiskFilePointer() > 25000000)
                {
                    rewriter.switchWriter(getWriter(cfs, s.descriptor.directory));
                    files++;
                    assertEquals(cfs.getSSTables().size(), files); // we have one original file plus the ones we have switched out.
                }
            }

            List<SSTableReader> sstables = rewriter.finish();
            assertEquals(files, sstables.size());
            assertEquals(files, cfs.getSSTables().size());
            assertEquals(1, cfs.getDataTracker().getView().shadowed.size());
            cfs.getDataTracker().markCompactedSSTablesReplaced(compacting, sstables, OperationType.COMPACTION);
            assertEquals(files, cfs.getSSTables().size());
            assertEquals(0, cfs.getDataTracker().getView().shadowed.size());
            Thread.sleep(1000);
            assertFileCounts(s.descriptor.directory.list(), 0, 0);
            validateCFS(cfs);
        }
        catch (Throwable t)
        {
            rewriter.abort();
            throw t;
        }
    }


    @Test
    public void testNumberOfFiles_abort() throws Exception
    {
        testNumberOfFiles_abort(new RewriterTest()
        {
            public void run(ISSTableScanner scanner, CompactionController controller, SSTableReader sstable, ColumnFamilyStore cfs, SSTableRewriter rewriter)
            {
                int files = 1;
                while(scanner.hasNext())
                {
                    rewriter.append(new LazilyCompactedRow(controller, Arrays.asList(scanner.next())));
                    if (rewriter.currentWriter().getFilePointer() > 25000000)
                    {
                        rewriter.switchWriter(getWriter(cfs, sstable.descriptor.directory));
                        files++;
                        assertEquals(cfs.getSSTables().size(), files); // we have one original file plus the ones we have switched out.
                    }
                }
                rewriter.abort();
            }
        });
    }

    @Test
    public void testNumberOfFiles_abort2() throws Exception
    {
        testNumberOfFiles_abort(new RewriterTest()
        {
            public void run(ISSTableScanner scanner, CompactionController controller, SSTableReader sstable, ColumnFamilyStore cfs, SSTableRewriter rewriter)
            {
                int files = 1;
                while(scanner.hasNext())
                {
                    rewriter.append(new LazilyCompactedRow(controller, Arrays.asList(scanner.next())));
                    if (rewriter.currentWriter().getFilePointer() > 25000000)
                    {
                        rewriter.switchWriter(getWriter(cfs, sstable.descriptor.directory));
                        files++;
                        assertEquals(cfs.getSSTables().size(), files); // we have one original file plus the ones we have switched out.
                    }
                    if (files == 3)
                    {
                        //testing to abort when we have nothing written in the new file
                        rewriter.abort();
                        break;
                    }
                }
            }
        });
    }

    @Test
    public void testNumberOfFiles_abort3() throws Exception
    {
        testNumberOfFiles_abort(new RewriterTest()
        {
            public void run(ISSTableScanner scanner, CompactionController controller, SSTableReader sstable, ColumnFamilyStore cfs, SSTableRewriter rewriter)
            {
                int files = 1;
                while(scanner.hasNext())
                {
                    rewriter.append(new LazilyCompactedRow(controller, Arrays.asList(scanner.next())));
                    if (files == 1 && rewriter.currentWriter().getFilePointer() > 10000000)
                    {
                        rewriter.switchWriter(getWriter(cfs, sstable.descriptor.directory));
                        files++;
                        assertEquals(cfs.getSSTables().size(), files); // we have one original file plus the ones we have switched out.
                    }
                }
                rewriter.abort();
            }
        });
    }

    private static interface RewriterTest
    {
        public void run(ISSTableScanner scanner, CompactionController controller, SSTableReader sstable, ColumnFamilyStore cfs, SSTableRewriter rewriter);
    }

    private void testNumberOfFiles_abort(RewriterTest test) throws Exception
    {
        Keyspace keyspace = Keyspace.open(KEYSPACE);
        ColumnFamilyStore cfs = keyspace.getColumnFamilyStore(CF);
        cfs.truncateBlocking();

        SSTableReader s = writeFile(cfs, 1000);
        cfs.addSSTable(s);

        DecoratedKey origFirst = s.first;
        DecoratedKey origLast = s.last;
        long startSize = cfs.metric.liveDiskSpaceUsed.getCount();
        Set<SSTableReader> compacting = Sets.newHashSet(s);
        SSTableRewriter.overrideOpenInterval(10000000);
        SSTableRewriter rewriter = new SSTableRewriter(cfs, compacting, 1000, false);
        rewriter.switchWriter(getWriter(cfs, s.descriptor.directory));

        try (ISSTableScanner scanner = s.getScanner();
             CompactionController controller = new CompactionController(cfs, compacting, 0))
        {
            test.run(scanner, controller, s, cfs, rewriter);
        }
        catch (Throwable t)
        {
            rewriter.abort();
            throw t;
        }

        Thread.sleep(1000);
        assertEquals(startSize, cfs.metric.liveDiskSpaceUsed.getCount());
        assertEquals(1, cfs.getSSTables().size());
        assertFileCounts(s.descriptor.directory.list(), 0, 0);
        assertEquals(cfs.getSSTables().iterator().next().first, origFirst);
        assertEquals(cfs.getSSTables().iterator().next().last, origLast);
        validateCFS(cfs);
    }

    @Test
    public void testNumberOfFiles_finish_empty_new_writer() throws Exception
    {
        Keyspace keyspace = Keyspace.open(KEYSPACE);
        ColumnFamilyStore cfs = keyspace.getColumnFamilyStore(CF);
        cfs.truncateBlocking();

        SSTableReader s = writeFile(cfs, 1000);
        cfs.addSSTable(s);

        Set<SSTableReader> compacting = Sets.newHashSet(s);
        SSTableRewriter.overrideOpenInterval(10000000);
        SSTableRewriter rewriter = new SSTableRewriter(cfs, compacting, 1000, false);
        rewriter.switchWriter(getWriter(cfs, s.descriptor.directory));

        int files = 1;
        try (ISSTableScanner scanner = s.getScanner();
             CompactionController controller = new CompactionController(cfs, compacting, 0))
        {
            while(scanner.hasNext())
            {
                rewriter.append(new LazilyCompactedRow(controller, Arrays.asList(scanner.next())));
                if (rewriter.currentWriter().getFilePointer() > 25000000)
                {
                    rewriter.switchWriter(getWriter(cfs, s.descriptor.directory));
                    files++;
                    assertEquals(cfs.getSSTables().size(), files); // we have one original file plus the ones we have switched out.
                }
                if (files == 3)
                {
                    //testing to finish when we have nothing written in the new file
                    List<SSTableReader> sstables = rewriter.finish();
                    cfs.getDataTracker().markCompactedSSTablesReplaced(compacting, sstables, OperationType.COMPACTION);
                    break;
                }
            }

            Thread.sleep(1000);
            assertEquals(files - 1, cfs.getSSTables().size()); // we never wrote anything to the last file
            assertFileCounts(s.descriptor.directory.list(), 0, 0);
            validateCFS(cfs);
        }
        catch (Throwable t)
        {
            rewriter.abort();
            throw t;
        }
    }

    @Test
    public void testNumberOfFiles_truncate() throws Exception
    {
        Keyspace keyspace = Keyspace.open(KEYSPACE);
        ColumnFamilyStore cfs = keyspace.getColumnFamilyStore(CF);
        cfs.truncateBlocking();
        cfs.disableAutoCompaction();

        SSTableReader s = writeFile(cfs, 1000);
        cfs.addSSTable(s);
        Set<SSTableReader> compacting = Sets.newHashSet(s);
        SSTableRewriter.overrideOpenInterval(10000000);
        SSTableRewriter rewriter = new SSTableRewriter(cfs, compacting, 1000, false);
        rewriter.switchWriter(getWriter(cfs, s.descriptor.directory));

        int files = 1;
        try (ISSTableScanner scanner = s.getScanner();
             CompactionController controller = new CompactionController(cfs, compacting, 0))
        {
            while(scanner.hasNext())
            {
                rewriter.append(new LazilyCompactedRow(controller, Arrays.asList(scanner.next())));
                if (rewriter.currentWriter().getOnDiskFilePointer() > 25000000)
                {
                    rewriter.switchWriter(getWriter(cfs, s.descriptor.directory));
                    files++;
                    assertEquals(cfs.getSSTables().size(), files); // we have one original file plus the ones we have switched out.
                }
            }

            List<SSTableReader> sstables = rewriter.finish();
            cfs.getDataTracker().markCompactedSSTablesReplaced(compacting, sstables, OperationType.COMPACTION);
            Thread.sleep(1000);
            assertFileCounts(s.descriptor.directory.list(), 0, 0);
            cfs.truncateBlocking();
            Thread.sleep(1000); // make sure the deletion tasks have run etc
            validateCFS(cfs);
        }
        catch (Throwable t)
        {
            rewriter.abort();
            throw t;
        }
    }

    @Test
    public void testSmallFiles() throws Exception
    {
        Keyspace keyspace = Keyspace.open(KEYSPACE);
        ColumnFamilyStore cfs = keyspace.getColumnFamilyStore(CF);
        cfs.truncateBlocking();
        cfs.disableAutoCompaction();

        SSTableReader s = writeFile(cfs, 400);
        cfs.addSSTable(s);
        Set<SSTableReader> compacting = Sets.newHashSet(s);
        SSTableRewriter.overrideOpenInterval(1000000);
        SSTableRewriter rewriter = new SSTableRewriter(cfs, compacting, 1000, false);
        rewriter.switchWriter(getWriter(cfs, s.descriptor.directory));

        int files = 1;
        try (ISSTableScanner scanner = s.getScanner();
             CompactionController controller = new CompactionController(cfs, compacting, 0))
        {
            while(scanner.hasNext())
            {
                rewriter.append(new LazilyCompactedRow(controller, Arrays.asList(scanner.next())));
                if (rewriter.currentWriter().getOnDiskFilePointer() > 2500000)
                {
                    assertEquals(files, cfs.getSSTables().size()); // all files are now opened early
                    rewriter.switchWriter(getWriter(cfs, s.descriptor.directory));
                    files++;
                }
            }

            List<SSTableReader> sstables = rewriter.finish();
            cfs.getDataTracker().markCompactedSSTablesReplaced(compacting, sstables, OperationType.COMPACTION);
            assertEquals(files, sstables.size());
            assertEquals(files, cfs.getSSTables().size());
            Thread.sleep(1000);
            assertFileCounts(s.descriptor.directory.list(), 0, 0);
            validateCFS(cfs);
        }
        catch (Throwable t)
        {
            rewriter.abort();
            throw t;
        }
    }
    @Test
    public void testSSTableSplit() throws InterruptedException
    {
        Keyspace keyspace = Keyspace.open(KEYSPACE);
        ColumnFamilyStore cfs = keyspace.getColumnFamilyStore(CF);
        cfs.truncateBlocking();
        cfs.disableAutoCompaction();
        SSTableReader s = writeFile(cfs, 1000);
        cfs.getDataTracker().markCompacting(Arrays.asList(s), true);
        SSTableSplitter splitter = new SSTableSplitter(cfs, s, 10);
        splitter.split();
        Thread.sleep(1000);
        assertFileCounts(s.descriptor.directory.list(), 0, 0);
        for (File f : s.descriptor.directory.listFiles())
        {
            // we need to clear out the data dir, otherwise tests running after this breaks
            f.delete();
        }
    }

    @Test
    public void testOfflineAbort() throws Exception
    {
        testAbortHelper(true, true);
    }
    @Test
    public void testOfflineAbort2() throws Exception
    {
        testAbortHelper(false, true);
    }

    @Test
    public void testAbort() throws Exception
    {
        testAbortHelper(false, false);
    }

    @Test
    public void testAbort2() throws Exception
    {
        testAbortHelper(true, false);
    }

    private void testAbortHelper(boolean earlyException, boolean offline) throws Exception
    {
        Keyspace keyspace = Keyspace.open(KEYSPACE);
        ColumnFamilyStore cfs = keyspace.getColumnFamilyStore(CF);
        cfs.truncateBlocking();
        SSTableReader s = writeFile(cfs, 1000);
        if (!offline)
            cfs.addSSTable(s);
        Set<SSTableReader> compacting = Sets.newHashSet(s);
        cfs.getDataTracker().markCompacting(compacting);
        SSTableRewriter.overrideOpenInterval(10000000);
        SSTableRewriter rewriter = new SSTableRewriter(cfs, compacting, 1000, offline);
        SSTableWriter w = getWriter(cfs, s.descriptor.directory);
        rewriter.switchWriter(w);
        try (ISSTableScanner scanner = compacting.iterator().next().getScanner();
             CompactionController controller = new CompactionController(cfs, compacting, 0))
        {
            while (scanner.hasNext())
            {
                rewriter.append(new LazilyCompactedRow(controller, Arrays.asList(scanner.next())));
                if (rewriter.currentWriter().getOnDiskFilePointer() > 25000000)
                {
                    rewriter.switchWriter(getWriter(cfs, s.descriptor.directory));
                }
            }
            try
            {
                rewriter.finishAndThrow(earlyException);
            }
            catch (Throwable t)
            {
                rewriter.abort();
            }
        }
        finally
        {
            cfs.getDataTracker().unmarkCompacting(compacting);
        }
        Thread.sleep(1000);
        int filecount = assertFileCounts(s.descriptor.directory.list(), 0, 0);
        assertEquals(filecount, 1);
        if (!offline)
        {
            assertEquals(1, cfs.getSSTables().size());
            validateCFS(cfs);
        }
        cfs.truncateBlocking();
        Thread.sleep(1000);
        filecount = assertFileCounts(s.descriptor.directory.list(), 0, 0);
        if (offline)
        {
            // the file is not added to the CFS, therefor not truncated away above
            assertEquals(1, filecount);
            for (File f : s.descriptor.directory.listFiles())
            {
                f.delete();
            }
            filecount = assertFileCounts(s.descriptor.directory.list(), 0, 0);
        }

        assertEquals(0, filecount);

    }

    @Test
    public void testAllKeysReadable() throws Exception
    {
        Keyspace keyspace = Keyspace.open(KEYSPACE);
        ColumnFamilyStore cfs = keyspace.getColumnFamilyStore(CF);
        cfs.truncateBlocking();
        for (int i = 0; i < 100; i++)
        {
            DecoratedKey key = Util.dk(Integer.toString(i));
            Mutation rm = new Mutation(KEYSPACE, key.getKey());
            for (int j = 0; j < 10; j++)
                rm.add(CF, Util.cellname(Integer.toString(j)), ByteBufferUtil.EMPTY_BYTE_BUFFER, 100);
            rm.apply();
        }
        cfs.forceBlockingFlush();
        cfs.forceMajorCompaction();
        validateKeys(keyspace);

        assertEquals(1, cfs.getSSTables().size());
        SSTableReader s = cfs.getSSTables().iterator().next();
        Set<SSTableReader> compacting = new HashSet<>();
        compacting.add(s);
        cfs.getDataTracker().markCompacting(compacting);

        SSTableRewriter rewriter = new SSTableRewriter(cfs, compacting, 1000, false);
        SSTableRewriter.overrideOpenInterval(1);
        SSTableWriter w = getWriter(cfs, s.descriptor.directory);
        rewriter.switchWriter(w);
        int keyCount = 0;
        try (ISSTableScanner scanner = compacting.iterator().next().getScanner();
             CompactionController controller = new CompactionController(cfs, compacting, 0))
        {
            while (scanner.hasNext())
            {
                rewriter.append(new LazilyCompactedRow(controller, Arrays.asList(scanner.next())));
                if (keyCount % 10 == 0)
                {
                    rewriter.switchWriter(getWriter(cfs, s.descriptor.directory));
                }
                keyCount++;
                validateKeys(keyspace);
            }
            try
            {
                cfs.getDataTracker().markCompactedSSTablesReplaced(compacting, rewriter.finish(), OperationType.COMPACTION);
                cfs.getDataTracker().unmarkCompacting(compacting);
            }
            catch (Throwable t)
            {
                rewriter.abort();
            }
        }
        validateKeys(keyspace);
        Thread.sleep(1000);
        validateCFS(cfs);
    }

    private void validateKeys(Keyspace ks)
    {
        for (int i = 0; i < 100; i++)
        {
            DecoratedKey key = Util.dk(Integer.toString(i));
            ColumnFamily cf = Util.getColumnFamily(ks, key, CF);
            assertTrue(cf != null);
        }
    }

    private SSTableReader writeFile(ColumnFamilyStore cfs, int count)
    {
        ArrayBackedSortedColumns cf = ArrayBackedSortedColumns.factory.create(cfs.metadata);
        for (int i = 0; i < count / 100; i++)
            cf.addColumn(Util.cellname(i), random(0, 1000), 1);
        File dir = cfs.directories.getDirectoryForNewSSTables();
        String filename = cfs.getTempSSTablePath(dir);

        SSTableWriter writer = SSTableWriter.create(filename, 0, 0);

        for (int i = 0; i < count * 5; i++)
            writer.append(StorageService.getPartitioner().decorateKey(ByteBufferUtil.bytes(i)), cf);
        return writer.closeAndOpenReader();
    }

    private void validateCFS(ColumnFamilyStore cfs)
    {
        Set<Integer> liveDescriptors = new HashSet<>();
        for (SSTableReader sstable : cfs.getSSTables())
        {
            assertFalse(sstable.isMarkedCompacted());
            assertEquals(1, sstable.selfRef().globalCount());
            liveDescriptors.add(sstable.descriptor.generation);
        }
        for (File dir : cfs.directories.getCFDirectories())
        {
            for (File f : dir.listFiles())
            {
                if (f.getName().contains("Data"))
                {
                    Descriptor d = Descriptor.fromFilename(f.getAbsolutePath());
                    assertTrue(d.toString(), liveDescriptors.contains(d.generation));
                }
            }
        }
        assertTrue(cfs.getDataTracker().getCompacting().isEmpty());
    }


    private int assertFileCounts(String [] files, int expectedtmplinkCount, int expectedtmpCount)
    {
        int tmplinkcount = 0;
        int tmpcount = 0;
        int datacount = 0;
        for (String f : files)
        {
<<<<<<< HEAD
            if (f.contains("tmplink-"))
=======
            if (f.endsWith("-CRC.db"))
                continue;
            if (f.contains("-tmplink-"))
>>>>>>> a1e2978f
                tmplinkcount++;
            else if (f.contains("tmp-"))
                tmpcount++;
            else if (f.contains("Data"))
                datacount++;
        }
        assertEquals(expectedtmplinkCount, tmplinkcount);
        assertEquals(expectedtmpCount, tmpcount);
        return datacount;
    }

    private SSTableWriter getWriter(ColumnFamilyStore cfs, File directory)
    {
        String filename = cfs.getTempSSTablePath(directory);
        return SSTableWriter.create(filename, 0, 0);
    }

    private ByteBuffer random(int i, int size)
    {
        byte[] bytes = new byte[size + 4];
        ThreadLocalRandom.current().nextBytes(bytes);
        ByteBuffer r = ByteBuffer.wrap(bytes);
        r.putInt(0, i);
        return r;
    }

}<|MERGE_RESOLUTION|>--- conflicted
+++ resolved
@@ -213,32 +213,6 @@
         for (int i = 0; i < 100; i++)
             cf.addColumn(Util.cellname(i), ByteBuffer.allocate(1000), 1);
         File dir = cfs.directories.getDirectoryForNewSSTables();
-<<<<<<< HEAD
-
-        SSTableWriter writer = getWriter(cfs, dir);
-        for (int i = 0; i < 500; i++)
-            writer.append(StorageService.getPartitioner().decorateKey(ByteBufferUtil.bytes(i)), cf);
-        SSTableReader s = writer.openEarly(1000);
-        assertFileCounts(dir.list(), 2, 3);
-
-        for (int i = 500; i < 1000; i++)
-            writer.append(StorageService.getPartitioner().decorateKey(ByteBufferUtil.bytes(i)), cf);
-        SSTableReader s2 = writer.openEarly(1000);
-
-        assertTrue(s != s2);
-        assertFileCounts(dir.list(), 2, 3);
-
-        s.markObsolete();
-        s.selfRef().release();
-        s2.selfRef().release();
-        Thread.sleep(1000);
-        assertFileCounts(dir.list(), 0, 3);
-        writer.abort();
-        Thread.sleep(1000);
-        int datafiles = assertFileCounts(dir.list(), 0, 0);
-        assertEquals(datafiles, 0);
-        validateCFS(cfs);
-=======
         SSTableWriter writer = getWriter(cfs, dir);
         try
         {
@@ -267,7 +241,6 @@
             writer.abort();
             throw t;
         }
->>>>>>> a1e2978f
     }
 
     @Test
@@ -842,13 +815,9 @@
         int datacount = 0;
         for (String f : files)
         {
-<<<<<<< HEAD
-            if (f.contains("tmplink-"))
-=======
             if (f.endsWith("-CRC.db"))
                 continue;
             if (f.contains("-tmplink-"))
->>>>>>> a1e2978f
                 tmplinkcount++;
             else if (f.contains("tmp-"))
                 tmpcount++;
