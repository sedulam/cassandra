/*
 * Licensed to the Apache Software Foundation (ASF) under one
 * or more contributor license agreements.  See the NOTICE file
 * distributed with this work for additional information
 * regarding copyright ownership.  The ASF licenses this file
 * to you under the Apache License, Version 2.0 (the
 * "License"); you may not use this file except in compliance
 * with the License.  You may obtain a copy of the License at
 *
 *     http://www.apache.org/licenses/LICENSE-2.0
 *
 * Unless required by applicable law or agreed to in writing, software
 * distributed under the License is distributed on an "AS IS" BASIS,
 * WITHOUT WARRANTIES OR CONDITIONS OF ANY KIND, either express or implied.
 * See the License for the specific language governing permissions and
 * limitations under the License.
 */
package org.apache.cassandra.io.sstable;


import com.google.common.io.Files;
import org.junit.After;
import org.junit.Before;

import org.apache.cassandra.config.CassandraRelevantProperties;
import org.apache.cassandra.config.Config;
import org.apache.cassandra.config.DatabaseDescriptor;
import org.apache.cassandra.db.Keyspace;
import org.apache.cassandra.dht.ByteOrderedPartitioner;
import org.apache.cassandra.dht.IPartitioner;
import org.apache.cassandra.io.util.File;
import org.apache.cassandra.io.util.FileUtils;

public class CQLSSTableWriterClientTest extends CQLSSTableWriterTest
{
    private File testDirectory;
    private IPartitioner oldPartitioner;

    @Before
    public void setup()
    {
        // setting this to true will execute a CQL query to table
        // and this path is not enabled in client mode
        verifyDataAfterLoading = false;

        this.testDirectory = new File(Files.createTempDir());
        DatabaseDescriptor.clientInitialization(true,
                                                () -> {
                                                    Config config = new Config();
                                                    config.data_file_directories = new String[]{ testDirectory.absolutePath() };
                                                    return config;
                                                });
        CassandraRelevantProperties.FORCE_LOAD_LOCAL_KEYSPACES.setBoolean(true);
        oldPartitioner = DatabaseDescriptor.setPartitionerUnsafe(ByteOrderedPartitioner.instance);
        Keyspace.setInitialized();
    }

    @After
    public void tearDown()
    {
<<<<<<< HEAD
        FileUtils.deleteRecursive(this.testDirectory);
        DatabaseDescriptor.setPartitionerUnsafe(oldPartitioner);
=======
        if (oldPartitioner != null)
            DatabaseDescriptor.setPartitionerUnsafe(oldPartitioner);
>>>>>>> 06ed1afc
    }
}<|MERGE_RESOLUTION|>--- conflicted
+++ resolved
@@ -58,12 +58,8 @@
     @After
     public void tearDown()
     {
-<<<<<<< HEAD
         FileUtils.deleteRecursive(this.testDirectory);
-        DatabaseDescriptor.setPartitionerUnsafe(oldPartitioner);
-=======
         if (oldPartitioner != null)
             DatabaseDescriptor.setPartitionerUnsafe(oldPartitioner);
->>>>>>> 06ed1afc
     }
 }