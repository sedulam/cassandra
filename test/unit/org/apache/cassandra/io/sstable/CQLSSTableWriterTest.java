/*
 * Licensed to the Apache Software Foundation (ASF) under one
 * or more contributor license agreements.  See the NOTICE file
 * distributed with this work for additional information
 * regarding copyright ownership.  The ASF licenses this file
 * to you under the Apache License, Version 2.0 (the
 * "License"); you may not use this file except in compliance
 * with the License.  You may obtain a copy of the License at
 *
 *     http://www.apache.org/licenses/LICENSE-2.0
 *
 * Unless required by applicable law or agreed to in writing, software
 * distributed under the License is distributed on an "AS IS" BASIS,
 * WITHOUT WARRANTIES OR CONDITIONS OF ANY KIND, either express or implied.
 * See the License for the specific language governing permissions and
 * limitations under the License.
 */
package org.apache.cassandra.io.sstable;

import java.io.File;
import java.io.FilenameFilter;
import java.io.IOException;
import java.nio.ByteBuffer;
<<<<<<< HEAD
import java.util.*;
import java.util.concurrent.ExecutionException;
import java.util.concurrent.atomic.AtomicInteger;
=======
import java.util.Arrays;
import java.util.Iterator;
import java.util.LinkedHashMap;
import java.util.LinkedHashSet;
import java.util.Map;
import java.util.UUID;
import java.util.concurrent.ExecutionException;
import java.util.stream.Collectors;
import java.util.stream.StreamSupport;
>>>>>>> ffc4c89c

import com.google.common.collect.ImmutableList;
import com.google.common.collect.ImmutableMap;
import com.google.common.io.Files;

import org.apache.commons.io.FileUtils;
import org.junit.After;
import org.junit.Before;
import org.junit.BeforeClass;
import org.junit.Test;

import com.datastax.driver.core.utils.UUIDs;
import org.apache.cassandra.SchemaLoader;
import org.apache.cassandra.Util;
import org.apache.cassandra.config.*;
import org.apache.cassandra.cql3.*;
import org.apache.cassandra.cql3.functions.UDHelper;
import org.apache.cassandra.db.Keyspace;
import org.apache.cassandra.db.marshal.UTF8Type;
import org.apache.cassandra.dht.*;
import org.apache.cassandra.exceptions.*;
import org.apache.cassandra.service.StorageService;
import org.apache.cassandra.utils.*;
import com.datastax.driver.core.DataType;
import com.datastax.driver.core.ProtocolVersion;
import com.datastax.driver.core.TypeCodec;
import com.datastax.driver.core.UDTValue;
import com.datastax.driver.core.UserType;

import static org.junit.Assert.assertEquals;
import static org.junit.Assert.assertFalse;
import static org.junit.Assert.assertTrue;
import static org.junit.Assert.fail;

public class CQLSSTableWriterTest
{
    private static final AtomicInteger idGen = new AtomicInteger(0);
    private String keyspace;
    private String table;
    private String qualifiedTable;
    private File dataDir;
    private File tempDir;

    static
    {
        DatabaseDescriptor.daemonInitialization();
    }

    @BeforeClass
    public static void setup() throws Exception
    {
        SchemaLoader.cleanupAndLeaveDirs();
        Keyspace.setInitialized();
        StorageService.instance.initServer();
    }

    @Before
    public void perTestSetup()
    {
        tempDir = Files.createTempDir();
        keyspace = "cql_keyspace" + idGen.incrementAndGet();
        table = "table" + idGen.incrementAndGet();
        qualifiedTable = keyspace + '.' + table;
        dataDir = new File(tempDir.getAbsolutePath() + File.separator + keyspace + File.separator + table);
        assert dataDir.mkdirs();
    }

    @After
    public void cleanup() throws IOException
    {
        FileUtils.deleteDirectory(tempDir);
    }


    @Test
    public void testUnsortedWriter() throws Exception
    {
        try (AutoCloseable switcher = Util.switchPartitioner(ByteOrderedPartitioner.instance))
        {
            String schema = "CREATE TABLE " + qualifiedTable + " ("
                          + "  k int PRIMARY KEY,"
                          + "  v1 text,"
                          + "  v2 int"
                          + ")";
            String insert = "INSERT INTO " + qualifiedTable + " (k, v1, v2) VALUES (?, ?, ?)";
            CQLSSTableWriter writer = CQLSSTableWriter.builder()
                                                      .inDirectory(dataDir)
                                                      .forTable(schema)
                                                      .using(insert).build();

            writer.addRow(0, "test1", 24);
            writer.addRow(1, "test2", 44);
            writer.addRow(2, "test3", 42);
            writer.addRow(ImmutableMap.<String, Object>of("k", 3, "v2", 12));

            writer.close();

            loadSSTables(dataDir, keyspace);

            UntypedResultSet rs = QueryProcessor.executeInternal("SELECT * FROM " + qualifiedTable + ";");
            assertEquals(4, rs.size());

            Iterator<UntypedResultSet.Row> iter = rs.iterator();
            UntypedResultSet.Row row;

            row = iter.next();
            assertEquals(0, row.getInt("k"));
            assertEquals("test1", row.getString("v1"));
            assertEquals(24, row.getInt("v2"));

            row = iter.next();
            assertEquals(1, row.getInt("k"));
            assertEquals("test2", row.getString("v1"));
            //assertFalse(row.has("v2"));
            assertEquals(44, row.getInt("v2"));

            row = iter.next();
            assertEquals(2, row.getInt("k"));
            assertEquals("test3", row.getString("v1"));
            assertEquals(42, row.getInt("v2"));

            row = iter.next();
            assertEquals(3, row.getInt("k"));
            assertEquals(null, row.getBytes("v1")); // Using getBytes because we know it won't NPE
            assertEquals(12, row.getInt("v2"));
        }
    }

    @Test
    public void testForbidCounterUpdates() throws Exception
    {
        String schema = "CREATE TABLE " + qualifiedTable + " (" +
                        "  my_id int, " +
                        "  my_counter counter, " +
                        "  PRIMARY KEY (my_id)" +
                        ")";
        String insert = String.format("UPDATE " + qualifiedTable + " SET my_counter = my_counter - ? WHERE my_id = ?");
        try
        {
            CQLSSTableWriter.builder().inDirectory(dataDir)
                            .forTable(schema)
                            .withPartitioner(Murmur3Partitioner.instance)
                            .using(insert).build();
            fail("Counter update statements should not be supported");
        }
        catch (IllegalArgumentException e)
        {
            assertEquals(e.getMessage(), "Counter update statements are not supported");
        }
    }

    @Test
    public void testSyncWithinPartition() throws Exception
    {
        // Check that the write respect the buffer size even if we only insert rows withing the same partition (#7360)
        // To do that simply, we use a writer with a buffer of 1MB, and write 2 rows in the same partition with a value
        // > 1MB and validate that this created more than 1 sstable.
        String schema = "CREATE TABLE " + qualifiedTable + " ("
                      + "  k int PRIMARY KEY,"
                      + "  v blob"
                      + ")";
        String insert = "INSERT INTO " + qualifiedTable + " (k, v) VALUES (?, ?)";
        CQLSSTableWriter writer = CQLSSTableWriter.builder()
                                                  .inDirectory(dataDir)
                                                  .using(insert)
                                                  .forTable(schema)
                                                  .withBufferSizeInMB(1)
                                                  .build();

        ByteBuffer val = ByteBuffer.allocate(1024 * 1050);

        writer.addRow(0, val);
        writer.addRow(1, val);
        writer.close();

        FilenameFilter filterDataFiles = new FilenameFilter()
        {
            public boolean accept(File dir, String name)
            {
                return name.endsWith("-Data.db");
            }
        };
        assert dataDir.list(filterDataFiles).length > 1 : Arrays.toString(dataDir.list(filterDataFiles));
    }


    @Test
    public void testSyncNoEmptyRows() throws Exception
    {
        // Check that the write does not throw an empty partition error (#9071)
        String schema = "CREATE TABLE " + qualifiedTable + " ("
                        + "  k UUID,"
                        + "  c int,"
                        + "  PRIMARY KEY (k)"
                        + ")";
        String insert = "INSERT INTO " + qualifiedTable + " (k, c) VALUES (?, ?)";
        CQLSSTableWriter writer = CQLSSTableWriter.builder()
                                                  .inDirectory(dataDir)
                                                  .forTable(schema)
                                                  .using(insert)
                                                  .withBufferSizeInMB(1)
                                                  .build();

        for (int i = 0 ; i < 50000 ; i++) {
            writer.addRow(UUID.randomUUID(), 0);
        }
        writer.close();

    }



    private static final int NUMBER_WRITES_IN_RUNNABLE = 10;
    private class WriterThread extends Thread
    {
        private final File dataDir;
        private final int id;
        private final String qualifiedTable;
        public volatile Exception exception;

        public WriterThread(File dataDir, int id, String qualifiedTable)
        {
            this.dataDir = dataDir;
            this.id = id;
            this.qualifiedTable = qualifiedTable;
        }

        @Override
        public void run()
        {
            String schema = "CREATE TABLE " + qualifiedTable + " ("
                    + "  k int,"
                    + "  v int,"
                    + "  PRIMARY KEY (k, v)"
                    + ")";
            String insert = "INSERT INTO " + qualifiedTable + " (k, v) VALUES (?, ?)";
            CQLSSTableWriter writer = CQLSSTableWriter.builder()
                    .inDirectory(dataDir)
                    .forTable(schema)
                    .using(insert).build();

            try
            {
                for (int i = 0; i < NUMBER_WRITES_IN_RUNNABLE; i++)
                {
                    writer.addRow(id, i);
                }
                writer.close();
            }
            catch (Exception e)
            {
                exception = e;
            }
        }
    }

    @Test
    public void testConcurrentWriters() throws Exception
    {
        WriterThread[] threads = new WriterThread[5];
        for (int i = 0; i < threads.length; i++)
        {
            WriterThread thread = new WriterThread(dataDir, i, qualifiedTable);
            threads[i] = thread;
            thread.start();
        }

        for (WriterThread thread : threads)
        {
            thread.join();
            assert !thread.isAlive() : "Thread should be dead by now";
            if (thread.exception != null)
            {
                throw thread.exception;
            }
        }

        loadSSTables(dataDir, keyspace);

        UntypedResultSet rs = QueryProcessor.executeInternal("SELECT * FROM " + qualifiedTable + ";");
        assertEquals(threads.length * NUMBER_WRITES_IN_RUNNABLE, rs.size());
    }

    @Test
    @SuppressWarnings("unchecked")
    public void testWritesWithUdts() throws Exception
    {
        final String schema = "CREATE TABLE " + qualifiedTable + " ("
                              + "  k int,"
                              + "  v1 list<frozen<tuple2>>,"
                              + "  v2 frozen<tuple3>,"
                              + "  PRIMARY KEY (k)"
                              + ")";

        CQLSSTableWriter writer = CQLSSTableWriter.builder()
                                                  .inDirectory(dataDir)
                                                  .withType("CREATE TYPE " + keyspace + ".tuple2 (a int, b int)")
                                                  .withType("CREATE TYPE " + keyspace + ".tuple3 (a int, b int, c int)")
                                                  .forTable(schema)
                                                  .using("INSERT INTO " + keyspace + "." + table + " (k, v1, v2) " +
                                                         "VALUES (?, ?, ?)").build();

        UserType tuple2Type = writer.getUDType("tuple2");
        UserType tuple3Type = writer.getUDType("tuple3");
        for (int i = 0; i < 100; i++)
        {
            writer.addRow(i,
                          ImmutableList.builder()
                                       .add(tuple2Type.newValue()
                                                      .setInt("a", i * 10)
                                                      .setInt("b", i * 20))
                                       .add(tuple2Type.newValue()
                                                      .setInt("a", i * 30)
                                                      .setInt("b", i * 40))
                                       .build(),
                          tuple3Type.newValue()
                                    .setInt("a", i * 100)
                                    .setInt("b", i * 200)
                                    .setInt("c", i * 300));
        }

        writer.close();
        loadSSTables(dataDir, keyspace);

        UntypedResultSet resultSet = QueryProcessor.executeInternal("SELECT * FROM " + keyspace + "." + table);
        TypeCodec collectionCodec = UDHelper.codecFor(DataType.CollectionType.frozenList(tuple2Type));
        TypeCodec tuple3Codec = UDHelper.codecFor(tuple3Type);

        assertEquals(resultSet.size(), 100);
        int cnt = 0;
        for (UntypedResultSet.Row row: resultSet) {
            assertEquals(cnt,
                         row.getInt("k"));
            List<UDTValue> values = (List<UDTValue>) collectionCodec.deserialize(row.getBytes("v1"),
                                                                                 ProtocolVersion.NEWEST_SUPPORTED);
            assertEquals(values.get(0).getInt("a"), cnt * 10);
            assertEquals(values.get(0).getInt("b"), cnt * 20);
            assertEquals(values.get(1).getInt("a"), cnt * 30);
            assertEquals(values.get(1).getInt("b"), cnt * 40);

            UDTValue v2 = (UDTValue) tuple3Codec.deserialize(row.getBytes("v2"), ProtocolVersion.NEWEST_SUPPORTED);

            assertEquals(v2.getInt("a"), cnt * 100);
            assertEquals(v2.getInt("b"), cnt * 200);
            assertEquals(v2.getInt("c"), cnt * 300);
            cnt++;
        }
    }

    @Test
    @SuppressWarnings("unchecked")
    public void testWritesWithDependentUdts() throws Exception
    {
        final String schema = "CREATE TABLE " + qualifiedTable + " ("
                              + "  k int,"
                              + "  v1 frozen<nested_tuple>,"
                              + "  PRIMARY KEY (k)"
                              + ")";

        CQLSSTableWriter writer = CQLSSTableWriter.builder()
                                                  .inDirectory(dataDir)
                                                  .withType("CREATE TYPE " + keyspace + ".nested_tuple (c int, tpl frozen<tuple2>)")
                                                  .withType("CREATE TYPE " + keyspace + ".tuple2 (a int, b int)")
                                                  .forTable(schema)
                                                  .using("INSERT INTO " + keyspace + "." + table + " (k, v1) " +
                                                         "VALUES (?, ?)")
                                                  .build();

        UserType tuple2Type = writer.getUDType("tuple2");
        UserType nestedTuple = writer.getUDType("nested_tuple");
        TypeCodec tuple2Codec = UDHelper.codecFor(tuple2Type);
        TypeCodec nestedTupleCodec = UDHelper.codecFor(nestedTuple);

        for (int i = 0; i < 100; i++)
        {
            writer.addRow(i,
                          nestedTuple.newValue()
                                     .setInt("c", i * 100)
                                     .set("tpl",
                                          tuple2Type.newValue()
                                                    .setInt("a", i * 200)
                                                    .setInt("b", i * 300),
                                          tuple2Codec));
        }

        writer.close();
        loadSSTables(dataDir, keyspace);

        UntypedResultSet resultSet = QueryProcessor.executeInternal("SELECT * FROM " + keyspace + "." + table);

        assertEquals(resultSet.size(), 100);
        int cnt = 0;
        for (UntypedResultSet.Row row: resultSet) {
            assertEquals(cnt,
                         row.getInt("k"));
            UDTValue nestedTpl = (UDTValue) nestedTupleCodec.deserialize(row.getBytes("v1"),
                                                                         ProtocolVersion.NEWEST_SUPPORTED);
            assertEquals(nestedTpl.getInt("c"), cnt * 100);
            UDTValue tpl = nestedTpl.getUDTValue("tpl");
            assertEquals(tpl.getInt("a"), cnt * 200);
            assertEquals(tpl.getInt("b"), cnt * 300);

            cnt++;
        }
    }

    @Test
    public void testUnsetValues() throws Exception
    {
        final String schema = "CREATE TABLE " + qualifiedTable + " ("
                              + "  k int,"
                              + "  c1 int,"
                              + "  c2 int,"
                              + "  v text,"
                              + "  PRIMARY KEY (k, c1, c2)"
                              + ")";

        CQLSSTableWriter writer = CQLSSTableWriter.builder()
                                                  .inDirectory(dataDir)
                                                  .forTable(schema)
                                                  .using("INSERT INTO " + qualifiedTable + " (k, c1, c2, v) " +
                                                         "VALUES (?, ?, ?, ?)")
                                                  .build();

        try
        {
            writer.addRow(1, 1, 1);
            fail("Passing less arguments then expected in prepared statement should not work.");
        }
        catch (InvalidRequestException e)
        {
            assertEquals("Invalid number of arguments, expecting 4 values but got 3",
                         e.getMessage());
        }

        try
        {
            writer.addRow(1, 1, CQLSSTableWriter.UNSET_VALUE, "1");
            fail("Unset values should not work with clustering columns.");
        }
        catch (InvalidRequestException e)
        {
            assertEquals("Invalid unset value for column c2",
                         e.getMessage());
        }

        try
        {
            writer.addRow(ImmutableMap.<String, Object>builder().put("k", 1).put("c1", 1).put("v", CQLSSTableWriter.UNSET_VALUE).build());
            fail("Unset or null clustering columns should not be allowed.");
        }
        catch (InvalidRequestException e)
        {
            assertEquals("Invalid null value in condition for column c2",
                         e.getMessage());
        }

        writer.addRow(1, 1, 1, CQLSSTableWriter.UNSET_VALUE);
        writer.addRow(2, 2, 2, null);
        writer.addRow(Arrays.asList(3, 3, 3, CQLSSTableWriter.UNSET_VALUE));
        writer.addRow(ImmutableMap.<String, Object>builder()
                                  .put("k", 4)
                                  .put("c1", 4)
                                  .put("c2", 4)
                                  .put("v", CQLSSTableWriter.UNSET_VALUE)
                                  .build());
        writer.addRow(Arrays.asList(3, 3, 3, CQLSSTableWriter.UNSET_VALUE));
        writer.addRow(5, 5, 5, "5");

        writer.close();
        loadSSTables(dataDir, keyspace);

        UntypedResultSet resultSet = QueryProcessor.executeInternal("SELECT * FROM " + qualifiedTable);
        Iterator<UntypedResultSet.Row> iter = resultSet.iterator();
        UntypedResultSet.Row r1 = iter.next();
        assertEquals(1, r1.getInt("k"));
        assertEquals(1, r1.getInt("c1"));
        assertEquals(1, r1.getInt("c2"));
        assertEquals(false, r1.has("v"));
        UntypedResultSet.Row r2 = iter.next();
        assertEquals(2, r2.getInt("k"));
        assertEquals(2, r2.getInt("c1"));
        assertEquals(2, r2.getInt("c2"));
        assertEquals(false, r2.has("v"));
        UntypedResultSet.Row r3 = iter.next();
        assertEquals(3, r3.getInt("k"));
        assertEquals(3, r3.getInt("c1"));
        assertEquals(3, r3.getInt("c2"));
        assertEquals(false, r3.has("v"));
        UntypedResultSet.Row r4 = iter.next();
        assertEquals(4, r4.getInt("k"));
        assertEquals(4, r4.getInt("c1"));
        assertEquals(4, r4.getInt("c2"));
        assertEquals(false, r3.has("v"));
        UntypedResultSet.Row r5 = iter.next();
        assertEquals(5, r5.getInt("k"));
        assertEquals(5, r5.getInt("c1"));
        assertEquals(5, r5.getInt("c2"));
        assertEquals(true, r5.has("v"));
        assertEquals("5", r5.getString("v"));
    }

    @Test
    public void testUpdateStatement() throws Exception
    {
        final String schema = "CREATE TABLE " + qualifiedTable + " ("
                              + "  k int,"
                              + "  c1 int,"
                              + "  c2 int,"
                              + "  v text,"
                              + "  PRIMARY KEY (k, c1, c2)"
                              + ")";

        CQLSSTableWriter writer = CQLSSTableWriter.builder()
                                                  .inDirectory(dataDir)
                                                  .forTable(schema)
                                                  .using("UPDATE " + qualifiedTable + " SET v = ? " +
                                                         "WHERE k = ? AND c1 = ? AND c2 = ?")
                                                  .build();

        writer.addRow("a", 1, 2, 3);
        writer.addRow("b", 4, 5, 6);
        writer.addRow(null, 7, 8, 9);
        writer.addRow(CQLSSTableWriter.UNSET_VALUE, 10, 11, 12);
        writer.close();
        loadSSTables(dataDir, keyspace);

        UntypedResultSet resultSet = QueryProcessor.executeInternal("SELECT * FROM " + qualifiedTable);
        assertEquals(2, resultSet.size());

        Iterator<UntypedResultSet.Row> iter = resultSet.iterator();
        UntypedResultSet.Row r1 = iter.next();
        assertEquals(1, r1.getInt("k"));
        assertEquals(2, r1.getInt("c1"));
        assertEquals(3, r1.getInt("c2"));
        assertEquals("a", r1.getString("v"));
        UntypedResultSet.Row r2 = iter.next();
        assertEquals(4, r2.getInt("k"));
        assertEquals(5, r2.getInt("c1"));
        assertEquals(6, r2.getInt("c2"));
        assertEquals("b", r2.getString("v"));
        assertFalse(iter.hasNext());
    }

    @Test
    public void testNativeFunctions() throws Exception
    {
        final String schema = "CREATE TABLE " + qualifiedTable + " ("
                              + "  k int,"
                              + "  c1 int,"
                              + "  c2 int,"
                              + "  v blob,"
                              + "  PRIMARY KEY (k, c1, c2)"
                              + ")";

        CQLSSTableWriter writer = CQLSSTableWriter.builder()
                                                  .inDirectory(dataDir)
                                                  .forTable(schema)
                                                  .using("INSERT INTO " + qualifiedTable + " (k, c1, c2, v) VALUES (?, ?, ?, textAsBlob(?))")
                                                  .build();

        writer.addRow(1, 2, 3, "abc");
        writer.addRow(4, 5, 6, "efg");

        writer.close();
        loadSSTables(dataDir, keyspace);

        UntypedResultSet resultSet = QueryProcessor.executeInternal("SELECT * FROM " + qualifiedTable);
        assertEquals(2, resultSet.size());

        Iterator<UntypedResultSet.Row> iter = resultSet.iterator();
        UntypedResultSet.Row r1 = iter.next();
        assertEquals(1, r1.getInt("k"));
        assertEquals(2, r1.getInt("c1"));
        assertEquals(3, r1.getInt("c2"));
        assertEquals(ByteBufferUtil.bytes("abc"), r1.getBytes("v"));

        UntypedResultSet.Row r2 = iter.next();
        assertEquals(4, r2.getInt("k"));
        assertEquals(5, r2.getInt("c1"));
        assertEquals(6, r2.getInt("c2"));
        assertEquals(ByteBufferUtil.bytes("efg"), r2.getBytes("v"));

        assertFalse(iter.hasNext());
    }

    @Test
    public void testWriteWithNestedTupleUdt() throws Exception
    {
        // Check the writer does not throw "InvalidRequestException: Non-frozen tuples are not allowed inside collections: list<tuple<int, int>>"
        // See CASSANDRA-15857
        final String schema = "CREATE TABLE " + qualifiedTable + " ("
                              + "  k int,"
                              + "  v1 frozen<nested_type>,"
                              + "  PRIMARY KEY (k)"
                              + ")";

        CQLSSTableWriter writer = CQLSSTableWriter.builder()
                                                  .inDirectory(dataDir)
                                                  .withType("CREATE TYPE " + keyspace + ".nested_type (a list<tuple<int, int>>)")
                                                  .forTable(schema)
                                                  .using("INSERT INTO " + qualifiedTable + " (k, v1) " +
                                                         "VALUES (?, ?)").build();

        UserType nestedType = writer.getUDType("nested_type");
        for (int i = 0; i < 100; i++)
        {
            writer.addRow(i, nestedType.newValue()
                                       .setList("a", Collections.emptyList()));
        }

        writer.close();
        loadSSTables(dataDir, keyspace);

        UntypedResultSet resultSet = QueryProcessor.executeInternal("SELECT * FROM " + qualifiedTable);
        assertEquals(100, resultSet.size());
    }

    @Test
    public void testFrozenMapType() throws Exception
    {
        final String KS = "cql_keyspace3";
        final String TABLE = "table3";
        final String qualifiedTable = KS + "." + TABLE;
        File tempdir = Files.createTempDir();
        File dataDir = new File(tempdir.getAbsolutePath() + File.separator + KS + File.separator + TABLE);
        assert dataDir.mkdirs();
        // Test to make sure we can write to `date` fields in both old and new formats
        String schema = "CREATE TABLE " + qualifiedTable + " ("
                        + "  k text,"
                        + "  c frozen<map<text, text>>,"
                        + "  PRIMARY KEY (k, c)"
                        + ")";
        String insert = "INSERT INTO " + qualifiedTable + " (k, c) VALUES (?, ?)";
        CQLSSTableWriter writer = CQLSSTableWriter.builder()
                                                  .inDirectory(dataDir)
                                                  .forTable(schema)
                                                  .using(insert)
                                                  .withBufferSizeInMB(1)
                                                  .build();
        for (int i = 0; i < 100; i++)
        {
            LinkedHashMap<String, String> map = new LinkedHashMap<>();
            map.put("a_key", "av" + i);
            map.put("b_key", "zv" + i);
            writer.addRow(String.valueOf(i), map);
        }
        for (int i = 100; i < 200; i++)
        {
            LinkedHashMap<String, String> map = new LinkedHashMap<>();
            map.put("b_key", "zv" + i);
            map.put("a_key", "av" + i);
            writer.addRow(String.valueOf(i), map);
        }
        writer.close();
        loadSSTables(dataDir, KS);

        UntypedResultSet rs = QueryProcessor.executeInternal("SELECT * FROM " + qualifiedTable + ";");
        assertEquals(200, rs.size());
        Map<String, Map<String, String>> map = StreamSupport.stream(rs.spliterator(), false)
                                                            .collect(Collectors.toMap(r -> r.getString("k"), r -> r.getFrozenMap("c", UTF8Type.instance, UTF8Type.instance)));
        for (int i = 0; i < 200; i++)
        {
            final String expectedKey = String.valueOf(i);
            assertTrue(map.containsKey(expectedKey));
            Map<String, String> innerMap = map.get(expectedKey);
            assertTrue(innerMap.containsKey("a_key"));
            assertEquals(innerMap.get("a_key"), "av" + i);
            assertTrue(innerMap.containsKey("b_key"));
            assertEquals(innerMap.get("b_key"), "zv" + i);
        }

        // Make sure we can filter with map values regardless of which order we put the keys in
        UntypedResultSet filtered;
        filtered = QueryProcessor.executeInternal("SELECT * FROM " + qualifiedTable + " where k='0' and c={'a_key': 'av0', 'b_key': 'zv0'};");
        assertEquals(1, filtered.size());
        filtered = QueryProcessor.executeInternal("SELECT * FROM " + qualifiedTable + " where k='0' and c={'b_key': 'zv0', 'a_key': 'av0'};");
        assertEquals(1, filtered.size());
        filtered = QueryProcessor.executeInternal("SELECT * FROM " + qualifiedTable + " where k='100' and c={'b_key': 'zv100', 'a_key': 'av100'};");
        assertEquals(1, filtered.size());
        filtered = QueryProcessor.executeInternal("SELECT * FROM " + qualifiedTable + " where k='100' and c={'a_key': 'av100', 'b_key': 'zv100'};");
        assertEquals(1, filtered.size());
    }

    @Test
    public void testFrozenMapTypeCustomOrdered() throws Exception
    {
        final String KS = "cql_keyspace4";
        final String TABLE = "table4";
        final String qualifiedTable = KS + "." + TABLE;
        File tempdir = Files.createTempDir();
        File dataDir = new File(tempdir.getAbsolutePath() + File.separator + KS + File.separator + TABLE);
        assert dataDir.mkdirs();
        // Test to make sure we can write to `date` fields in both old and new formats
        String schema = "CREATE TABLE " + qualifiedTable + " ("
                        + "  k text,"
                        + "  c frozen<map<timeuuid, int>>,"
                        + "  PRIMARY KEY (k, c)"
                        + ")";
        String insert = "INSERT INTO " + qualifiedTable + " (k, c) VALUES (?, ?)";
        CQLSSTableWriter writer = CQLSSTableWriter.builder()
                                                  .inDirectory(dataDir)
                                                  .forTable(schema)
                                                  .using(insert)
                                                  .withBufferSizeInMB(1)
                                                  .build();
        UUID uuid1 = UUIDs.timeBased();
        UUID uuid2 = UUIDs.timeBased();
        UUID uuid3 = UUIDs.timeBased();
        UUID uuid4 = UUIDs.timeBased();
        Map<UUID, Integer> map = new LinkedHashMap<>();
        // NOTE: if these two `put` calls are switched, the test passes
        map.put(uuid2, 2);
        map.put(uuid1, 1);
        writer.addRow(String.valueOf(1), map);

        Map<UUID, Integer> map2 = new LinkedHashMap<>();
        map2.put(uuid3, 1);
        map2.put(uuid4, 2);
        writer.addRow(String.valueOf(2), map2);

        writer.close();
        loadSSTables(dataDir, KS);

        UntypedResultSet rs = QueryProcessor.executeInternal("SELECT * FROM " + qualifiedTable + ";");
        assertEquals(2, rs.size());

        // Make sure we can filter with map values regardless of which order we put the keys in
        UntypedResultSet filtered;
        filtered = QueryProcessor.executeInternal("SELECT * FROM " + qualifiedTable + " where k='1' and c={" + uuid1 + ": 1, " + uuid2 + ": 2};");
        assertEquals(1, filtered.size());
        filtered = QueryProcessor.executeInternal("SELECT * FROM " + qualifiedTable + " where k='1' and c={" + uuid2 + ": 2, " + uuid1 + ": 1};");
        assertEquals(1, filtered.size());
        filtered = QueryProcessor.executeInternal("SELECT * FROM " + qualifiedTable + " where k='2' and c={" + uuid3 + ": 1, " + uuid4 + ": 2};");
        assertEquals(1, filtered.size());
        filtered = QueryProcessor.executeInternal("SELECT * FROM " + qualifiedTable + " where k='2' and c={" + uuid4 + ": 2, " + uuid3 + ": 1};");
        assertEquals(1, filtered.size());
        UUID other = UUIDs.startOf(1234L); // Just some other TimeUUID
        filtered = QueryProcessor.executeInternal("SELECT * FROM " + qualifiedTable + " where k='2' and c={" + uuid3 + ": 1, " + other + ": 2};");
        assertEquals(0, filtered.size());
        filtered = QueryProcessor.executeInternal("SELECT * FROM " + qualifiedTable + " where k='2' and c={" + uuid4 + ": 2, " + other + ": 1};");
        assertEquals(0, filtered.size());
    }

    @Test
    public void testFrozenSetTypeCustomOrdered() throws Exception
    {
        final String KS = "cql_keyspace5";
        final String TABLE = "table5";
        final String qualifiedTable = KS + "." + TABLE;
        File tempdir = Files.createTempDir();
        File dataDir = new File(tempdir.getAbsolutePath() + File.separator + KS + File.separator + TABLE);
        assert dataDir.mkdirs();
        // Test to make sure we can write to `date` fields in both old and new formats
        String schema = "CREATE TABLE " + qualifiedTable + " ("
                        + "  k text,"
                        + "  c frozen<set<timeuuid>>,"
                        + "  PRIMARY KEY (k, c)"
                        + ")";
        String insert = "INSERT INTO " + qualifiedTable + " (k, c) VALUES (?, ?)";
        CQLSSTableWriter writer = CQLSSTableWriter.builder()
                                                  .inDirectory(dataDir)
                                                  .forTable(schema)
                                                  .using(insert)
                                                  .withBufferSizeInMB(1)
                                                  .build();
        UUID uuid1 = UUIDs.startOf(0L);
        UUID uuid2 = UUIDs.startOf(10000000L);

        LinkedHashSet<UUID> set = new LinkedHashSet<>();
        set.add(uuid1);
        set.add(uuid2);
        writer.addRow(String.valueOf(1), set);

        LinkedHashSet<UUID> set2 = new LinkedHashSet<>();
        set2.add(uuid2);
        set2.add(uuid1);
        writer.addRow(String.valueOf(2), set2);

        writer.close();
        loadSSTables(dataDir, KS);

        UntypedResultSet rs = QueryProcessor.executeInternal("SELECT * FROM " + qualifiedTable + ";");
        assertEquals(2, rs.size());

        // Make sure we can filter with map values regardless of which order we put the keys in
        UntypedResultSet filtered;
        filtered = QueryProcessor.executeInternal("SELECT * FROM " + qualifiedTable + " where k='1' and c={" + uuid1 + ", " + uuid2 + "};");
        assertEquals(1, filtered.size());
        filtered = QueryProcessor.executeInternal("SELECT * FROM " + qualifiedTable + " where k='1' and c={" + uuid2 + ", " + uuid1 + "};");
        assertEquals(1, filtered.size());
        filtered = QueryProcessor.executeInternal("SELECT * FROM " + qualifiedTable + " where k='2' and c={" + uuid1 + ", " + uuid2 + "};");
        assertEquals(1, filtered.size());
        filtered = QueryProcessor.executeInternal("SELECT * FROM " + qualifiedTable + " where k='2' and c={" + uuid2 + ", " + uuid1 + "};");
        assertEquals(1, filtered.size());
        UUID other = UUIDs.startOf(10000000L + 1L); // Pick one that's really close just to make sure clustering filters are working
        filtered = QueryProcessor.executeInternal("SELECT * FROM " + qualifiedTable + " where k='2' and c={" + uuid1 + ", " + other + "};");
        assertEquals(0, filtered.size());
        filtered = QueryProcessor.executeInternal("SELECT * FROM " + qualifiedTable + " where k='2' and c={" + other + ", " + uuid1 + "};");
        assertEquals(0, filtered.size());
    }

    private static void loadSSTables(File dataDir, String ks) throws ExecutionException, InterruptedException
    {
        SSTableLoader loader = new SSTableLoader(dataDir, new SSTableLoader.Client()
        {
            private String keyspace;

            public void init(String keyspace)
            {
                this.keyspace = keyspace;
                for (Range<Token> range : StorageService.instance.getLocalRanges(ks))
                    addRangeForEndpoint(range, FBUtilities.getBroadcastAddress());
            }

            public CFMetaData getTableMetadata(String cfName)
            {
                return Schema.instance.getCFMetaData(keyspace, cfName);
            }
        }, new OutputHandler.SystemOutput(false, false));

        loader.stream().get();
    }
}<|MERGE_RESOLUTION|>--- conflicted
+++ resolved
@@ -21,21 +21,11 @@
 import java.io.FilenameFilter;
 import java.io.IOException;
 import java.nio.ByteBuffer;
-<<<<<<< HEAD
 import java.util.*;
 import java.util.concurrent.ExecutionException;
 import java.util.concurrent.atomic.AtomicInteger;
-=======
-import java.util.Arrays;
-import java.util.Iterator;
-import java.util.LinkedHashMap;
-import java.util.LinkedHashSet;
-import java.util.Map;
-import java.util.UUID;
-import java.util.concurrent.ExecutionException;
 import java.util.stream.Collectors;
 import java.util.stream.StreamSupport;
->>>>>>> ffc4c89c
 
 import com.google.common.collect.ImmutableList;
 import com.google.common.collect.ImmutableMap;
@@ -657,12 +647,6 @@
     @Test
     public void testFrozenMapType() throws Exception
     {
-        final String KS = "cql_keyspace3";
-        final String TABLE = "table3";
-        final String qualifiedTable = KS + "." + TABLE;
-        File tempdir = Files.createTempDir();
-        File dataDir = new File(tempdir.getAbsolutePath() + File.separator + KS + File.separator + TABLE);
-        assert dataDir.mkdirs();
         // Test to make sure we can write to `date` fields in both old and new formats
         String schema = "CREATE TABLE " + qualifiedTable + " ("
                         + "  k text,"
@@ -691,7 +675,7 @@
             writer.addRow(String.valueOf(i), map);
         }
         writer.close();
-        loadSSTables(dataDir, KS);
+        loadSSTables(dataDir, keyspace);
 
         UntypedResultSet rs = QueryProcessor.executeInternal("SELECT * FROM " + qualifiedTable + ";");
         assertEquals(200, rs.size());
@@ -723,12 +707,6 @@
     @Test
     public void testFrozenMapTypeCustomOrdered() throws Exception
     {
-        final String KS = "cql_keyspace4";
-        final String TABLE = "table4";
-        final String qualifiedTable = KS + "." + TABLE;
-        File tempdir = Files.createTempDir();
-        File dataDir = new File(tempdir.getAbsolutePath() + File.separator + KS + File.separator + TABLE);
-        assert dataDir.mkdirs();
         // Test to make sure we can write to `date` fields in both old and new formats
         String schema = "CREATE TABLE " + qualifiedTable + " ("
                         + "  k text,"
@@ -758,7 +736,7 @@
         writer.addRow(String.valueOf(2), map2);
 
         writer.close();
-        loadSSTables(dataDir, KS);
+        loadSSTables(dataDir, keyspace);
 
         UntypedResultSet rs = QueryProcessor.executeInternal("SELECT * FROM " + qualifiedTable + ";");
         assertEquals(2, rs.size());
@@ -783,12 +761,6 @@
     @Test
     public void testFrozenSetTypeCustomOrdered() throws Exception
     {
-        final String KS = "cql_keyspace5";
-        final String TABLE = "table5";
-        final String qualifiedTable = KS + "." + TABLE;
-        File tempdir = Files.createTempDir();
-        File dataDir = new File(tempdir.getAbsolutePath() + File.separator + KS + File.separator + TABLE);
-        assert dataDir.mkdirs();
         // Test to make sure we can write to `date` fields in both old and new formats
         String schema = "CREATE TABLE " + qualifiedTable + " ("
                         + "  k text,"
@@ -816,7 +788,7 @@
         writer.addRow(String.valueOf(2), set2);
 
         writer.close();
-        loadSSTables(dataDir, KS);
+        loadSSTables(dataDir, keyspace);
 
         UntypedResultSet rs = QueryProcessor.executeInternal("SELECT * FROM " + qualifiedTable + ";");
         assertEquals(2, rs.size());
