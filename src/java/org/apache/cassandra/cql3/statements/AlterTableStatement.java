--- conflicted
+++ resolved
@@ -134,31 +134,8 @@
                         }
                     }
 
-<<<<<<< HEAD
                     AbstractType<?> type = validator.getType();
                     if (type.isCollection() && type.isMultiCell())
-=======
-                ColumnDefinition toAdd = isStatic
-                                       ? ColumnDefinition.staticDef(cfm, columnName.bytes, type)
-                                       : ColumnDefinition.regularDef(cfm, columnName.bytes, type);
-
-                CFMetaData.DroppedColumn droppedColumn = meta.getDroppedColumns().get(columnName.bytes);
-                if (null != droppedColumn)
-                {
-                    if (droppedColumn.kind != toAdd.kind)
-                    {
-                        String message =
-                            String.format("Cannot re-add previously dropped column '%s' of kind %s, incompatible with previous kind %s",
-                                          columnName,
-                                          toAdd.kind,
-                                          droppedColumn.kind == null ? "UNKNOWN" : droppedColumn.kind);
-                        throw new InvalidRequestException(message);
-                    }
-
-                    // After #8099, not safe to re-add columns of incompatible types - until *maybe* deser logic with dropped
-                    // columns is pushed deeper down the line. The latter would still be problematic in cases of schema races.
-                    if (!type.isValueCompatibleWith(droppedColumn.type))
->>>>>>> fc862e20
                     {
                         if (!cfm.isCompound())
                             throw new InvalidRequestException("Cannot use non-frozen collections in COMPACT STORAGE tables");
@@ -166,9 +143,22 @@
                             throw new InvalidRequestException("Cannot use non-frozen collections with super column families");
                     }
 
+                    ColumnDefinition toAdd = isStatic
+                                           ? ColumnDefinition.staticDef(cfm, columnName.bytes, type)
+                                           : ColumnDefinition.regularDef(cfm, columnName.bytes, type);
+
                     CFMetaData.DroppedColumn droppedColumn = meta.getDroppedColumns().get(columnName.bytes);
                     if (null != droppedColumn)
                     {
+                        if (droppedColumn.kind != toAdd.kind)
+                        {
+                            String message =
+                                String.format("Cannot re-add previously dropped column '%s' of kind %s, incompatible with previous kind %s",
+                                              columnName,
+                                              toAdd.kind,
+                                              droppedColumn.kind == null ? "UNKNOWN" : droppedColumn.kind);
+                            throw new InvalidRequestException(message);
+                        }
                         // After #8099, not safe to re-add columns of incompatible types - until *maybe* deser logic with dropped
                         // columns is pushed deeper down the line. The latter would still be problematic in cases of schema races.
                         if (!type.isValueCompatibleWith(droppedColumn.type))
@@ -181,27 +171,15 @@
                             throw new InvalidRequestException(message);
                         }
 
-<<<<<<< HEAD
                         // Cannot re-add a dropped counter column. See #7831.
                         if (meta.isCounter())
                             throw new InvalidRequestException(String.format("Cannot re-add previously dropped counter column %s", columnName));
                     }
 
-                    cfm.addColumnDefinition(isStatic
-                                            ? ColumnDefinition.staticDef(cfm, columnName.bytes, type)
-                                            : ColumnDefinition.regularDef(cfm, columnName.bytes, type));
-
-                    // Adding a column to a table which has an include all view requires the column to be added to the view
-                    // as well
+                    cfm.addColumnDefinition(toAdd);
+
+                    // Adding a column to a table which has an include all view requires the column to be added to the view as well
                     if (!isStatic)
-=======
-                cfm.addColumnDefinition(toAdd);
-
-                // Adding a column to a table which has an include all view requires the column to be added to the view as well
-                if (!isStatic)
-                {
-                    for (ViewDefinition view : views)
->>>>>>> fc862e20
                     {
                         for (ViewDefinition view : views)
                         {
