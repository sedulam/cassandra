/*
 * Licensed to the Apache Software Foundation (ASF) under one
 * or more contributor license agreements.  See the NOTICE file
 * distributed with this work for additional information
 * regarding copyright ownership.  The ASF licenses this file
 * to you under the Apache License, Version 2.0 (the
 * "License"); you may not use this file except in compliance
 * with the License.  You may obtain a copy of the License at
 *
 *     http://www.apache.org/licenses/LICENSE-2.0
 *
 * Unless required by applicable law or agreed to in writing, software
 * distributed under the License is distributed on an "AS IS" BASIS,
 * WITHOUT WARRANTIES OR CONDITIONS OF ANY KIND, either express or implied.
 * See the License for the specific language governing permissions and
 * limitations under the License.
 */
package org.apache.cassandra.cql3.statements;

import org.apache.cassandra.audit.AuditLogContext;
import org.apache.cassandra.audit.AuditLogEntryType;
import org.apache.cassandra.auth.AuthenticatedUser;
import org.apache.cassandra.auth.CIDRPermissions;
import org.apache.cassandra.auth.DCPermissions;
import org.apache.cassandra.auth.IRoleManager;
import org.apache.cassandra.auth.IRoleManager.Option;
import org.apache.cassandra.auth.Permission;
import org.apache.cassandra.auth.RoleOptions;
import org.apache.cassandra.auth.RoleResource;
import org.apache.cassandra.config.DatabaseDescriptor;
import org.apache.cassandra.cql3.PasswordObfuscator;
import org.apache.cassandra.cql3.RoleName;
import org.apache.cassandra.db.guardrails.Guardrails;
import org.apache.cassandra.exceptions.InvalidRequestException;
import org.apache.cassandra.exceptions.RequestExecutionException;
import org.apache.cassandra.exceptions.RequestValidationException;
import org.apache.cassandra.exceptions.UnauthorizedException;
import org.apache.cassandra.service.ClientState;
import org.apache.cassandra.transport.messages.ResultMessage;
import org.apache.commons.lang3.builder.ToStringBuilder;
import org.apache.commons.lang3.builder.ToStringStyle;
import static org.apache.cassandra.cql3.statements.RequestValidations.*;

public class AlterRoleStatement extends AuthenticationStatement
{
    private final RoleResource role;
    private final RoleOptions opts;
    final DCPermissions dcPermissions;
    final CIDRPermissions cidrPermissions;
    private final boolean ifExists;

    public AlterRoleStatement(RoleName name, RoleOptions opts)
    {
        this(name, opts, null, null, false);
    }

    public AlterRoleStatement(RoleName name, RoleOptions opts, DCPermissions dcPermissions,
                              CIDRPermissions cidrPermissions, boolean ifExists)
    {
        this.role = RoleResource.role(name.getName());
        this.opts = opts;
        this.dcPermissions = dcPermissions;
        this.cidrPermissions = cidrPermissions;
        this.ifExists = ifExists;
    }

    public void validate(ClientState state) throws RequestValidationException
    {
        opts.validate();

        if (opts.isEmpty() && dcPermissions == null && cidrPermissions == null)
            throw new InvalidRequestException("ALTER [ROLE|USER] can't be empty");

        if (dcPermissions != null)
        {
            dcPermissions.validate();
        }

        if (cidrPermissions != null)
        {
            // Ensure input CIDR group names are valid, i.e, existing in CIDR groups mapping table
            cidrPermissions.validate();
        }

        // validate login here before authorize, to avoid leaking user existence to anonymous users.
        state.ensureNotAnonymous();
        if (!DatabaseDescriptor.getRoleManager().isExistingRole(role))
        {
            checkTrue(ifExists, "Role %s doesn't exist", role.getRoleName());
        }
    }

    public void authorize(ClientState state) throws UnauthorizedException
    {
        AuthenticatedUser user = state.getUser();
        boolean isSuper = user.isSuper();

        if (opts.getSuperuser().isPresent() && user.getRoles().contains(role))
            throw new UnauthorizedException("You aren't allowed to alter your own superuser " +
                                            "status or that of a role granted to you");

        if (opts.getSuperuser().isPresent() && !isSuper)
            throw new UnauthorizedException("Only superusers are allowed to alter superuser status");

        // superusers can do whatever else they like
        if (isSuper)
            return;

        // a role may only modify the subset of its own attributes as determined by IRoleManager#alterableOptions
        if (user.getName().equals(role.getRoleName()))
        {
            for (Option option : opts.getOptions().keySet())
            {
                if (!DatabaseDescriptor.getRoleManager().alterableOptions().contains(option))
                    throw new UnauthorizedException(String.format("You aren't allowed to alter %s", option));
            }
        }
        else
        {
            // if not attempting to alter another role, ensure we have ALTER permissions on it
            super.checkPermission(state, Permission.ALTER, role);
        }
    }

    public ResultMessage execute(ClientState state) throws RequestValidationException, RequestExecutionException
    {
<<<<<<< HEAD
        if (opts.isGeneratedPassword())
        {
            String generatedPassword = Guardrails.password.generate();
            if (generatedPassword != null)
                opts.setOption(IRoleManager.Option.PASSWORD, generatedPassword);
            else
                throw new InvalidRequestException("You have to enable password_validator and it's generator_class_name property " +
                                                  "in cassandra.yaml to be able to generate passwords.");
        }

        if (opts.getPassword().isPresent())
            Guardrails.password.guard(opts.getPassword().get(), state);
=======
        if (ifExists && !DatabaseDescriptor.getRoleManager().isExistingRole(role))
            return null;
>>>>>>> 63b4e1c4

        if (!opts.isEmpty())
            DatabaseDescriptor.getRoleManager().alterRole(state.getUser(), role, opts);

        if (dcPermissions != null)
            DatabaseDescriptor.getNetworkAuthorizer().setRoleDatacenters(role, dcPermissions);

        if (cidrPermissions != null)
            DatabaseDescriptor.getCIDRAuthorizer().setCidrGroupsForRole(role, cidrPermissions);

        return getResultMessage(opts);
    }

    @Override
    public String toString()
    {
        return ToStringBuilder.reflectionToString(this, ToStringStyle.SHORT_PREFIX_STYLE);
    }

    @Override
    public AuditLogContext getAuditLogContext()
    {
        return new AuditLogContext(AuditLogEntryType.ALTER_ROLE);
    }

    @Override
    public String obfuscatePassword(String query)
    {
        return PasswordObfuscator.obfuscate(query, opts);
    }
}<|MERGE_RESOLUTION|>--- conflicted
+++ resolved
@@ -124,7 +124,9 @@
 
     public ResultMessage execute(ClientState state) throws RequestValidationException, RequestExecutionException
     {
-<<<<<<< HEAD
+        if (ifExists && !DatabaseDescriptor.getRoleManager().isExistingRole(role))
+            return null;
+
         if (opts.isGeneratedPassword())
         {
             String generatedPassword = Guardrails.password.generate();
@@ -137,10 +139,6 @@
 
         if (opts.getPassword().isPresent())
             Guardrails.password.guard(opts.getPassword().get(), state);
-=======
-        if (ifExists && !DatabaseDescriptor.getRoleManager().isExistingRole(role))
-            return null;
->>>>>>> 63b4e1c4
 
         if (!opts.isEmpty())
             DatabaseDescriptor.getRoleManager().alterRole(state.getUser(), role, opts);
