/*
 * Licensed to the Apache Software Foundation (ASF) under one
 * or more contributor license agreements.  See the NOTICE file
 * distributed with this work for additional information
 * regarding copyright ownership.  The ASF licenses this file
 * to you under the Apache License, Version 2.0 (the
 * "License"); you may not use this file except in compliance
 * with the License.  You may obtain a copy of the License at
 *
 *     http://www.apache.org/licenses/LICENSE-2.0
 *
 * Unless required by applicable law or agreed to in writing, software
 * distributed under the License is distributed on an "AS IS" BASIS,
 * WITHOUT WARRANTIES OR CONDITIONS OF ANY KIND, either express or implied.
 * See the License for the specific language governing permissions and
 * limitations under the License.
 */
package org.apache.cassandra.cql3;

import java.util.List;

/**
 * A relation using the tuple notation, which typically affects multiple columns.
 * Examples:
 *  - SELECT ... WHERE (a, b, c) > (1, 'a', 10)
 *  - SELECT ... WHERE (a, b, c) IN ((1, 2, 3), (4, 5, 6))
 *  - SELECT ... WHERE (a, b) < ?
 *  - SELECT ... WHERE (a, b) IN ?
 */
public class MultiColumnRelation extends Relation
{
    private final List<ColumnIdentifier.Raw> entities;

    /** A Tuples.Literal or Tuples.Raw marker */
    private final Term.MultiColumnRaw valuesOrMarker;

    /** A list of Tuples.Literal or Tuples.Raw markers */
    private final List<? extends Term.MultiColumnRaw> inValues;

    private final Tuples.INRaw inMarker;

<<<<<<< HEAD
    private MultiColumnRelation(List<ColumnIdentifier> entities, Operator relationType, Term.MultiColumnRaw valuesOrMarker, List<? extends Term.MultiColumnRaw> inValues, Tuples.INRaw inMarker)
=======
    private MultiColumnRelation(List<ColumnIdentifier.Raw> entities, Type relationType, Term.MultiColumnRaw valuesOrMarker, List<? extends Term.MultiColumnRaw> inValues, Tuples.INRaw inMarker)
>>>>>>> 11e65718
    {
        this.entities = entities;
        this.relationType = relationType;
        this.valuesOrMarker = valuesOrMarker;

        this.inValues = inValues;
        this.inMarker = inMarker;
    }

    /**
     * Creates a multi-column EQ, LT, LTE, GT, or GTE relation.
     * For example: "SELECT ... WHERE (a, b) > (0, 1)"
     * @param entities the columns on the LHS of the relation
     * @param relationType the relation operator
     * @param valuesOrMarker a Tuples.Literal instance or a Tuples.Raw marker
     */
<<<<<<< HEAD
    public static MultiColumnRelation createNonInRelation(List<ColumnIdentifier> entities, Operator relationType, Term.MultiColumnRaw valuesOrMarker)
=======
    public static MultiColumnRelation createNonInRelation(List<ColumnIdentifier.Raw> entities, Type relationType, Term.MultiColumnRaw valuesOrMarker)
>>>>>>> 11e65718
    {
        assert relationType != Operator.IN;
        return new MultiColumnRelation(entities, relationType, valuesOrMarker, null, null);
    }

    /**
     * Creates a multi-column IN relation with a list of IN values or markers.
     * For example: "SELECT ... WHERE (a, b) IN ((0, 1), (2, 3))"
     * @param entities the columns on the LHS of the relation
     * @param inValues a list of Tuples.Literal instances or a Tuples.Raw markers
     */
    public static MultiColumnRelation createInRelation(List<ColumnIdentifier.Raw> entities, List<? extends Term.MultiColumnRaw> inValues)
    {
        return new MultiColumnRelation(entities, Operator.IN, null, inValues, null);
    }

    /**
     * Creates a multi-column IN relation with a marker for the IN values.
     * For example: "SELECT ... WHERE (a, b) IN ?"
     * @param entities the columns on the LHS of the relation
     * @param inMarker a single IN marker
     */
    public static MultiColumnRelation createSingleMarkerInRelation(List<ColumnIdentifier.Raw> entities, Tuples.INRaw inMarker)
    {
        return new MultiColumnRelation(entities, Operator.IN, null, null, inMarker);
    }

    public List<ColumnIdentifier.Raw> getEntities()
    {
        return entities;
    }

    /**
     * For non-IN relations, returns the Tuples.Literal or Tuples.Raw marker for a single tuple.
     */
    public Term.MultiColumnRaw getValue()
    {
        assert relationType != Operator.IN;
        return valuesOrMarker;
    }

    /**
     * For IN relations, returns the list of Tuples.Literal instances or Tuples.Raw markers.
     * If a single IN marker was used, this will return null;
     */
    public List<? extends Term.MultiColumnRaw> getInValues()
    {

        return inValues;
    }

    /**
     * For IN relations, returns the single marker for the IN values if there is one, otherwise null.
     */
    public Tuples.INRaw getInMarker()
    {
        return inMarker;
    }

    public boolean isMultiColumn()
    {
        return true;
    }

    @Override
    public String toString()
    {
        if (relationType == Operator.IN)
        {
            StringBuilder sb = new StringBuilder(Tuples.tupleToString(entities));
            sb.append(" IN ");
            sb.append(inMarker != null ? '?' : Tuples.tupleToString(inValues));
            return sb.toString();
        }
        else
        {
            StringBuilder sb = new StringBuilder(Tuples.tupleToString(entities));
            sb.append(" ");
            sb.append(relationType);
            sb.append(" ");
            sb.append(valuesOrMarker);
            return sb.toString();
        }
    }
}<|MERGE_RESOLUTION|>--- conflicted
+++ resolved
@@ -39,11 +39,7 @@
 
     private final Tuples.INRaw inMarker;
 
-<<<<<<< HEAD
-    private MultiColumnRelation(List<ColumnIdentifier> entities, Operator relationType, Term.MultiColumnRaw valuesOrMarker, List<? extends Term.MultiColumnRaw> inValues, Tuples.INRaw inMarker)
-=======
-    private MultiColumnRelation(List<ColumnIdentifier.Raw> entities, Type relationType, Term.MultiColumnRaw valuesOrMarker, List<? extends Term.MultiColumnRaw> inValues, Tuples.INRaw inMarker)
->>>>>>> 11e65718
+    private MultiColumnRelation(List<ColumnIdentifier.Raw> entities, Operator relationType, Term.MultiColumnRaw valuesOrMarker, List<? extends Term.MultiColumnRaw> inValues, Tuples.INRaw inMarker)
     {
         this.entities = entities;
         this.relationType = relationType;
@@ -60,11 +56,7 @@
      * @param relationType the relation operator
      * @param valuesOrMarker a Tuples.Literal instance or a Tuples.Raw marker
      */
-<<<<<<< HEAD
-    public static MultiColumnRelation createNonInRelation(List<ColumnIdentifier> entities, Operator relationType, Term.MultiColumnRaw valuesOrMarker)
-=======
-    public static MultiColumnRelation createNonInRelation(List<ColumnIdentifier.Raw> entities, Type relationType, Term.MultiColumnRaw valuesOrMarker)
->>>>>>> 11e65718
+    public static MultiColumnRelation createNonInRelation(List<ColumnIdentifier.Raw> entities, Operator relationType, Term.MultiColumnRaw valuesOrMarker)
     {
         assert relationType != Operator.IN;
         return new MultiColumnRelation(entities, relationType, valuesOrMarker, null, null);
