--- conflicted
+++ resolved
@@ -432,23 +432,19 @@
                 return;
             }
 
-            Map<ByteBuffer, ByteBuffer> elements = ((Value) value).map;
+            SortedMap<ByteBuffer, ByteBuffer> elements = ((Value) value).map;
 
             if (column.type.isMultiCell())
             {
                 if (elements.size() == 0)
                     return;
 
-<<<<<<< HEAD
                 // Guardrails about collection size are only checked for the added elements without considering
                 // already existent elements. This is done so to avoid read-before-write, having additional checks
                 // during SSTable write.
                 Guardrails.itemsPerCollection.guard(elements.size(), column.name.toString(), false, params.clientState);
 
                 int dataSize = 0;
-=======
-                SortedMap<ByteBuffer, ByteBuffer> elements = ((Value) value).map;
->>>>>>> 5cf6db30
                 for (Map.Entry<ByteBuffer, ByteBuffer> entry : elements.entrySet())
                 {
                     Cell<?> cell = params.addCell(column, CellPath.create(entry.getKey()), entry.getValue());
