--- conflicted
+++ resolved
@@ -26,16 +26,9 @@
 import java.util.concurrent.atomic.AtomicInteger;
 
 import com.google.common.base.Stopwatch;
-import org.slf4j.Logger;
-import org.slf4j.LoggerFactory;
 import org.slf4j.helpers.MessageFormatter;
 
 import org.apache.cassandra.utils.ByteBufferUtil;
-<<<<<<< HEAD
-=======
-import org.apache.cassandra.utils.JVMStabilityInspector;
-import org.apache.cassandra.utils.WrappedRunnable;
->>>>>>> 8868b744
 import org.apache.cassandra.utils.progress.ProgressEvent;
 import org.apache.cassandra.utils.progress.ProgressEventNotifier;
 import org.apache.cassandra.utils.progress.ProgressListener;
@@ -46,10 +39,6 @@
  */
 public abstract class TraceState implements ProgressEventNotifier
 {
-    private static final Logger logger = LoggerFactory.getLogger(TraceState.class);
-    private static final int WAIT_FOR_PENDING_EVENTS_TIMEOUT_SECS =
-    Integer.valueOf(System.getProperty("cassandra.wait_for_tracing_events_timeout_secs", "1"));
-
     public final UUID sessionId;
     public final InetAddress coordinator;
     public final Stopwatch watch;
@@ -182,16 +171,7 @@
         if (notify)
             notifyActivity();
 
-<<<<<<< HEAD
         traceImpl(message);
-=======
-        final String threadName = Thread.currentThread().getName();
-        final int elapsed = elapsed();
-
-        executeMutation(TraceKeyspace.makeEventMutation(sessionIdBytes, message, elapsed, threadName, ttl));
-        if (logger.isTraceEnabled())
-            logger.trace("Adding <{}> to trace events", message);
->>>>>>> 8868b744
 
         for (ProgressListener listener : listeners)
         {
@@ -199,76 +179,9 @@
         }
     }
 
-<<<<<<< HEAD
     protected abstract void traceImpl(String message);
-=======
-    static void executeMutation(final Mutation mutation)
-    {
-        StageManager.getStage(Stage.TRACING).execute(new WrappedRunnable()
-        {
-            protected void runMayThrow() throws Exception
-            {
-                mutateWithCatch(mutation);
-            }
-        });
-    }
-
-    /**
-     * Called from {@link org.apache.cassandra.net.OutboundTcpConnection} for non-local traces (traces
-     * that are not initiated by local node == coordinator).
-     */
-    public static void mutateWithTracing(final ByteBuffer sessionId, final String message, final int elapsed, final int ttl)
-    {
-        final String threadName = Thread.currentThread().getName();
-
-        StageManager.getStage(Stage.TRACING).execute(new WrappedRunnable()
-        {
-            public void runMayThrow()
-            {
-                mutateWithCatch(TraceKeyspace.makeEventMutation(sessionId, message, elapsed, threadName, ttl));
-            }
-        });
-    }
-
-    static void mutateWithCatch(Mutation mutation)
-    {
-        try
-        {
-            StorageProxy.mutate(Collections.singletonList(mutation), ConsistencyLevel.ANY);
-        }
-        catch (OverloadedException e)
-        {
-            Tracing.logger.warn("Too many nodes are overloaded to save trace events");
-        }
-    }
->>>>>>> 8868b744
-
-    /**
-     * Post a no-op event to the TRACING stage, so that we can be sure that any previous mutations
-     * have at least been applied to one replica. This works because the tracking executor only
-     * has one thread in its pool, see {@link StageManager#tracingExecutor()}.
-     */
-    protected void waitForPendingEvents()
-    {
-        if (WAIT_FOR_PENDING_EVENTS_TIMEOUT_SECS <= 0)
-            return;
-
-        try
-        {
-            if (logger.isTraceEnabled())
-                logger.trace("Waiting for up to {} seconds for trace events to complete",
-                             +WAIT_FOR_PENDING_EVENTS_TIMEOUT_SECS);
-
-            StageManager.getStage(Stage.TRACING).submit(StageManager.NO_OP_TASK)
-                        .get(WAIT_FOR_PENDING_EVENTS_TIMEOUT_SECS, TimeUnit.SECONDS);
-        }
-        catch (Throwable t)
-        {
-            JVMStabilityInspector.inspectThrowable(t);
-            logger.debug("Failed to wait for tracing events to complete: {}", t);
-        }
-    }
-
+
+    protected abstract void waitForPendingEvents();
 
     public boolean acquireReference()
     {
