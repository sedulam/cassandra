--- conflicted
+++ resolved
@@ -89,14 +89,10 @@
 
     public static class State
     {
-<<<<<<< HEAD
         private boolean collecting = true;
-        private final List<String> warnings = new ArrayList<>();
-=======
         // This must be a thread-safe list. Even though it's wrapped in a ThreadLocal, it's propagated to each thread
         // from shared state, so multiple threads can reference the same State.
         private final List<String> warnings = new CopyOnWriteArrayList<>();
->>>>>>> 106be29f
 
         private void add(String warning)
         {
