/*
 * Licensed to the Apache Software Foundation (ASF) under one
 * or more contributor license agreements.  See the NOTICE file
 * distributed with this work for additional information
 * regarding copyright ownership.  The ASF licenses this file
 * to you under the Apache License, Version 2.0 (the
 * "License"); you may not use this file except in compliance
 * with the License.  You may obtain a copy of the License at
 *
 *     http://www.apache.org/licenses/LICENSE-2.0
 *
 * Unless required by applicable law or agreed to in writing, software
 * distributed under the License is distributed on an "AS IS" BASIS,
 * WITHOUT WARRANTIES OR CONDITIONS OF ANY KIND, either express or implied.
 * See the License for the specific language governing permissions and
 * limitations under the License.
 */
package org.apache.cassandra.tools.nodetool;

<<<<<<< HEAD
=======
import static java.lang.String.format;
import io.airlift.command.Command;
import io.airlift.command.Option;

import java.io.PrintStream;
>>>>>>> 5bb76ba9
import java.text.DecimalFormat;
import java.util.List;
import java.util.Map;
import java.util.Map.Entry;

import io.airlift.command.Command;
import io.airlift.command.Option;

import org.apache.cassandra.db.compaction.CompactionInfo;
import org.apache.cassandra.db.compaction.CompactionManagerMBean;
import org.apache.cassandra.db.compaction.OperationType;
import org.apache.cassandra.db.compaction.CompactionInfo.Unit;
import org.apache.cassandra.io.util.FileUtils;
import org.apache.cassandra.tools.NodeProbe;
import org.apache.cassandra.tools.NodeTool.NodeToolCmd;
import org.apache.cassandra.tools.nodetool.formatter.TableBuilder;

import static java.lang.String.format;

@Command(name = "compactionstats", description = "Print statistics on compactions")
public class CompactionStats extends NodeToolCmd
{
    @Option(title = "human_readable",
            name = {"-H", "--human-readable"},
            description = "Display bytes in human readable form, i.e. KiB, MiB, GiB, TiB")
    private boolean humanReadable = false;

    @Override
    public void execute(NodeProbe probe)
    {
        PrintStream out = probe.output().out;
        CompactionManagerMBean cm = probe.getCompactionManagerProxy();
<<<<<<< HEAD
        Map<String, Map<String, Integer>> pendingTaskNumberByTable =
            (Map<String, Map<String, Integer>>) probe.getCompactionMetric("PendingTasksByTableName");
        int numTotalPendingTask = 0;
        for (Entry<String, Map<String, Integer>> ksEntry : pendingTaskNumberByTable.entrySet())
        {
            for (Entry<String, Integer> tableEntry : ksEntry.getValue().entrySet())
                numTotalPendingTask += tableEntry.getValue();
        }
        System.out.println("pending tasks: " + numTotalPendingTask);
        for (Entry<String, Map<String, Integer>> ksEntry : pendingTaskNumberByTable.entrySet())
        {
            String ksName = ksEntry.getKey();
            for (Entry<String, Integer> tableEntry : ksEntry.getValue().entrySet())
            {
                String tableName = tableEntry.getKey();
                int pendingTaskCount = tableEntry.getValue();

                System.out.println("- " + ksName + '.' + tableName + ": " + pendingTaskCount);
            }
        }
        System.out.println();
        reportCompactionTable(cm.getCompactions(), probe.getCompactionThroughput(), humanReadable);
    }

    public static void reportCompactionTable(List<Map<String,String>> compactions, int compactionThroughput, boolean humanReadable)
    {
=======
        out.println("pending tasks: " + probe.getCompactionMetric("PendingTasks"));
        long remainingBytes = 0;
        List<Map<String, String>> compactions = cm.getCompactions();
>>>>>>> 5bb76ba9
        if (!compactions.isEmpty())
        {
            long remainingBytes = 0;
            TableBuilder table = new TableBuilder();

            table.add("id", "compaction type", "keyspace", "table", "completed", "total", "unit", "progress");
            for (Map<String, String> c : compactions)
            {
                long total = Long.parseLong(c.get("total"));
                long completed = Long.parseLong(c.get("completed"));
                String taskType = c.get("taskType");
                String keyspace = c.get("keyspace");
                String columnFamily = c.get("columnfamily");
                String unit = c.get("unit");
                boolean toFileSize = humanReadable && Unit.isFileSize(unit);
                String completedStr = toFileSize ? FileUtils.stringifyFileSize(completed) : Long.toString(completed);
                String totalStr = toFileSize ? FileUtils.stringifyFileSize(total) : Long.toString(total);
                String percentComplete = total == 0 ? "n/a" : new DecimalFormat("0.00").format((double) completed / total * 100) + "%";
                String id = c.get("compactionId");
                table.add(id, taskType, keyspace, columnFamily, completedStr, totalStr, unit, percentComplete);
                if (taskType.equals(OperationType.COMPACTION.toString()))
                    remainingBytes += total - completed;
            }
<<<<<<< HEAD
            table.printTo(System.out);
=======

            StringBuilder buffer = new StringBuilder();
            for (int columnSize : columnSizes) {
                buffer.append("%");
                buffer.append(columnSize + 3);
                buffer.append("s");
            }
            buffer.append("%n");
            String format = buffer.toString();

            for (String[] line : lines)
            {
                out.printf(format, line[0], line[1], line[2], line[3], line[4], line[5], line[6], line[7]);
            }
>>>>>>> 5bb76ba9

            String remainingTime = "n/a";
            if (compactionThroughput != 0)
            {
                long remainingTimeInSecs = remainingBytes / (1024L * 1024L * compactionThroughput);
                remainingTime = format("%dh%02dm%02ds", remainingTimeInSecs / 3600, (remainingTimeInSecs % 3600) / 60, (remainingTimeInSecs % 60));
            }
            out.printf("%25s%10s%n", "Active compaction remaining time : ", remainingTime);
        }
    }

}<|MERGE_RESOLUTION|>--- conflicted
+++ resolved
@@ -17,14 +17,7 @@
  */
 package org.apache.cassandra.tools.nodetool;
 
-<<<<<<< HEAD
-=======
-import static java.lang.String.format;
-import io.airlift.command.Command;
-import io.airlift.command.Option;
-
 import java.io.PrintStream;
->>>>>>> 5bb76ba9
 import java.text.DecimalFormat;
 import java.util.List;
 import java.util.Map;
@@ -32,11 +25,9 @@
 
 import io.airlift.command.Command;
 import io.airlift.command.Option;
-
-import org.apache.cassandra.db.compaction.CompactionInfo;
+import org.apache.cassandra.db.compaction.CompactionInfo.Unit;
 import org.apache.cassandra.db.compaction.CompactionManagerMBean;
 import org.apache.cassandra.db.compaction.OperationType;
-import org.apache.cassandra.db.compaction.CompactionInfo.Unit;
 import org.apache.cassandra.io.util.FileUtils;
 import org.apache.cassandra.tools.NodeProbe;
 import org.apache.cassandra.tools.NodeTool.NodeToolCmd;
@@ -57,7 +48,6 @@
     {
         PrintStream out = probe.output().out;
         CompactionManagerMBean cm = probe.getCompactionManagerProxy();
-<<<<<<< HEAD
         Map<String, Map<String, Integer>> pendingTaskNumberByTable =
             (Map<String, Map<String, Integer>>) probe.getCompactionMetric("PendingTasksByTableName");
         int numTotalPendingTask = 0;
@@ -66,7 +56,7 @@
             for (Entry<String, Integer> tableEntry : ksEntry.getValue().entrySet())
                 numTotalPendingTask += tableEntry.getValue();
         }
-        System.out.println("pending tasks: " + numTotalPendingTask);
+        out.println("pending tasks: " + numTotalPendingTask);
         for (Entry<String, Map<String, Integer>> ksEntry : pendingTaskNumberByTable.entrySet())
         {
             String ksName = ksEntry.getKey();
@@ -75,20 +65,15 @@
                 String tableName = tableEntry.getKey();
                 int pendingTaskCount = tableEntry.getValue();
 
-                System.out.println("- " + ksName + '.' + tableName + ": " + pendingTaskCount);
+                out.println("- " + ksName + '.' + tableName + ": " + pendingTaskCount);
             }
         }
-        System.out.println();
-        reportCompactionTable(cm.getCompactions(), probe.getCompactionThroughput(), humanReadable);
+        out.println();
+        reportCompactionTable(cm.getCompactions(), probe.getCompactionThroughput(), humanReadable, out);
     }
 
-    public static void reportCompactionTable(List<Map<String,String>> compactions, int compactionThroughput, boolean humanReadable)
+    public static void reportCompactionTable(List<Map<String,String>> compactions, int compactionThroughput, boolean humanReadable, PrintStream out)
     {
-=======
-        out.println("pending tasks: " + probe.getCompactionMetric("PendingTasks"));
-        long remainingBytes = 0;
-        List<Map<String, String>> compactions = cm.getCompactions();
->>>>>>> 5bb76ba9
         if (!compactions.isEmpty())
         {
             long remainingBytes = 0;
@@ -112,24 +97,7 @@
                 if (taskType.equals(OperationType.COMPACTION.toString()))
                     remainingBytes += total - completed;
             }
-<<<<<<< HEAD
-            table.printTo(System.out);
-=======
-
-            StringBuilder buffer = new StringBuilder();
-            for (int columnSize : columnSizes) {
-                buffer.append("%");
-                buffer.append(columnSize + 3);
-                buffer.append("s");
-            }
-            buffer.append("%n");
-            String format = buffer.toString();
-
-            for (String[] line : lines)
-            {
-                out.printf(format, line[0], line[1], line[2], line[3], line[4], line[5], line[6], line[7]);
-            }
->>>>>>> 5bb76ba9
+            table.printTo(out);
 
             String remainingTime = "n/a";
             if (compactionThroughput != 0)
