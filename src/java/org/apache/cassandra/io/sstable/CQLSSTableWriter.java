--- conflicted
+++ resolved
@@ -55,11 +55,8 @@
 import org.apache.cassandra.exceptions.InvalidRequestException;
 import org.apache.cassandra.exceptions.SyntaxException;
 import org.apache.cassandra.io.sstable.format.SSTableFormat;
-<<<<<<< HEAD
+import org.apache.cassandra.io.sstable.format.SSTableReader;
 import org.apache.cassandra.io.util.File;
-=======
-import org.apache.cassandra.io.sstable.format.SSTableReader;
->>>>>>> 659558c9
 import org.apache.cassandra.schema.*;
 import org.apache.cassandra.service.ClientState;
 import org.apache.cassandra.transport.ProtocolVersion;
@@ -382,10 +379,7 @@
         private CreateTableStatement.Raw schemaStatement;
         private ModificationStatement.Parsed modificationStatement;
         private IPartitioner partitioner;
-<<<<<<< HEAD
         private File directory;
-=======
->>>>>>> 659558c9
         private boolean sorted = false;
         private long maxSSTableSizeInMiB = -1L;
         private Consumer<Collection<SSTableReader>> sstableProducedListener;
@@ -660,16 +654,12 @@
                 if (formatType != null)
                     writer.setSSTableFormatType(formatType);
 
-<<<<<<< HEAD
-                return new CQLSSTableWriter(writer, preparedModificationStatement, preparedModificationStatement.getBindVariables());
-=======
                 if (sstableProducedListener != null)
                     writer.setSSTableProducedListener(sstableProducedListener);
 
                 writer.setShouldOpenProducedSSTable(openSSTableOnProduced);
 
-                return new CQLSSTableWriter(writer, preparedInsert, preparedInsert.getBindVariables());
->>>>>>> 659558c9
+                return new CQLSSTableWriter(writer, preparedModificationStatement, preparedModificationStatement.getBindVariables());
             }
         }
 
