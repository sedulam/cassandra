--- conflicted
+++ resolved
@@ -19,12 +19,6 @@
 
 import java.util.concurrent.atomic.AtomicBoolean;
 
-<<<<<<< HEAD
-import org.apache.cassandra.gms.Gossiper;
-import org.apache.cassandra.schema.Schema;
-
-=======
->>>>>>> 64b8d6b9
 /**
  * A simple dispatch trigger that's being run every 10 seconds.
  *
