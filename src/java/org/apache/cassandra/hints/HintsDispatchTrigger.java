/*
 * Licensed to the Apache Software Foundation (ASF) under one
 * or more contributor license agreements.  See the NOTICE file
 * distributed with this work for additional information
 * regarding copyright ownership.  The ASF licenses this file
 * to you under the Apache License, Version 2.0 (the
 * "License"); you may not use this file except in compliance
 * with the License.  You may obtain a copy of the License at
 *
 *     http://www.apache.org/licenses/LICENSE-2.0
 *
 * Unless required by applicable law or agreed to in writing, software
 * distributed under the License is distributed on an "AS IS" BASIS,
 * WITHOUT WARRANTIES OR CONDITIONS OF ANY KIND, either express or implied.
 * See the License for the specific language governing permissions and
 * limitations under the License.
 */
package org.apache.cassandra.hints;

import java.util.concurrent.atomic.AtomicBoolean;

/**
 * A simple dispatch trigger that's being run every 10 seconds.
 *
 * Goes through all hint stores and schedules for dispatch all the hints for hosts that are:
 * 1. Not currently scheduled for dispatch, and
 * 2. Either have some hint files, or an active hint writer, and
 * 3. Are live
 *
 * What does triggering a hints store for dispatch mean?
 * - If there are existing hint files, it means submitting them for dispatch;
 * - If there is an active writer, closing it, for the next run to pick it up.
 */
final class HintsDispatchTrigger implements Runnable
{
    private final HintsCatalog catalog;
    private final HintsWriteExecutor writeExecutor;
    private final HintsDispatchExecutor dispatchExecutor;
    private final AtomicBoolean isPaused;

    HintsDispatchTrigger(HintsCatalog catalog,
                         HintsWriteExecutor writeExecutor,
                         HintsDispatchExecutor dispatchExecutor,
                         AtomicBoolean isPaused)
    {
        this.catalog = catalog;
        this.writeExecutor = writeExecutor;
        this.dispatchExecutor = dispatchExecutor;
        this.isPaused = isPaused;
    }

    public void run()
    {
        if (isPaused.get())
            return;

        catalog.stores()
               .filter(store -> !isScheduled(store))
               .filter(HintsStore::isLive)
               .filter(store -> store.isWriting() || store.hasFiles())
<<<<<<< HEAD
               .filter(store -> Schema.instance.getVersion().equals(Gossiper.instance.getSchemaVersion(store.address())))
=======
>>>>>>> 15d3deb2
               .forEach(this::schedule);
    }

    private void schedule(HintsStore store)
    {
        if (store.hasFiles())
            dispatchExecutor.dispatch(store);

        if (store.isWriting())
            writeExecutor.closeWriter(store);
    }

    private boolean isScheduled(HintsStore store)
    {
        return dispatchExecutor.isScheduled(store);
    }
}<|MERGE_RESOLUTION|>--- conflicted
+++ resolved
@@ -58,10 +58,6 @@
                .filter(store -> !isScheduled(store))
                .filter(HintsStore::isLive)
                .filter(store -> store.isWriting() || store.hasFiles())
-<<<<<<< HEAD
-               .filter(store -> Schema.instance.getVersion().equals(Gossiper.instance.getSchemaVersion(store.address())))
-=======
->>>>>>> 15d3deb2
                .forEach(this::schedule);
     }
 
