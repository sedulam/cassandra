--- conflicted
+++ resolved
@@ -66,7 +66,6 @@
 import com.google.common.base.Suppliers;
 import com.google.common.collect.ImmutableList;
 import com.vdurmont.semver4j.Semver;
-import com.vdurmont.semver4j.SemverException;
 import org.apache.commons.lang3.StringUtils;
 import org.slf4j.Logger;
 import org.slf4j.LoggerFactory;
@@ -1452,69 +1451,11 @@
 
     public static Semver getKernelVersion()
     {
-<<<<<<< HEAD
         return systemInfoSupplier.get().getKernelVersion();
-=======
-        return kernelVersionSupplier.get();
-    }
-
-    @VisibleForTesting
-    static Semver getKernelVersionFromUname()
-    {
-        // TODO rewrite this method with Oshi when it is eventually included in the project
-        if (!isLinux)
-            return null;
-
-        String output = null;
-        try
-        {
-            output = exec(Map.of(), Duration.ofSeconds(5), 1024, 1024, "uname", "-r");
-
-            if (output.isEmpty())
-                throw new RuntimeException("Error while trying to get kernel version, 'uname -r' returned empty output");
-
-            return parseKernelVersion(output);
-        }
-        catch (SemverException e)
-        {
-            logger.error("SemverException parsing {}", output, e);
-            throw e;
-        }
-        catch (IOException | TimeoutException e)
-        {
-            throw new RuntimeException("Error while trying to get kernel version", e);
-        }
-        catch (InterruptedException e)
-        {
-            Thread.currentThread().interrupt();
-            throw new RuntimeException(e);
-        }
->>>>>>> f7c11bdc
     }
 
     public static SystemInfo getSystemInfo()
     {
-<<<<<<< HEAD
         return systemInfoSupplier.get();
-=======
-        Preconditions.checkNotNull(versionString, "kernel version cannot be null");
-        // ignore blank lines
-        try (Scanner scanner = new Scanner(versionString))
-        {
-            while (scanner.hasNextLine())
-            {
-                String version = scanner.nextLine().trim();
-                if (version.isEmpty())
-                    continue;
-
-                if (version.endsWith("+"))
-                        // gcp's cos_containerd has a trailing +
-                        version = StringUtils.chop(version);
-
-                return new Semver(version, Semver.SemverType.LOOSE);
-            }
-        }
-        throw new IllegalArgumentException("Error while trying to parse kernel version - no version found");
->>>>>>> f7c11bdc
     }
 }