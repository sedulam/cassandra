/*
 * Licensed to the Apache Software Foundation (ASF) under one
 * or more contributor license agreements.  See the NOTICE file
 * distributed with this work for additional information
 * regarding copyright ownership.  The ASF licenses this file
 * to you under the Apache License, Version 2.0 (the
 * "License"); you may not use this file except in compliance
 * with the License.  You may obtain a copy of the License at
 *
 *     http://www.apache.org/licenses/LICENSE-2.0
 *
 * Unless required by applicable law or agreed to in writing, software
 * distributed under the License is distributed on an "AS IS" BASIS,
 * WITHOUT WARRANTIES OR CONDITIONS OF ANY KIND, either express or implied.
 * See the License for the specific language governing permissions and
 * limitations under the License.
 */
package org.apache.cassandra.utils;

import java.io.*;
import java.lang.reflect.Field;
import java.math.BigInteger;
import java.net.*;
import java.nio.ByteBuffer;
import java.security.MessageDigest;
import java.security.NoSuchAlgorithmException;
import java.util.*;
import java.util.concurrent.*;
import java.util.zip.CRC32;
import java.util.zip.Checksum;

import javax.annotation.Nonnull;
import javax.annotation.Nullable;

import com.google.common.annotations.VisibleForTesting;
import com.google.common.base.Joiner;
import org.apache.commons.lang3.StringUtils;
import org.slf4j.Logger;
import org.slf4j.LoggerFactory;

import org.apache.cassandra.auth.IAuthenticator;
import org.apache.cassandra.auth.IAuthorizer;
import org.apache.cassandra.auth.IRoleManager;
import org.apache.cassandra.config.DatabaseDescriptor;
import org.apache.cassandra.db.DecoratedKey;
import org.apache.cassandra.db.SerializationHeader;
import org.apache.cassandra.db.marshal.AbstractType;
import org.apache.cassandra.dht.IPartitioner;
import org.apache.cassandra.dht.LocalPartitioner;
import org.apache.cassandra.dht.Range;
import org.apache.cassandra.dht.Token;
import org.apache.cassandra.exceptions.ConfigurationException;
import org.apache.cassandra.io.IVersionedSerializer;
import org.apache.cassandra.io.sstable.Descriptor;
import org.apache.cassandra.io.sstable.metadata.MetadataComponent;
import org.apache.cassandra.io.sstable.metadata.MetadataType;
import org.apache.cassandra.io.sstable.metadata.ValidationMetadata;
import org.apache.cassandra.schema.CompressionParams;
import org.apache.cassandra.io.util.DataOutputBuffer;
import org.apache.cassandra.io.util.DataOutputBufferFixed;
import org.apache.cassandra.io.util.FileUtils;
import org.apache.cassandra.net.AsyncOneResponse;

import org.codehaus.jackson.JsonFactory;
import org.codehaus.jackson.map.ObjectMapper;

public class FBUtilities
{
    private static final Logger logger = LoggerFactory.getLogger(FBUtilities.class);

    private static final ObjectMapper jsonMapper = new ObjectMapper(new JsonFactory());

    public static final BigInteger TWO = new BigInteger("2");
    private static final String DEFAULT_TRIGGER_DIR = "triggers";

    private static final String OPERATING_SYSTEM = System.getProperty("os.name").toLowerCase();
    private static final boolean IS_WINDOWS = OPERATING_SYSTEM.contains("windows");
    private static final boolean HAS_PROCFS = !IS_WINDOWS && (new File(File.separator + "proc")).exists();

    private static volatile InetAddress localInetAddress;
    private static volatile InetAddress broadcastInetAddress;
    private static volatile InetAddress broadcastRpcAddress;

    public static int getAvailableProcessors()
    {
        if (System.getProperty("cassandra.available_processors") != null)
            return Integer.parseInt(System.getProperty("cassandra.available_processors"));
        else
            return Runtime.getRuntime().availableProcessors();
    }

    private static final ThreadLocal<MessageDigest> localMD5Digest = new ThreadLocal<MessageDigest>()
    {
        @Override
        protected MessageDigest initialValue()
        {
            return newMessageDigest("MD5");
        }

        @Override
        public MessageDigest get()
        {
            MessageDigest digest = super.get();
            digest.reset();
            return digest;
        }
    };

    public static final int MAX_UNSIGNED_SHORT = 0xFFFF;

    public static MessageDigest threadLocalMD5Digest()
    {
        return localMD5Digest.get();
    }

    public static MessageDigest newMessageDigest(String algorithm)
    {
        try
        {
            return MessageDigest.getInstance(algorithm);
        }
        catch (NoSuchAlgorithmException nsae)
        {
            throw new RuntimeException("the requested digest algorithm (" + algorithm + ") is not available", nsae);
        }
    }

    /**
     * Please use getBroadcastAddress instead. You need this only when you have to listen/connect.
     */
    public static InetAddress getLocalAddress()
    {
        if (localInetAddress == null)
            try
            {
                localInetAddress = DatabaseDescriptor.getListenAddress() == null
                                    ? InetAddress.getLocalHost()
                                    : DatabaseDescriptor.getListenAddress();
            }
            catch (UnknownHostException e)
            {
                throw new RuntimeException(e);
            }
        return localInetAddress;
    }

    public static InetAddress getBroadcastAddress()
    {
        if (broadcastInetAddress == null)
            broadcastInetAddress = DatabaseDescriptor.getBroadcastAddress() == null
                                 ? getLocalAddress()
                                 : DatabaseDescriptor.getBroadcastAddress();
        return broadcastInetAddress;
    }


    public static InetAddress getBroadcastRpcAddress()
    {
        if (broadcastRpcAddress == null)
            broadcastRpcAddress = DatabaseDescriptor.getBroadcastRpcAddress() == null
                                   ? DatabaseDescriptor.getRpcAddress()
                                   : DatabaseDescriptor.getBroadcastRpcAddress();
        return broadcastRpcAddress;
    }

    public static Collection<InetAddress> getAllLocalAddresses()
    {
        Set<InetAddress> localAddresses = new HashSet<InetAddress>();
        try
        {
            Enumeration<NetworkInterface> nets = NetworkInterface.getNetworkInterfaces();
            if (nets != null)
            {
                while (nets.hasMoreElements())
                    localAddresses.addAll(Collections.list(nets.nextElement().getInetAddresses()));
            }
        }
        catch (SocketException e)
        {
            throw new AssertionError(e);
        }
        return localAddresses;
    }

    public static String getNetworkInterface(InetAddress localAddress)
    {
        try {
            for(NetworkInterface ifc : Collections.list(NetworkInterface.getNetworkInterfaces())) {
                if(ifc.isUp()) {
                    for(InetAddress addr : Collections.list(ifc.getInetAddresses())) {
                        if (addr.equals(localAddress))
                            return ifc.getDisplayName();
                    }
                }
            }
        }
        catch (SocketException e) {}
        return null;
    }

    /**
     * Given two bit arrays represented as BigIntegers, containing the given
     * number of significant bits, calculate a midpoint.
     *
     * @param left The left point.
     * @param right The right point.
     * @param sigbits The number of bits in the points that are significant.
     * @return A midpoint that will compare bitwise halfway between the params, and
     * a boolean representing whether a non-zero lsbit remainder was generated.
     */
    public static Pair<BigInteger,Boolean> midpoint(BigInteger left, BigInteger right, int sigbits)
    {
        BigInteger midpoint;
        boolean remainder;
        if (left.compareTo(right) < 0)
        {
            BigInteger sum = left.add(right);
            remainder = sum.testBit(0);
            midpoint = sum.shiftRight(1);
        }
        else
        {
            BigInteger max = TWO.pow(sigbits);
            // wrapping case
            BigInteger distance = max.add(right).subtract(left);
            remainder = distance.testBit(0);
            midpoint = distance.shiftRight(1).add(left).mod(max);
        }
        return Pair.create(midpoint, remainder);
    }

    public static int compareUnsigned(byte[] bytes1, byte[] bytes2, int offset1, int offset2, int len1, int len2)
    {
        return FastByteOperations.compareUnsigned(bytes1, offset1, len1, bytes2, offset2, len2);
    }

    public static int compareUnsigned(byte[] bytes1, byte[] bytes2)
    {
        return compareUnsigned(bytes1, bytes2, 0, 0, bytes1.length, bytes2.length);
    }

    /**
     * @return The bitwise XOR of the inputs. The output will be the same length as the
     * longer input, but if either input is null, the output will be null.
     */
    public static byte[] xor(byte[] left, byte[] right)
    {
        if (left == null || right == null)
            return null;
        if (left.length > right.length)
        {
            byte[] swap = left;
            left = right;
            right = swap;
        }

        // left.length is now <= right.length
        byte[] out = Arrays.copyOf(right, right.length);
        for (int i = 0; i < left.length; i++)
        {
            out[i] = (byte)((left[i] & 0xFF) ^ (right[i] & 0xFF));
        }
        return out;
    }

    public static byte[] hash(ByteBuffer... data)
    {
        MessageDigest messageDigest = localMD5Digest.get();
        for (ByteBuffer block : data)
        {
            if (block.hasArray())
                messageDigest.update(block.array(), block.arrayOffset() + block.position(), block.remaining());
            else
                messageDigest.update(block.duplicate());
        }

        return messageDigest.digest();
    }

    public static BigInteger hashToBigInteger(ByteBuffer data)
    {
        return new BigInteger(hash(data)).abs();
    }

    public static void sortSampledKeys(List<DecoratedKey> keys, Range<Token> range)
    {
        if (range.left.compareTo(range.right) >= 0)
        {
            // range wraps.  have to be careful that we sort in the same order as the range to find the right midpoint.
            final Token right = range.right;
            Comparator<DecoratedKey> comparator = new Comparator<DecoratedKey>()
            {
                public int compare(DecoratedKey o1, DecoratedKey o2)
                {
                    if ((right.compareTo(o1.getToken()) < 0 && right.compareTo(o2.getToken()) < 0)
                        || (right.compareTo(o1.getToken()) > 0 && right.compareTo(o2.getToken()) > 0))
                    {
                        // both tokens are on the same side of the wrap point
                        return o1.compareTo(o2);
                    }
                    return o2.compareTo(o1);
                }
            };
            Collections.sort(keys, comparator);
        }
        else
        {
            // unwrapped range (left < right).  standard sort is all we need.
            Collections.sort(keys);
        }
    }

    public static String resourceToFile(String filename) throws ConfigurationException
    {
        ClassLoader loader = FBUtilities.class.getClassLoader();
        URL scpurl = loader.getResource(filename);
        if (scpurl == null)
            throw new ConfigurationException("unable to locate " + filename);

        return new File(scpurl.getFile()).getAbsolutePath();
    }

    public static File cassandraTriggerDir()
    {
        File triggerDir = null;
        if (System.getProperty("cassandra.triggers_dir") != null)
        {
            triggerDir = new File(System.getProperty("cassandra.triggers_dir"));
        }
        else
        {
            URL confDir = FBUtilities.class.getClassLoader().getResource(DEFAULT_TRIGGER_DIR);
            if (confDir != null)
                triggerDir = new File(confDir.getFile());
        }
        if (triggerDir == null || !triggerDir.exists())
        {
            logger.warn("Trigger directory doesn't exist, please create it and try again.");
            return null;
        }
        return triggerDir;
    }

    public static String getReleaseVersionString()
    {
        try (InputStream in = FBUtilities.class.getClassLoader().getResourceAsStream("org/apache/cassandra/config/version.properties"))
        {
            if (in == null)
            {
                return System.getProperty("cassandra.releaseVersion", "Unknown");
            }
            Properties props = new Properties();
            props.load(in);
            return props.getProperty("CassandraVersion");
        }
        catch (Exception e)
        {
            JVMStabilityInspector.inspectThrowable(e);
            logger.warn("Unable to load version.properties", e);
            return "debug version";
        }
    }

    public static long timestampMicros()
    {
        // we use microsecond resolution for compatibility with other client libraries, even though
        // we can't actually get microsecond precision.
        return System.currentTimeMillis() * 1000;
    }

    public static int nowInSeconds()
    {
        return (int) (System.currentTimeMillis() / 1000);
    }

    public static <T> List<T> waitOnFutures(Iterable<? extends Future<? extends T>> futures)
    {
        List<T> results = new ArrayList<>();
        Throwable fail = null;
        for (Future<? extends T> f : futures)
        {
            try
            {
                results.add(f.get());
            }
            catch (Throwable t)
            {
                fail = Throwables.merge(fail, t);
            }
        }
        Throwables.maybeFail(fail);
        return results;
    }

    public static <T> T waitOnFuture(Future<T> future)
    {
        try
        {
            return future.get();
        }
        catch (ExecutionException ee)
        {
            throw new RuntimeException(ee);
        }
        catch (InterruptedException ie)
        {
            throw new AssertionError(ie);
        }
    }

    public static void waitOnFutures(List<AsyncOneResponse> results, long ms) throws TimeoutException
    {
        for (AsyncOneResponse result : results)
            result.get(ms, TimeUnit.MILLISECONDS);
    }

    /**
     * Create a new instance of a partitioner defined in an SSTable Descriptor
     * @param desc Descriptor of an sstable
     * @return a new IPartitioner instance
     * @throws IOException
     */
    public static IPartitioner newPartitioner(Descriptor desc) throws IOException
    {
        EnumSet<MetadataType> types = EnumSet.of(MetadataType.VALIDATION, MetadataType.HEADER);
        Map<MetadataType, MetadataComponent> sstableMetadata = desc.getMetadataSerializer().deserialize(desc, types);
        ValidationMetadata validationMetadata = (ValidationMetadata) sstableMetadata.get(MetadataType.VALIDATION);
        SerializationHeader.Component header = (SerializationHeader.Component) sstableMetadata.get(MetadataType.HEADER);
        return newPartitioner(validationMetadata.partitioner, Optional.of(header.getKeyType()));
    }

    public static IPartitioner newPartitioner(String partitionerClassName) throws ConfigurationException
    {
        return newPartitioner(partitionerClassName, Optional.empty());
    }

    @VisibleForTesting
    static IPartitioner newPartitioner(String partitionerClassName, Optional<AbstractType<?>> comparator) throws ConfigurationException
    {
        if (!partitionerClassName.contains("."))
            partitionerClassName = "org.apache.cassandra.dht." + partitionerClassName;

        if (partitionerClassName.equals("org.apache.cassandra.dht.LocalPartitioner"))
        {
            assert comparator.isPresent() : "Expected a comparator for local partitioner";
            return new LocalPartitioner(comparator.get());
        }
        return FBUtilities.instanceOrConstruct(partitionerClassName, "partitioner");
    }

    public static IAuthorizer newAuthorizer(String className) throws ConfigurationException
    {
        if (!className.contains("."))
            className = "org.apache.cassandra.auth." + className;
        return FBUtilities.construct(className, "authorizer");
    }

    public static IAuthenticator newAuthenticator(String className) throws ConfigurationException
    {
        if (!className.contains("."))
            className = "org.apache.cassandra.auth." + className;
        return FBUtilities.construct(className, "authenticator");
    }

    public static IRoleManager newRoleManager(String className) throws ConfigurationException
    {
        if (!className.contains("."))
            className = "org.apache.cassandra.auth." + className;
        return FBUtilities.construct(className, "role manager");
    }

    /**
     * @return The Class for the given name.
     * @param classname Fully qualified classname.
     * @param readable Descriptive noun for the role the class plays.
     * @throws ConfigurationException If the class cannot be found.
     */
    public static <T> Class<T> classForName(String classname, String readable) throws ConfigurationException
    {
        try
        {
            return (Class<T>)Class.forName(classname);
        }
        catch (ClassNotFoundException | NoClassDefFoundError e)
        {
            throw new ConfigurationException(String.format("Unable to find %s class '%s'", readable, classname), e);
        }
    }

    /**
     * Constructs an instance of the given class, which must have a no-arg or default constructor.
     * @param classname Fully qualified classname.
     * @param readable Descriptive noun for the role the class plays.
     * @throws ConfigurationException If the class cannot be found.
     */
    public static <T> T instanceOrConstruct(String classname, String readable) throws ConfigurationException
    {
        Class<T> cls = FBUtilities.classForName(classname, readable);
        try
        {
            Field instance = cls.getField("instance");
            return cls.cast(instance.get(null));
        }
        catch (NoSuchFieldException | SecurityException | IllegalArgumentException | IllegalAccessException e)
        {
            // Could not get instance field. Try instantiating.
            return construct(cls, classname, readable);
        }
    }

    /**
     * Constructs an instance of the given class, which must have a no-arg or default constructor.
     * @param classname Fully qualified classname.
     * @param readable Descriptive noun for the role the class plays.
     * @throws ConfigurationException If the class cannot be found.
     */
    public static <T> T construct(String classname, String readable) throws ConfigurationException
    {
        Class<T> cls = FBUtilities.classForName(classname, readable);
        return construct(cls, classname, readable);
    }

    private static <T> T construct(Class<T> cls, String classname, String readable) throws ConfigurationException
    {
        try
        {
            return cls.newInstance();
        }
        catch (IllegalAccessException e)
        {
            throw new ConfigurationException(String.format("Default constructor for %s class '%s' is inaccessible.", readable, classname));
        }
        catch (InstantiationException e)
        {
            throw new ConfigurationException(String.format("Cannot use abstract class '%s' as %s.", classname, readable));
        }
        catch (Exception e)
        {
            // Catch-all because Class.newInstance() "propagates any exception thrown by the nullary constructor, including a checked exception".
            if (e.getCause() instanceof ConfigurationException)
                throw (ConfigurationException)e.getCause();
            throw new ConfigurationException(String.format("Error instantiating %s class '%s'.", readable, classname), e);
        }
    }

    public static <T> NavigableSet<T> singleton(T column, Comparator<? super T> comparator)
    {
        NavigableSet<T> s = new TreeSet<T>(comparator);
        s.add(column);
        return s;
    }

    public static <T> NavigableSet<T> emptySortedSet(Comparator<? super T> comparator)
    {
        return new TreeSet<T>(comparator);
    }

    /**
     * Make straing out of the given {@code Map}.
     *
     * @param map Map to make string.
     * @return String representation of all entries in the map,
     *         where key and value pair is concatenated with ':'.
     */
    @Nonnull
    public static String toString(@Nullable Map<?, ?> map)
    {
        if (map == null)
            return "";
        Joiner.MapJoiner joiner = Joiner.on(", ").withKeyValueSeparator(":");
        return joiner.join(map);
    }

    /**
     * Used to get access to protected/private field of the specified class
     * @param klass - name of the class
     * @param fieldName - name of the field
     * @return Field or null on error
     */
    public static Field getProtectedField(Class klass, String fieldName)
    {
        try
        {
            Field field = klass.getDeclaredField(fieldName);
            field.setAccessible(true);
            return field;
        }
        catch (Exception e)
        {
            throw new AssertionError(e);
        }
    }

    public static <T> CloseableIterator<T> closeableIterator(Iterator<T> iterator)
    {
        return new WrappedCloseableIterator<T>(iterator);
    }

    public static Map<String, String> fromJsonMap(String json)
    {
        try
        {
            return jsonMapper.readValue(json, Map.class);
        }
        catch (IOException e)
        {
            throw new RuntimeException(e);
        }
    }

    public static List<String> fromJsonList(String json)
    {
        try
        {
            return jsonMapper.readValue(json, List.class);
        }
        catch (IOException e)
        {
            throw new RuntimeException(e);
        }
    }

    public static String json(Object object)
    {
        try
        {
            return jsonMapper.writeValueAsString(object);
        }
        catch (IOException e)
        {
            throw new RuntimeException(e);
        }
    }

    public static String prettyPrintMemory(long size)
    {
        return prettyPrintMemory(size, false);
    }

    public static String prettyPrintMemory(long size, boolean includeSpace)
    {
        if (size >= 1 << 30)
            return String.format("%.3f%sGiB", size / (double) (1 << 30), includeSpace ? " " : "");
        if (size >= 1 << 20)
            return String.format("%.3f%sMiB", size / (double) (1 << 20), includeSpace ? " " : "");
        return String.format("%.3f%sKiB", size / (double) (1 << 10), includeSpace ? " " : "");
    }

    public static String prettyPrintMemoryPerSecond(long rate)
    {
        if (rate >= 1 << 30)
            return String.format("%.3fGiB/s", rate / (double) (1 << 30));
        if (rate >= 1 << 20)
            return String.format("%.3fMiB/s", rate / (double) (1 << 20));
        return String.format("%.3fKiB/s", rate / (double) (1 << 10));
    }

    public static String prettyPrintMemoryPerSecond(long bytes, long timeInNano)
    {
        // We can't sanely calculate a rate over 0 nanoseconds
        if (timeInNano == 0)
            return "NaN  KiB/s";

        long rate = (long) (((double) bytes / timeInNano) * 1000 * 1000 * 1000);

        return prettyPrintMemoryPerSecond(rate);
    }

    /**
     * Starts and waits for the given @param pb to finish.
     * @throws java.io.IOException on non-zero exit code
     */
    public static void exec(ProcessBuilder pb) throws IOException
    {
        Process p = pb.start();
        try
        {
            int errCode = p.waitFor();
            if (errCode != 0)
            {
            	try (BufferedReader in = new BufferedReader(new InputStreamReader(p.getInputStream()));
                     BufferedReader err = new BufferedReader(new InputStreamReader(p.getErrorStream())))
                {
            		String lineSep = System.getProperty("line.separator");
	                StringBuilder sb = new StringBuilder();
	                String str;
	                while ((str = in.readLine()) != null)
	                    sb.append(str).append(lineSep);
	                while ((str = err.readLine()) != null)
	                    sb.append(str).append(lineSep);
	                throw new IOException("Exception while executing the command: "+ StringUtils.join(pb.command(), " ") +
	                                      ", command error Code: " + errCode +
	                                      ", command output: "+ sb.toString());
                }
            }
        }
        catch (InterruptedException e)
        {
            throw new AssertionError(e);
        }
    }

    public static void updateChecksumInt(Checksum checksum, int v)
    {
        checksum.update((v >>> 24) & 0xFF);
        checksum.update((v >>> 16) & 0xFF);
        checksum.update((v >>> 8) & 0xFF);
        checksum.update((v >>> 0) & 0xFF);
    }

    /**
      * Updates checksum with the provided ByteBuffer at the given offset + length.
      * Resets position and limit back to their original values on return.
      * This method is *NOT* thread-safe.
      */
    public static void updateChecksum(CRC32 checksum, ByteBuffer buffer, int offset, int length)
    {
        int position = buffer.position();
        int limit = buffer.limit();

        buffer.position(offset).limit(offset + length);
        checksum.update(buffer);

        buffer.position(position).limit(limit);
    }

    /**
     * Updates checksum with the provided ByteBuffer.
     * Resets position back to its original values on return.
     * This method is *NOT* thread-safe.
     */
    public static void updateChecksum(CRC32 checksum, ByteBuffer buffer)
    {
        int position = buffer.position();
        checksum.update(buffer);
        buffer.position(position);
    }

    private static final ThreadLocal<byte[]> threadLocalScratchBuffer = new ThreadLocal<byte[]>()
    {
        @Override
        protected byte[] initialValue()
        {
            return new byte[CompressionParams.DEFAULT_CHUNK_LENGTH];
        }
    };

    public static byte[] getThreadLocalScratchBuffer()
    {
        return threadLocalScratchBuffer.get();
    }

    public static long abs(long index)
    {
        long negbit = index >> 63;
        return (index ^ negbit) - negbit;
    }

    private static final class WrappedCloseableIterator<T>
        extends AbstractIterator<T> implements CloseableIterator<T>
    {
        private final Iterator<T> source;
        public WrappedCloseableIterator(Iterator<T> source)
        {
            this.source = source;
        }

        protected T computeNext()
        {
            if (!source.hasNext())
                return endOfData();
            return source.next();
        }

        public void close() {}
    }

    public static <T> byte[] serialize(T object, IVersionedSerializer<T> serializer, int version)
    {
        int size = (int) serializer.serializedSize(object, version);

        try (DataOutputBuffer buffer = new DataOutputBufferFixed(size))
        {
            serializer.serialize(object, buffer, version);
            assert buffer.getLength() == size && buffer.getData().length == size
                : String.format("Final buffer length %s to accommodate data size of %s (predicted %s) for %s",
                        buffer.getData().length, buffer.getLength(), size, object);
            return buffer.getData();
        }
        catch (IOException e)
        {
            // We're doing in-memory serialization...
            throw new AssertionError(e);
        }
    }

    public static long copy(InputStream from, OutputStream to, long limit) throws IOException
    {
        byte[] buffer = new byte[64]; // 64 byte buffer
        long copied = 0;
        int toCopy = buffer.length;
        while (true)
        {
            if (limit < buffer.length + copied)
                toCopy = (int) (limit - copied);
            int sofar = from.read(buffer, 0, toCopy);
            if (sofar == -1)
                break;
            to.write(buffer, 0, sofar);
            copied += sofar;
            if (limit == copied)
                break;
        }
        return copied;
    }

    public static File getToolsOutputDirectory()
    {
        File historyDir = new File(System.getProperty("user.home"), ".cassandra");
        FileUtils.createDirectory(historyDir);
        return historyDir;
    }

    public static boolean isWindows()
    {
        return IS_WINDOWS;
    }

    public static boolean hasProcFS()
    {
        return HAS_PROCFS;
    }

    public static void updateWithShort(MessageDigest digest, int val)
    {
        digest.update((byte) ((val >> 8) & 0xFF));
        digest.update((byte) (val & 0xFF));
    }

    public static void updateWithByte(MessageDigest digest, int val)
    {
        digest.update((byte) (val & 0xFF));
    }

    public static void updateWithInt(MessageDigest digest, int val)
    {
        digest.update((byte) ((val >>> 24) & 0xFF));
        digest.update((byte) ((val >>> 16) & 0xFF));
        digest.update((byte) ((val >>>  8) & 0xFF));
        digest.update((byte) ((val >>> 0) & 0xFF));
    }

    public static void updateWithLong(MessageDigest digest, long val)
    {
        digest.update((byte) ((val >>> 56) & 0xFF));
        digest.update((byte) ((val >>> 48) & 0xFF));
        digest.update((byte) ((val >>> 40) & 0xFF));
        digest.update((byte) ((val >>> 32) & 0xFF));
        digest.update((byte) ((val >>> 24) & 0xFF));
        digest.update((byte) ((val >>> 16) & 0xFF));
        digest.update((byte) ((val >>>  8) & 0xFF));
        digest.update((byte)  ((val >>> 0) & 0xFF));
    }

    public static void updateWithBoolean(MessageDigest digest, boolean val)
    {
        updateWithByte(digest, val ? 0 : 1);
    }

    public static void closeAll(List<? extends AutoCloseable> l) throws Exception
    {
        Exception toThrow = null;
        for (AutoCloseable c : l)
        {
            try
            {
                c.close();
            }
            catch (Exception e)
            {
                if (toThrow == null)
                    toThrow = e;
                else
                    toThrow.addSuppressed(e);
            }
        }
        if (toThrow != null)
            throw toThrow;
    }

    public static byte[] toWriteUTFBytes(String s)
    {
        try
        {
            ByteArrayOutputStream baos = new ByteArrayOutputStream();
            DataOutputStream dos = new DataOutputStream(baos);
            dos.writeUTF(s);
            dos.flush();
            return baos.toByteArray();
        }
        catch (IOException e)
        {
            throw new RuntimeException(e);
        }
    }
<<<<<<< HEAD
	
	public static void sleepQuietly(long millis)
    {
        try
        {
            Thread.sleep(millis);
        }
        catch (InterruptedException e)
        {
            throw new RuntimeException(e);
        }
    }

    public static long align(long val, int boundary)
    {
        return (val + boundary) & ~(boundary - 1);
=======

    @VisibleForTesting
    protected static void reset()
    {
        localInetAddress = null;
        broadcastInetAddress = null;
        broadcastRpcAddress = null;
>>>>>>> 5fdb90e1
    }
}<|MERGE_RESOLUTION|>--- conflicted
+++ resolved
@@ -903,7 +903,6 @@
             throw new RuntimeException(e);
         }
     }
-<<<<<<< HEAD
 	
 	public static void sleepQuietly(long millis)
     {
@@ -920,7 +919,7 @@
     public static long align(long val, int boundary)
     {
         return (val + boundary) & ~(boundary - 1);
-=======
+    }
 
     @VisibleForTesting
     protected static void reset()
@@ -928,6 +927,5 @@
         localInetAddress = null;
         broadcastInetAddress = null;
         broadcastRpcAddress = null;
->>>>>>> 5fdb90e1
     }
 }