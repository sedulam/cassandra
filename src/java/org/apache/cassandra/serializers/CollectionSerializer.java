/*
 * Licensed to the Apache Software Foundation (ASF) under one
 * or more contributor license agreements.  See the NOTICE file
 * distributed with this work for additional information
 * regarding copyright ownership.  The ASF licenses this file
 * to you under the Apache License, Version 2.0 (the
 * "License"); you may not use this file except in compliance
 * with the License.  You may obtain a copy of the License at
 *
 *     http://www.apache.org/licenses/LICENSE-2.0
 *
 * Unless required by applicable law or agreed to in writing, software
 * distributed under the License is distributed on an "AS IS" BASIS,
 * WITHOUT WARRANTIES OR CONDITIONS OF ANY KIND, either express or implied.
 * See the License for the specific language governing permissions and
 * limitations under the License.
 */

package org.apache.cassandra.serializers;

import java.nio.BufferUnderflowException;
import java.nio.ByteBuffer;
import java.util.Collection;
import java.util.List;
import java.util.function.Consumer;

import com.google.common.collect.Range;

import org.apache.cassandra.db.TypeSizes;
import org.apache.cassandra.db.marshal.ByteBufferAccessor;
import org.apache.cassandra.db.marshal.ValueAccessor;
import org.apache.cassandra.db.marshal.AbstractType;
import org.apache.cassandra.utils.ByteBufferUtil;

public abstract class CollectionSerializer<T> extends TypeSerializer<T>
{
    protected abstract List<ByteBuffer> serializeValues(T value);
    protected abstract int getElementCount(T value);

    @Override
    public ByteBuffer serialize(T input)
    {
        List<ByteBuffer> values = serializeValues(input);
        return pack(values, ByteBufferAccessor.instance, getElementCount(input));
    }

    public static ByteBuffer pack(Collection<ByteBuffer> values, int elements)
    {
        return pack(values, ByteBufferAccessor.instance, elements);
    }

    public static <V> V pack(Collection<V> values, ValueAccessor<V> accessor, int elements)
    {
        int size = 0;
        for (V value : values)
            size += sizeOfValue(value, accessor);

        ByteBuffer result = ByteBuffer.allocate(sizeOfCollectionSize() + size);
        writeCollectionSize(result, elements);
        for (V value : values)
        {
            writeValue(result, value, accessor);
        }
        return accessor.valueOf((ByteBuffer) result.flip());
    }

    protected static void writeCollectionSize(ByteBuffer output, int elements)
    {
        output.putInt(elements);
    }

    public static <V> int readCollectionSize(V value, ValueAccessor<V> accessor)
    {
        return accessor.toInt(value);
    }

    public static int sizeOfCollectionSize()
    {
        return TypeSizes.INT_SIZE;
    }

    public static <V> void writeValue(ByteBuffer output, V value, ValueAccessor<V> accessor)
    {
        if (value == null)
        {
            output.putInt(-1);
            return;
        }

        output.putInt(accessor.size(value));
        accessor.write(value, output);
    }

    public static <V> V readValue(V input, ValueAccessor<V> accessor, int offset)
    {
        int size = accessor.getInt(input, offset);
        if (size < 0)
            return null;

        return accessor.slice(input, offset + TypeSizes.INT_SIZE, size);
    }

<<<<<<< HEAD
    protected static void skipValue(ByteBuffer input)
=======
    public static <V> V readNonNullValue(V input, ValueAccessor<V> accessor, int offset, ProtocolVersion version)
    {
        V value = readValue(input, accessor, offset, version);
        if (value == null)
            throw new MarshalException("Null value read when not allowed");
        return value;
    }

    protected static void skipValue(ByteBuffer input, ProtocolVersion version)
>>>>>>> 7f4e9bb6
    {
        int size = input.getInt();
        input.position(input.position() + size);
    }

    public static <V> int skipValue(V input, ValueAccessor<V> accessor, int offset)
    {
        int size = accessor.getInt(input, offset);
        return TypeSizes.sizeof(size) + size;
    }

    public static <V> int sizeOfValue(V value, ValueAccessor<V> accessor)
    {
        return value == null ? 4 : 4 + accessor.size(value);
    }

    /**
     * Extract an element from a serialized collection.
     * <p>
     * Note that this is only supported to sets and maps. For sets, this mostly ends up being
     * a check for the presence of the provide key: it will return the key if it's present and
     * {@code null} otherwise.
     *
     * @param collection the serialized collection. This cannot be {@code null}.
     * @param key the key to extract (This cannot be {@code null} nor {@code ByteBufferUtil.UNSET_BYTE_BUFFER}).
     * @param comparator the type to use to compare the {@code key} value to those
     * in the collection.
     * @return the value associated with {@code key} if one exists, {@code null} otherwise
     */
    public abstract ByteBuffer getSerializedValue(ByteBuffer collection, ByteBuffer key, AbstractType<?> comparator);

    /**
     * Returns the slice of a collection directly from its serialized value.
     * <p>If the slice contains no elements an empty collection will be returned for frozen collections, and a 
     * {@code null} one for non-frozen collections.</p>
     *
     * @param collection the serialized collection. This cannot be {@code null}.
     * @param from the left bound of the slice to extract. This cannot be {@code null} but if this is
     * {@code ByteBufferUtil.UNSET_BYTE_BUFFER}, then the returned slice starts at the beginning
     * of {@code collection}.
     * @param comparator the type to use to compare the {@code from} and {@code to} values to those
     * in the collection.
     * @param frozen {@code true} if the collection is a frozen one, {@code false} otherwise
     * @return a serialized collection corresponding to slice {@code [from, to]} of {@code collection}.
     */
    public abstract ByteBuffer getSliceFromSerialized(ByteBuffer collection,
                                                      ByteBuffer from,
                                                      ByteBuffer to,
                                                      AbstractType<?> comparator,
                                                      boolean frozen);

    /**
     * Returns the index of an element in a serialized collection.
     * <p>
     * Note that this is only supported by sets and maps, but not by lists.
     *
     * @param collection The serialized collection. This cannot be {@code null}.
     * @param key The key for which the index must be found. This cannot be {@code null} nor
     * {@link ByteBufferUtil#UNSET_BYTE_BUFFER}).
     * @param comparator The type to use to compare the {@code key} value to those in the collection.
     * @return The index of the element associated with {@code key} if one exists, {@code -1} otherwise.
     */
    public abstract int getIndexFromSerialized(ByteBuffer collection, ByteBuffer key, AbstractType<?> comparator);

    /**
     * Returns the range of indexes corresponding to the specified range of elements in the serialized collection.
     * <p>
     * Note that this is only supported by sets and maps, but not by lists.
     *
     * @param collection The serialized collection. This cannot be {@code null}.
     * @param from  The left bound of the slice to extract. This cannot be {@code null} but if this is
     * {@link ByteBufferUtil#UNSET_BYTE_BUFFER}, then the returned slice starts at the beginning of the collection.
     * @param to The left bound of the slice to extract. This cannot be {@code null} but if this is
     * {@link ByteBufferUtil#UNSET_BYTE_BUFFER}, then the returned slice ends at the end of the collection.
     * @param comparator The type to use to compare the {@code from} and {@code to} values to those in the collection.
     * @return The range of indexes corresponding to specified range of elements.
     */
    public abstract Range<Integer> getIndexesRangeFromSerialized(ByteBuffer collection,
                                                                 ByteBuffer from,
                                                                 ByteBuffer to,
                                                                 AbstractType<?> comparator);

    /**
     * Creates a new serialized map composed from the data from {@code input} between {@code startPos}
     * (inclusive) and {@code endPos} (exclusive), assuming that data holds {@code count} elements.
     */
    protected ByteBuffer copyAsNewCollection(ByteBuffer input, int count, int startPos, int endPos)
    {
        int sizeLen = sizeOfCollectionSize();
        if (count == 0)
            return ByteBuffer.allocate(sizeLen);

        int bodyLen = endPos - startPos;
        ByteBuffer output = ByteBuffer.allocate(sizeLen + bodyLen);
        writeCollectionSize(output, count);
        output.position(0);
        ByteBufferUtil.copyBytes(input, startPos, output, sizeLen, bodyLen);
        return output;
    }

    public void forEach(ByteBuffer input, Consumer<ByteBuffer> action)
    {
        try
        {
            int collectionSize = readCollectionSize(input, ByteBufferAccessor.instance);
            int offset = sizeOfCollectionSize();

            for (int i = 0; i < collectionSize; i++)
            {
                ByteBuffer value = readValue(input, ByteBufferAccessor.instance, offset);
                offset += sizeOfValue(value, ByteBufferAccessor.instance);

                action.accept(value);
            }
        }
        catch (BufferUnderflowException | IndexOutOfBoundsException e)
        {
            throw new MarshalException("Not enough bytes to read a set");
        }
    }
}<|MERGE_RESOLUTION|>--- conflicted
+++ resolved
@@ -100,19 +100,15 @@
         return accessor.slice(input, offset + TypeSizes.INT_SIZE, size);
     }
 
-<<<<<<< HEAD
-    protected static void skipValue(ByteBuffer input)
-=======
-    public static <V> V readNonNullValue(V input, ValueAccessor<V> accessor, int offset, ProtocolVersion version)
-    {
-        V value = readValue(input, accessor, offset, version);
+    public static <V> V readNonNullValue(V input, ValueAccessor<V> accessor, int offset)
+    {
+        V value = readValue(input, accessor, offset);
         if (value == null)
             throw new MarshalException("Null value read when not allowed");
         return value;
     }
 
-    protected static void skipValue(ByteBuffer input, ProtocolVersion version)
->>>>>>> 7f4e9bb6
+    protected static void skipValue(ByteBuffer input)
     {
         int size = input.getInt();
         input.position(input.position() + size);
