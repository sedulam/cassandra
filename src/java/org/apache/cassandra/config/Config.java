/*
 * Licensed to the Apache Software Foundation (ASF) under one
 * or more contributor license agreements.  See the NOTICE file
 * distributed with this work for additional information
 * regarding copyright ownership.  The ASF licenses this file
 * to you under the Apache License, Version 2.0 (the
 * "License"); you may not use this file except in compliance
 * with the License.  You may obtain a copy of the License at
 *
 *     http://www.apache.org/licenses/LICENSE-2.0
 *
 * Unless required by applicable law or agreed to in writing, software
 * distributed under the License is distributed on an "AS IS" BASIS,
 * WITHOUT WARRANTIES OR CONDITIONS OF ANY KIND, either express or implied.
 * See the License for the specific language governing permissions and
 * limitations under the License.
 */
package org.apache.cassandra.config;

import java.lang.reflect.Field;
import java.lang.reflect.Modifier;
import java.util.Collections;
import java.util.HashMap;
import java.util.LinkedHashMap;
import java.util.HashSet;
import java.util.Map;
import java.util.Set;
import java.util.TreeMap;
import java.util.function.Supplier;

import javax.annotation.Nullable;

import com.google.common.base.Joiner;
import com.google.common.collect.ImmutableSet;
import com.google.common.collect.Sets;

import org.slf4j.Logger;
import org.slf4j.LoggerFactory;

import org.apache.cassandra.audit.AuditLogOptions;
import org.apache.cassandra.db.ConsistencyLevel;
import org.apache.cassandra.fql.FullQueryLoggerOptions;
import org.apache.cassandra.service.StartupChecks.StartupCheckType;

/**
 * A class that contains configuration properties for the cassandra node it runs within.
 *
 * Properties declared as volatile can be mutated via JMX.
 */
public class Config
{
    private static final Logger logger = LoggerFactory.getLogger(Config.class);

    public static Set<String> splitCommaDelimited(String src)
    {
        if (src == null)
            return ImmutableSet.of();
        String[] split = src.split(",\\s*");
        ImmutableSet.Builder<String> builder = ImmutableSet.builder();
        for (String s : split)
        {
            s = s.trim();
            if (!s.isEmpty())
                builder.add(s);
        }
        return builder.build();
    }
    /*
     * Prefix for Java properties for internal Cassandra configuration options
     */
    public static final String PROPERTY_PREFIX = "cassandra.";

    public String cluster_name = "Test Cluster";
    public String authenticator;
    public String authorizer;
    public String role_manager;
    public String network_authorizer;
    @Replaces(oldName = "permissions_validity_in_ms", converter = Converters.MILLIS_DURATION_INT, deprecated = true)
    public volatile DurationSpec.IntMillisecondsBound permissions_validity = new DurationSpec.IntMillisecondsBound("2s");
    public volatile int permissions_cache_max_entries = 1000;
    @Replaces(oldName = "permissions_update_interval_in_ms", converter = Converters.MILLIS_CUSTOM_DURATION, deprecated = true)
    public volatile DurationSpec.IntMillisecondsBound permissions_update_interval = null;
    public volatile boolean permissions_cache_active_update = false;
    @Replaces(oldName = "roles_validity_in_ms", converter = Converters.MILLIS_DURATION_INT, deprecated = true)
    public volatile DurationSpec.IntMillisecondsBound roles_validity = new DurationSpec.IntMillisecondsBound("2s");
    public volatile int roles_cache_max_entries = 1000;
    @Replaces(oldName = "roles_update_interval_in_ms", converter = Converters.MILLIS_CUSTOM_DURATION, deprecated = true)
    public volatile DurationSpec.IntMillisecondsBound roles_update_interval = null;
    public volatile boolean roles_cache_active_update = false;
    @Replaces(oldName = "credentials_validity_in_ms", converter = Converters.MILLIS_DURATION_INT, deprecated = true)
    public volatile DurationSpec.IntMillisecondsBound credentials_validity = new DurationSpec.IntMillisecondsBound("2s");
    public volatile int credentials_cache_max_entries = 1000;
    @Replaces(oldName = "credentials_update_interval_in_ms", converter = Converters.MILLIS_CUSTOM_DURATION, deprecated = true)
    public volatile DurationSpec.IntMillisecondsBound credentials_update_interval = null;
    public volatile boolean credentials_cache_active_update = false;

    /* Hashing strategy Random or OPHF */
    public String partitioner;

    public boolean auto_bootstrap = true;
    public volatile boolean hinted_handoff_enabled = true;
    public Set<String> hinted_handoff_disabled_datacenters = Sets.newConcurrentHashSet();
    @Replaces(oldName = "max_hint_window_in_ms", converter = Converters.MILLIS_DURATION_INT, deprecated = true)
    public volatile DurationSpec.IntMillisecondsBound max_hint_window = new DurationSpec.IntMillisecondsBound("3h");
    public String hints_directory;
    public boolean hint_window_persistent_enabled = true;

    public volatile boolean force_new_prepared_statement_behaviour = false;

    public ParameterizedClass seed_provider;
    public DiskAccessMode disk_access_mode = DiskAccessMode.auto;

    public DiskFailurePolicy disk_failure_policy = DiskFailurePolicy.ignore;
    public CommitFailurePolicy commit_failure_policy = CommitFailurePolicy.stop;

    public volatile boolean use_deterministic_table_id = false;

    /* initial token in the ring */
    public String initial_token;
    public Integer num_tokens;
    /** Triggers automatic allocation of tokens if set, using the replication strategy of the referenced keyspace */
    public String allocate_tokens_for_keyspace = null;
    /** Triggers automatic allocation of tokens if set, based on the provided replica count for a datacenter */
    public Integer allocate_tokens_for_local_replication_factor = null;

    @Replaces(oldName = "native_transport_idle_timeout_in_ms", converter = Converters.MILLIS_DURATION_LONG, deprecated = true)
    public DurationSpec.LongMillisecondsBound native_transport_idle_timeout = new DurationSpec.LongMillisecondsBound("0ms");

    @Replaces(oldName = "request_timeout_in_ms", converter = Converters.MILLIS_DURATION_LONG, deprecated = true)
    public volatile DurationSpec.LongMillisecondsBound request_timeout = new DurationSpec.LongMillisecondsBound("10000ms");

    @Replaces(oldName = "read_request_timeout_in_ms", converter = Converters.MILLIS_DURATION_LONG, deprecated = true)
    public volatile DurationSpec.LongMillisecondsBound read_request_timeout = new DurationSpec.LongMillisecondsBound("5000ms");

    @Replaces(oldName = "range_request_timeout_in_ms", converter = Converters.MILLIS_DURATION_LONG, deprecated = true)
    public volatile DurationSpec.LongMillisecondsBound range_request_timeout = new DurationSpec.LongMillisecondsBound("10000ms");

    @Replaces(oldName = "write_request_timeout_in_ms", converter = Converters.MILLIS_DURATION_LONG, deprecated = true)
    public volatile DurationSpec.LongMillisecondsBound write_request_timeout = new DurationSpec.LongMillisecondsBound("2000ms");

    @Replaces(oldName = "counter_write_request_timeout_in_ms", converter = Converters.MILLIS_DURATION_LONG, deprecated = true)
    public volatile DurationSpec.LongMillisecondsBound counter_write_request_timeout = new DurationSpec.LongMillisecondsBound("5000ms");

    @Replaces(oldName = "cas_contention_timeout_in_ms", converter = Converters.MILLIS_DURATION_LONG, deprecated = true)
    public volatile DurationSpec.LongMillisecondsBound cas_contention_timeout = new DurationSpec.LongMillisecondsBound("1800ms");

    @Replaces(oldName = "truncate_request_timeout_in_ms", converter = Converters.MILLIS_DURATION_LONG, deprecated = true)
    public volatile DurationSpec.LongMillisecondsBound truncate_request_timeout = new DurationSpec.LongMillisecondsBound("60000ms");

    @Replaces(oldName = "repair_request_timeout_in_ms", converter = Converters.MILLIS_DURATION_LONG, deprecated = true)
    public volatile DurationSpec.LongMillisecondsBound repair_request_timeout = new DurationSpec.LongMillisecondsBound("120000ms");

    public Integer streaming_connections_per_host = 1;
    @Replaces(oldName = "streaming_keep_alive_period_in_secs", converter = Converters.SECONDS_DURATION, deprecated = true)
    public DurationSpec.IntSecondsBound streaming_keep_alive_period = new DurationSpec.IntSecondsBound("300s");

    @Replaces(oldName = "cross_node_timeout", converter = Converters.IDENTITY, deprecated = true)
    public boolean internode_timeout = true;

    @Replaces(oldName = "slow_query_log_timeout_in_ms", converter = Converters.MILLIS_DURATION_LONG, deprecated = true)
    public volatile DurationSpec.LongMillisecondsBound slow_query_log_timeout = new DurationSpec.LongMillisecondsBound("500ms");

    public volatile double phi_convict_threshold = 8.0;

    public int concurrent_reads = 32;
    public int concurrent_writes = 32;
    public int concurrent_counter_writes = 32;
    public int concurrent_materialized_view_writes = 32;
    public int available_processors = -1;

    @Deprecated
    public Integer concurrent_replicates = null;

    public int memtable_flush_writers = 0;
    @Replaces(oldName = "memtable_heap_space_in_mb", converter = Converters.MEBIBYTES_DATA_STORAGE_INT, deprecated = true)
    public DataStorageSpec.IntMebibytesBound memtable_heap_space;
    @Replaces(oldName = "memtable_offheap_space_in_mb", converter = Converters.MEBIBYTES_DATA_STORAGE_INT, deprecated = true)
    public DataStorageSpec.IntMebibytesBound memtable_offheap_space;
    public Float memtable_cleanup_threshold = null;

    public static class MemtableOptions
    {
        public LinkedHashMap<String, InheritingClass> configurations; // order must be preserved

        public MemtableOptions()
        {
        }
    }

    public MemtableOptions memtable;

    // Limit the maximum depth of repair session merkle trees
    @Deprecated
    public volatile Integer repair_session_max_tree_depth = null;
    @Replaces(oldName = "repair_session_space_in_mb", converter = Converters.MEBIBYTES_DATA_STORAGE_INT, deprecated = true)
    public volatile DataStorageSpec.IntMebibytesBound repair_session_space = null;

    public volatile int concurrent_merkle_tree_requests = 0;

    public volatile boolean use_offheap_merkle_trees = true;

    public int storage_port = 7000;
    public int ssl_storage_port = 7001;
    public String listen_address;
    public String listen_interface;
    public boolean listen_interface_prefer_ipv6 = false;
    public String broadcast_address;
    public boolean listen_on_broadcast_address = false;
    public String internode_authenticator;

    public boolean traverse_auth_from_root = false;

    /*
     * RPC address and interface refer to the address/interface used for the native protocol used to communicate with
     * clients. It's still called RPC in some places even though Thrift RPC is gone. If you see references to native
     * address or native port it's derived from the RPC address configuration.
     *
     * native_transport_port is the port that is paired with RPC address to bind on.
     */
    public String rpc_address;
    public String rpc_interface;
    public boolean rpc_interface_prefer_ipv6 = false;
    public String broadcast_rpc_address;
    public boolean rpc_keepalive = true;

    @Replaces(oldName = "internode_max_message_size_in_bytes", converter = Converters.BYTES_DATASTORAGE, deprecated=true)
    public DataStorageSpec.IntBytesBound internode_max_message_size;

    @Replaces(oldName = "internode_socket_send_buffer_size_in_bytes", converter = Converters.BYTES_DATASTORAGE, deprecated = true)
    @Replaces(oldName = "internode_send_buff_size_in_bytes", converter = Converters.BYTES_DATASTORAGE, deprecated = true)
    public DataStorageSpec.IntBytesBound internode_socket_send_buffer_size = new DataStorageSpec.IntBytesBound("0B");
    @Replaces(oldName = "internode_socket_receive_buffer_size_in_bytes", converter = Converters.BYTES_DATASTORAGE, deprecated = true)
    @Replaces(oldName = "internode_recv_buff_size_in_bytes", converter = Converters.BYTES_DATASTORAGE, deprecated = true)
    public DataStorageSpec.IntBytesBound internode_socket_receive_buffer_size = new DataStorageSpec.IntBytesBound("0B");

    // TODO: derive defaults from system memory settings?
    @Replaces(oldName = "internode_application_send_queue_capacity_in_bytes", converter = Converters.BYTES_DATASTORAGE, deprecated = true)
    public DataStorageSpec.IntBytesBound internode_application_send_queue_capacity = new DataStorageSpec.IntBytesBound("4MiB");
    @Replaces(oldName = "internode_application_send_queue_reserve_endpoint_capacity_in_bytes", converter = Converters.BYTES_DATASTORAGE, deprecated = true)
    public DataStorageSpec.IntBytesBound internode_application_send_queue_reserve_endpoint_capacity = new DataStorageSpec.IntBytesBound("128MiB");
    @Replaces(oldName = "internode_application_send_queue_reserve_global_capacity_in_bytes", converter = Converters.BYTES_DATASTORAGE, deprecated = true)
    public DataStorageSpec.IntBytesBound internode_application_send_queue_reserve_global_capacity = new DataStorageSpec.IntBytesBound("512MiB");

    @Replaces(oldName = "internode_application_receive_queue_capacity_in_bytes", converter = Converters.BYTES_DATASTORAGE, deprecated = true)
    public DataStorageSpec.IntBytesBound internode_application_receive_queue_capacity = new DataStorageSpec.IntBytesBound("4MiB");
    @Replaces(oldName = "internode_application_receive_queue_reserve_endpoint_capacity_in_bytes", converter = Converters.BYTES_DATASTORAGE, deprecated = true)
    public DataStorageSpec.IntBytesBound internode_application_receive_queue_reserve_endpoint_capacity = new DataStorageSpec.IntBytesBound("128MiB");
    @Replaces(oldName = "internode_application_receive_queue_reserve_global_capacity_in_bytes", converter = Converters.BYTES_DATASTORAGE, deprecated = true)
    public DataStorageSpec.IntBytesBound internode_application_receive_queue_reserve_global_capacity = new DataStorageSpec.IntBytesBound("512MiB");

    // Defensive settings for protecting Cassandra from true network partitions. See (CASSANDRA-14358) for details.
    // The amount of time to wait for internode tcp connections to establish.
    @Replaces(oldName = "internode_tcp_connect_timeout_in_ms", converter = Converters.MILLIS_DURATION_INT, deprecated = true)
    public volatile DurationSpec.IntMillisecondsBound internode_tcp_connect_timeout = new DurationSpec.IntMillisecondsBound("2s");
    // The amount of time unacknowledged data is allowed on a connection before we throw out the connection
    // Note this is only supported on Linux + epoll, and it appears to behave oddly above a setting of 30000
    // (it takes much longer than 30s) as of Linux 4.12. If you want something that high set this to 0
    // (which picks up the OS default) and configure the net.ipv4.tcp_retries2 sysctl to be ~8.
    @Replaces(oldName = "internode_tcp_user_timeout_in_ms", converter = Converters.MILLIS_DURATION_INT, deprecated = true)
    public volatile DurationSpec.IntMillisecondsBound internode_tcp_user_timeout = new DurationSpec.IntMillisecondsBound("30s");
    // Similar to internode_tcp_user_timeout but used specifically for streaming connection.
    // The default is 5 minutes. Increase it or set it to 0 in order to increase the timeout.
    @Replaces(oldName = "internode_streaming_tcp_user_timeout_in_ms", converter = Converters.MILLIS_DURATION_INT, deprecated = true)
    public volatile DurationSpec.IntMillisecondsBound internode_streaming_tcp_user_timeout = new DurationSpec.IntMillisecondsBound("300s"); // 5 minutes

    public boolean start_native_transport = true;
    public int native_transport_port = 9042;
    public Integer native_transport_port_ssl = null;
    public int native_transport_max_threads = 128;
<<<<<<< HEAD
    @Replaces(oldName = "native_transport_max_frame_size_in_mb", converter = Converters.MEBIBYTES_DATA_STORAGE_INT, deprecated = true)
    public DataStorageSpec.IntMebibytesBound native_transport_max_frame_size = new DataStorageSpec.IntMebibytesBound("16MiB");
=======
    public int native_transport_max_frame_size_in_mb = 256;
    /** do bcrypt hashing in a limited pool to prevent cpu load spikes; 0 means that all requests will go to default request executor**/
    public int native_transport_max_auth_threads = 0;
>>>>>>> 8ea70cd1
    public volatile long native_transport_max_concurrent_connections = -1L;
    public volatile long native_transport_max_concurrent_connections_per_ip = -1L;
    public boolean native_transport_flush_in_batches_legacy = false;
    public volatile boolean native_transport_allow_older_protocols = true;
    // Below 2 parameters were fixed in 4.0 + to get default value when ==-1 (old name and value format) or ==null(new name and value format),
    // not <=0 as it is in previous versions. Throwing config exceptions on < -1
    @Replaces(oldName = "native_transport_max_concurrent_requests_in_bytes_per_ip", converter = Converters.BYTES_CUSTOM_DATASTORAGE, deprecated = true)
    public volatile DataStorageSpec.LongBytesBound native_transport_max_request_data_in_flight_per_ip = null;
    @Replaces(oldName = "native_transport_max_concurrent_requests_in_bytes", converter = Converters.BYTES_CUSTOM_DATASTORAGE, deprecated = true)
    public volatile DataStorageSpec.LongBytesBound native_transport_max_request_data_in_flight = null;
    public volatile boolean native_transport_rate_limiting_enabled = false;
    public volatile int native_transport_max_requests_per_second = 1000000;
    @Replaces(oldName = "native_transport_receive_queue_capacity_in_bytes", converter = Converters.BYTES_DATASTORAGE, deprecated = true)
    public DataStorageSpec.IntBytesBound native_transport_receive_queue_capacity = new DataStorageSpec.IntBytesBound("1MiB");

    @Deprecated
    public Integer native_transport_max_negotiable_protocol_version = null;

    /**
     * Max size of values in SSTables, in MebiBytes.
     * Default is the same as the native protocol frame limit: 256MiB.
     * See AbstractType for how it is used.
     */
    @Replaces(oldName = "max_value_size_in_mb", converter = Converters.MEBIBYTES_DATA_STORAGE_INT, deprecated = true)
    public DataStorageSpec.IntMebibytesBound max_value_size = new DataStorageSpec.IntMebibytesBound("256MiB");

    public boolean snapshot_before_compaction = false;
    public boolean auto_snapshot = true;

    /**
     * When auto_snapshot is true and this property
     * is set, snapshots created by truncation or
     * drop use this TTL.
     */
    public String auto_snapshot_ttl;

    public volatile long snapshot_links_per_second = 0;

    /* if the size of columns or super-columns are more than this, indexing will kick in */
    @Replaces(oldName = "column_index_size_in_kb", converter = Converters.KIBIBYTES_DATASTORAGE, deprecated = true)
    public volatile DataStorageSpec.IntKibibytesBound column_index_size = new DataStorageSpec.IntKibibytesBound("64KiB");
    @Replaces(oldName = "column_index_cache_size_in_kb", converter = Converters.KIBIBYTES_DATASTORAGE, deprecated = true)
    public volatile DataStorageSpec.IntKibibytesBound column_index_cache_size = new DataStorageSpec.IntKibibytesBound("2KiB");
    @Replaces(oldName = "batch_size_warn_threshold_in_kb", converter = Converters.KIBIBYTES_DATASTORAGE, deprecated = true)
    public volatile DataStorageSpec.IntKibibytesBound batch_size_warn_threshold = new DataStorageSpec.IntKibibytesBound("5KiB");
    @Replaces(oldName = "batch_size_fail_threshold_in_kb", converter = Converters.KIBIBYTES_DATASTORAGE, deprecated = true)
    public volatile DataStorageSpec.IntKibibytesBound batch_size_fail_threshold = new DataStorageSpec.IntKibibytesBound("50KiB");

    public Integer unlogged_batch_across_partitions_warn_threshold = 10;
    public volatile Integer concurrent_compactors;
    @Replaces(oldName = "compaction_throughput_mb_per_sec", converter = Converters.MEBIBYTES_PER_SECOND_DATA_RATE, deprecated = true)
    public volatile DataRateSpec.LongBytesPerSecondBound compaction_throughput = new DataRateSpec.LongBytesPerSecondBound("64MiB/s");
    @Replaces(oldName = "compaction_large_partition_warning_threshold_mb", converter = Converters.MEBIBYTES_DATA_STORAGE_INT, deprecated = true)
    public volatile DataStorageSpec.IntMebibytesBound compaction_large_partition_warning_threshold = new DataStorageSpec.IntMebibytesBound("100MiB");
    @Replaces(oldName = "min_free_space_per_drive_in_mb", converter = Converters.MEBIBYTES_DATA_STORAGE_INT, deprecated = true)
    public DataStorageSpec.IntMebibytesBound min_free_space_per_drive = new DataStorageSpec.IntMebibytesBound("50MiB");
    public volatile Integer compaction_tombstone_warning_threshold = 100000;

    public volatile int concurrent_materialized_view_builders = 1;
    public volatile int reject_repair_compaction_threshold = Integer.MAX_VALUE;

    /**
     * @deprecated retry support removed on CASSANDRA-10992
     */
    @Deprecated
    public int max_streaming_retries = 3;

    @Replaces(oldName = "stream_throughput_outbound_megabits_per_sec", converter = Converters.MEGABITS_TO_BYTES_PER_SECOND_DATA_RATE, deprecated = true)
    public volatile DataRateSpec.LongBytesPerSecondBound stream_throughput_outbound = new DataRateSpec.LongBytesPerSecondBound("24MiB/s");
    @Replaces(oldName = "inter_dc_stream_throughput_outbound_megabits_per_sec", converter = Converters.MEGABITS_TO_BYTES_PER_SECOND_DATA_RATE, deprecated = true)
    public volatile DataRateSpec.LongBytesPerSecondBound inter_dc_stream_throughput_outbound = new DataRateSpec.LongBytesPerSecondBound("24MiB/s");

    public volatile DataRateSpec.LongBytesPerSecondBound entire_sstable_stream_throughput_outbound = new DataRateSpec.LongBytesPerSecondBound("24MiB/s");
    public volatile DataRateSpec.LongBytesPerSecondBound entire_sstable_inter_dc_stream_throughput_outbound = new DataRateSpec.LongBytesPerSecondBound("24MiB/s");

    public String[] data_file_directories = new String[0];

    /**
     * The directory to use for storing the system keyspaces data.
     * If unspecified the data will be stored in the first of the data_file_directories.
     */
    public String local_system_data_file_directory;

    public String saved_caches_directory;

    // Commit Log
    public String commitlog_directory;
    @Replaces(oldName = "commitlog_total_space_in_mb", converter = Converters.MEBIBYTES_DATA_STORAGE_INT, deprecated = true)
    public DataStorageSpec.IntMebibytesBound commitlog_total_space;
    public CommitLogSync commitlog_sync;

    /**
     * @deprecated since 4.0 This value was near useless, and we're not using it anymore
     */
    public double commitlog_sync_batch_window_in_ms = Double.NaN;
    @Replaces(oldName = "commitlog_sync_group_window_in_ms", converter = Converters.MILLIS_DURATION_DOUBLE, deprecated = true)
    public DurationSpec.IntMillisecondsBound commitlog_sync_group_window = new DurationSpec.IntMillisecondsBound("0ms");
    @Replaces(oldName = "commitlog_sync_period_in_ms", converter = Converters.MILLIS_DURATION_INT, deprecated = true)
    public DurationSpec.IntMillisecondsBound commitlog_sync_period = new DurationSpec.IntMillisecondsBound("0ms");
    @Replaces(oldName = "commitlog_segment_size_in_mb", converter = Converters.MEBIBYTES_DATA_STORAGE_INT, deprecated = true)
    public DataStorageSpec.IntMebibytesBound commitlog_segment_size = new DataStorageSpec.IntMebibytesBound("32MiB");
    public ParameterizedClass commitlog_compression;
    public FlushCompression flush_compression = FlushCompression.fast;
    public int commitlog_max_compression_buffers_in_pool = 3;
    @Replaces(oldName = "periodic_commitlog_sync_lag_block_in_ms", converter = Converters.MILLIS_DURATION_INT, deprecated = true)
    public DurationSpec.IntMillisecondsBound periodic_commitlog_sync_lag_block;
    public TransparentDataEncryptionOptions transparent_data_encryption_options = new TransparentDataEncryptionOptions();

    @Replaces(oldName = "max_mutation_size_in_kb", converter = Converters.KIBIBYTES_DATASTORAGE, deprecated = true)
    public DataStorageSpec.IntKibibytesBound max_mutation_size;

    // Change-data-capture logs
    public boolean cdc_enabled = false;
    // When true, new CDC mutations are rejected/blocked when reaching max CDC storage.
    // When false, new CDC mutations can always be added. But it will remove the oldest CDC commit log segment on full.
    public volatile boolean cdc_block_writes = true;
    public String cdc_raw_directory;
    @Replaces(oldName = "cdc_total_space_in_mb", converter = Converters.MEBIBYTES_DATA_STORAGE_INT, deprecated = true)
    public DataStorageSpec.IntMebibytesBound cdc_total_space = new DataStorageSpec.IntMebibytesBound("0MiB");
    @Replaces(oldName = "cdc_free_space_check_interval_ms", converter = Converters.MILLIS_DURATION_INT, deprecated = true)
    public DurationSpec.IntMillisecondsBound cdc_free_space_check_interval = new DurationSpec.IntMillisecondsBound("250ms");

    @Deprecated
    public int commitlog_periodic_queue_size = -1;

    public String endpoint_snitch;
    public boolean dynamic_snitch = true;
    @Replaces(oldName = "dynamic_snitch_update_interval_in_ms", converter = Converters.MILLIS_DURATION_INT, deprecated = true)
    public DurationSpec.IntMillisecondsBound dynamic_snitch_update_interval = new DurationSpec.IntMillisecondsBound("100ms");
    @Replaces(oldName = "dynamic_snitch_reset_interval_in_ms", converter = Converters.MILLIS_DURATION_INT, deprecated = true)
    public DurationSpec.IntMillisecondsBound dynamic_snitch_reset_interval = new DurationSpec.IntMillisecondsBound("10m");
    public double dynamic_snitch_badness_threshold = 1.0;

    public String failure_detector = "FailureDetector";

    public EncryptionOptions.ServerEncryptionOptions server_encryption_options = new EncryptionOptions.ServerEncryptionOptions();
    public EncryptionOptions client_encryption_options = new EncryptionOptions();

    public InternodeCompression internode_compression = InternodeCompression.none;

    @Replaces(oldName = "hinted_handoff_throttle_in_kb", converter = Converters.KIBIBYTES_DATASTORAGE, deprecated = true)
    public DataStorageSpec.IntKibibytesBound hinted_handoff_throttle = new DataStorageSpec.IntKibibytesBound("1024KiB");
    @Replaces(oldName = "batchlog_replay_throttle_in_kb", converter = Converters.KIBIBYTES_DATASTORAGE, deprecated = true)
    public DataStorageSpec.IntKibibytesBound batchlog_replay_throttle = new DataStorageSpec.IntKibibytesBound("1024KiB");
    public BatchlogEndpointStrategy batchlog_endpoint_strategy = BatchlogEndpointStrategy.random_remote;
    public int max_hints_delivery_threads = 2;
    @Replaces(oldName = "hints_flush_period_in_ms", converter = Converters.MILLIS_DURATION_INT, deprecated = true)
    public DurationSpec.IntMillisecondsBound hints_flush_period = new DurationSpec.IntMillisecondsBound("10s");
    @Replaces(oldName = "max_hints_file_size_in_mb", converter = Converters.MEBIBYTES_DATA_STORAGE_INT, deprecated = true)
    public DataStorageSpec.IntMebibytesBound max_hints_file_size = new DataStorageSpec.IntMebibytesBound("128MiB");
    public volatile DataStorageSpec.LongBytesBound max_hints_size_per_host = new DataStorageSpec.LongBytesBound("0B"); // 0 means disabled

    public ParameterizedClass hints_compression;
    public volatile boolean auto_hints_cleanup_enabled = false;
    public volatile boolean transfer_hints_on_decommission = true;

    public volatile boolean incremental_backups = false;
    public boolean trickle_fsync = false;
    @Replaces(oldName = "trickle_fsync_interval_in_kb", converter = Converters.KIBIBYTES_DATASTORAGE, deprecated = true)
    public DataStorageSpec.IntKibibytesBound trickle_fsync_interval = new DataStorageSpec.IntKibibytesBound("10240KiB");

    @Nullable
    @Replaces(oldName = "sstable_preemptive_open_interval_in_mb", converter = Converters.NEGATIVE_MEBIBYTES_DATA_STORAGE_INT, deprecated = true)
    public volatile DataStorageSpec.IntMebibytesBound sstable_preemptive_open_interval = new DataStorageSpec.IntMebibytesBound("50MiB");

    public volatile boolean key_cache_migrate_during_compaction = true;
    public volatile int key_cache_keys_to_save = Integer.MAX_VALUE;
    @Replaces(oldName = "key_cache_size_in_mb", converter = Converters.MEBIBYTES_DATA_STORAGE_LONG, deprecated = true)
    public DataStorageSpec.LongMebibytesBound key_cache_size = null;
    @Replaces(oldName = "key_cache_save_period", converter = Converters.SECONDS_CUSTOM_DURATION)
    public volatile DurationSpec.IntSecondsBound key_cache_save_period = new DurationSpec.IntSecondsBound("4h");

    public String row_cache_class_name = "org.apache.cassandra.cache.OHCProvider";
    @Replaces(oldName = "row_cache_size_in_mb", converter = Converters.MEBIBYTES_DATA_STORAGE_LONG, deprecated = true)
    public DataStorageSpec.LongMebibytesBound row_cache_size = new DataStorageSpec.LongMebibytesBound("0MiB");
    @Replaces(oldName = "row_cache_save_period", converter = Converters.SECONDS_CUSTOM_DURATION)
    public volatile DurationSpec.IntSecondsBound row_cache_save_period = new DurationSpec.IntSecondsBound("0s");
    public volatile int row_cache_keys_to_save = Integer.MAX_VALUE;

    @Replaces(oldName = "counter_cache_size_in_mb", converter = Converters.MEBIBYTES_DATA_STORAGE_LONG, deprecated = true)
    public DataStorageSpec.LongMebibytesBound counter_cache_size = null;
    @Replaces(oldName = "counter_cache_save_period", converter = Converters.SECONDS_CUSTOM_DURATION)
    public volatile DurationSpec.IntSecondsBound counter_cache_save_period = new DurationSpec.IntSecondsBound("7200s");
    public volatile int counter_cache_keys_to_save = Integer.MAX_VALUE;

    public DataStorageSpec.LongMebibytesBound paxos_cache_size = null;

    @Replaces(oldName = "cache_load_timeout_seconds", converter = Converters.NEGATIVE_SECONDS_DURATION, deprecated = true)
    public DurationSpec.IntSecondsBound cache_load_timeout = new DurationSpec.IntSecondsBound("30s");

    private static boolean isClientMode = false;
    private static Supplier<Config> overrideLoadConfig = null;

    @Replaces(oldName = "networking_cache_size_in_mb", converter = Converters.MEBIBYTES_DATA_STORAGE_INT, deprecated = true)
    public DataStorageSpec.IntMebibytesBound networking_cache_size;

    @Replaces(oldName = "file_cache_size_in_mb", converter = Converters.MEBIBYTES_DATA_STORAGE_INT, deprecated = true)
    public DataStorageSpec.IntMebibytesBound file_cache_size;

    public boolean file_cache_enabled = Boolean.getBoolean("cassandra.file_cache_enabled");

    /**
     * Because of the current {@link org.apache.cassandra.utils.memory.BufferPool} slab sizes of 64 KiB, we
     * store in the file cache buffers that divide 64 KiB, so we need to round the buffer sizes to powers of two.
     * This boolean controls weather they are rounded up or down. Set it to true to round up to the
     * next power of two, set it to false to round down to the previous power of two. Note that buffer sizes are
     * already rounded to 4 KiB and capped between 4 KiB minimum and 64 kb maximum by the {@link DiskOptimizationStrategy}.
     * By default, this boolean is set to round down when {@link #disk_optimization_strategy} is {@code ssd},
     * and to round up when it is {@code spinning}.
     */
    public Boolean file_cache_round_up;

    @Deprecated
    public boolean buffer_pool_use_heap_if_exhausted;

    public DiskOptimizationStrategy disk_optimization_strategy = DiskOptimizationStrategy.ssd;

    public double disk_optimization_estimate_percentile = 0.95;

    public double disk_optimization_page_cross_chance = 0.1;

    public boolean inter_dc_tcp_nodelay = true;

    public MemtableAllocationType memtable_allocation_type = MemtableAllocationType.heap_buffers;

    public volatile boolean read_thresholds_enabled = false;
    public volatile DataStorageSpec.LongBytesBound coordinator_read_size_warn_threshold = null;
    public volatile DataStorageSpec.LongBytesBound coordinator_read_size_fail_threshold = null;
    public volatile DataStorageSpec.LongBytesBound local_read_size_warn_threshold = null;
    public volatile DataStorageSpec.LongBytesBound local_read_size_fail_threshold = null;
    public volatile DataStorageSpec.LongBytesBound row_index_read_size_warn_threshold = null;
    public volatile DataStorageSpec.LongBytesBound row_index_read_size_fail_threshold = null;

    public volatile int tombstone_warn_threshold = 1000;
    public volatile int tombstone_failure_threshold = 100000;

    public final ReplicaFilteringProtectionOptions replica_filtering_protection = new ReplicaFilteringProtectionOptions();

    @Replaces(oldName = "index_summary_capacity_in_mb", converter = Converters.MEBIBYTES_DATA_STORAGE_LONG, deprecated = true)
    public volatile DataStorageSpec.LongMebibytesBound index_summary_capacity;
    @Nullable
    @Replaces(oldName = "index_summary_resize_interval_in_minutes", converter = Converters.MINUTES_CUSTOM_DURATION, deprecated = true)
    public volatile DurationSpec.IntMinutesBound index_summary_resize_interval = new DurationSpec.IntMinutesBound("60m");

    @Replaces(oldName = "gc_log_threshold_in_ms", converter = Converters.MILLIS_DURATION_INT, deprecated = true)
    public volatile DurationSpec.IntMillisecondsBound gc_log_threshold = new DurationSpec.IntMillisecondsBound("200ms");
    @Replaces(oldName = "gc_warn_threshold_in_ms", converter = Converters.MILLIS_DURATION_INT, deprecated = true)
    public volatile DurationSpec.IntMillisecondsBound gc_warn_threshold = new DurationSpec.IntMillisecondsBound("1s");

    // TTL for different types of trace events.
    @Replaces(oldName = "tracetype_query_ttl", converter = Converters.SECONDS_DURATION, deprecated=true)
    public DurationSpec.IntSecondsBound trace_type_query_ttl = new DurationSpec.IntSecondsBound("1d");
    @Replaces(oldName = "tracetype_repair_ttl", converter = Converters.SECONDS_DURATION, deprecated=true)
    public DurationSpec.IntSecondsBound trace_type_repair_ttl = new DurationSpec.IntSecondsBound("7d");

    /**
     * Maintain statistics on whether writes achieve the ideal consistency level
     * before expiring and becoming hints
     */
    public volatile ConsistencyLevel ideal_consistency_level = null;

    @Deprecated
    public int windows_timer_interval = 0;

    @Deprecated
    public String otc_coalescing_strategy = "DISABLED";

    @Deprecated
    public static final int otc_coalescing_window_us_default = 200;
    @Deprecated
    public int otc_coalescing_window_us = otc_coalescing_window_us_default;
    @Deprecated
    public int otc_coalescing_enough_coalesced_messages = 8;
    @Deprecated
    public static final int otc_backlog_expiration_interval_ms_default = 200;
    @Deprecated
    public volatile int otc_backlog_expiration_interval_ms = otc_backlog_expiration_interval_ms_default;

    /**
     * Size of the CQL prepared statements cache in MiB.
     * Defaults to 1/256th of the heap size or 10MiB, whichever is greater.
     */
    @Replaces(oldName = "prepared_statements_cache_size_mb", converter = Converters.MEBIBYTES_DATA_STORAGE_LONG, deprecated = true)
    public DataStorageSpec.LongMebibytesBound prepared_statements_cache_size = null;

    @Replaces(oldName = "enable_user_defined_functions", converter = Converters.IDENTITY, deprecated = true)
    public boolean user_defined_functions_enabled = false;
    @Replaces(oldName = "enable_scripted_user_defined_functions", converter = Converters.IDENTITY, deprecated = true)
    public boolean scripted_user_defined_functions_enabled = false;

    @Replaces(oldName = "enable_materialized_views", converter = Converters.IDENTITY, deprecated = true)
    public boolean materialized_views_enabled = false;

    @Replaces(oldName = "enable_transient_replication", converter = Converters.IDENTITY, deprecated = true)
    public boolean transient_replication_enabled = false;

    @Replaces(oldName = "enable_sasi_indexes", converter = Converters.IDENTITY, deprecated = true)
    public boolean sasi_indexes_enabled = false;

    @Replaces(oldName = "enable_drop_compact_storage", converter = Converters.IDENTITY, deprecated = true)
    public volatile boolean drop_compact_storage_enabled = false;

    public volatile boolean use_statements_enabled = true;

    /**
     * Optionally disable asynchronous UDF execution.
     * Disabling asynchronous UDF execution also implicitly disables the security-manager!
     * By default, async UDF execution is enabled to be able to detect UDFs that run too long / forever and be
     * able to fail fast - i.e. stop the Cassandra daemon, which is currently the only appropriate approach to
     * "tell" a user that there's something really wrong with the UDF.
     * When you disable async UDF execution, users MUST pay attention to read-timeouts since these may indicate
     * UDFs that run too long or forever - and this can destabilize the cluster.
     *
     * This requires allow_insecure_udfs to be true
     */
    // Below parameter is not presented in cassandra.yaml but to be on the safe side that no one was directly using it
    // I still added backward compatibility (CASSANDRA-15234)
    @Replaces(oldName = "enable_user_defined_functions_threads", converter = Converters.IDENTITY, deprecated = true)
    public boolean user_defined_functions_threads_enabled = true;

    /**
     * Set this to true to allow running insecure UDFs.
     */
    public boolean allow_insecure_udfs = false;

    /**
     * Set this to allow UDFs accessing java.lang.System.* methods, which basically allows UDFs to execute any arbitrary code on the system.
     */
    public boolean allow_extra_insecure_udfs = false;

    /**
     * Time in milliseconds after a warning will be emitted to the log and to the client that a UDF runs too long.
     * (Only valid, if user_defined_functions_threads_enabled==true)
     */
    @Replaces(oldName = "user_defined_function_warn_timeout", converter = Converters.MILLIS_DURATION_LONG, deprecated = true)
    public DurationSpec.LongMillisecondsBound user_defined_functions_warn_timeout = new DurationSpec.LongMillisecondsBound("500ms");
    /**
     * Time in milliseconds after a fatal UDF run-time situation is detected and action according to
     * user_function_timeout_policy will take place.
     * (Only valid, if user_defined_functions_threads_enabled==true)
     */
    @Replaces(oldName = "user_defined_function_fail_timeout", converter = Converters.MILLIS_DURATION_LONG, deprecated = true)
    public DurationSpec.LongMillisecondsBound user_defined_functions_fail_timeout = new DurationSpec.LongMillisecondsBound("1500ms");
    /**
     * Defines what to do when a UDF ran longer than user_defined_functions_fail_timeout.
     * Possible options are:
     * - 'die' - i.e. it is able to emit a warning to the client before the Cassandra Daemon will shut down.
     * - 'die_immediate' - shut down C* daemon immediately (effectively prevent the chance that the client will receive a warning).
     * - 'ignore' - just log - the most dangerous option.
     * (Only valid, if user_defined_functions_threads_enabled==true)
     */
    public UserFunctionTimeoutPolicy user_function_timeout_policy = UserFunctionTimeoutPolicy.die;

    @Deprecated
    public volatile boolean back_pressure_enabled = false;
    @Deprecated
    public volatile ParameterizedClass back_pressure_strategy;

    public volatile int concurrent_validations;
    public RepairCommandPoolFullStrategy repair_command_pool_full_strategy = RepairCommandPoolFullStrategy.queue;
    public int repair_command_pool_size = concurrent_validations;

    /**
     * When a node first starts up it intially considers all other peers as DOWN and is disconnected from all of them.
     * To be useful as a coordinator (and not introduce latency penalties on restart) this node must have successfully
     * opened all three internode TCP connections (gossip, small, and large messages) before advertising to clients.
     * Due to this, by default, Casssandra will prime these internode TCP connections and wait for all but a single
     * node to be DOWN/disconnected in the local datacenter before offering itself as a coordinator, subject to a
     * timeout. See CASSANDRA-13993 and CASSANDRA-14297 for more details.
     *
     * We provide two tunables to control this behavior as some users may want to block until all datacenters are
     * available (global QUORUM/EACH_QUORUM), some users may not want to block at all (clients that already work
     * around the problem), and some users may want to prime the connections but not delay startup.
     *
     * block_for_peers_timeout_in_secs: controls how long this node will wait to connect to peers. To completely disable
     * any startup connectivity checks set this to -1. To trigger the internode connections but immediately continue
     * startup, set this to to 0. The default is 10 seconds.
     *
     * block_for_peers_in_remote_dcs: controls if this node will consider remote datacenters to wait for. The default
     * is to _not_ wait on remote datacenters.
     */
    public int block_for_peers_timeout_in_secs = 10;
    public boolean block_for_peers_in_remote_dcs = false;

    public volatile boolean automatic_sstable_upgrade = false;
    public volatile int max_concurrent_automatic_sstable_upgrades = 1;
    public boolean stream_entire_sstables = true;

    public volatile AuditLogOptions audit_logging_options = new AuditLogOptions();
    public volatile FullQueryLoggerOptions full_query_logging_options = new FullQueryLoggerOptions();

    public CorruptedTombstoneStrategy corrupted_tombstone_strategy = CorruptedTombstoneStrategy.disabled;

    public volatile boolean diagnostic_events_enabled = false;

    // Default keyspace replication factors allow validation of newly created keyspaces
    // and good defaults if no replication factor is provided by the user
    public volatile int default_keyspace_rf = 1;

    /**
     * flags for enabling tracking repaired state of data during reads
     * separate flags for range & single partition reads as single partition reads are only tracked
     * when CL > 1 and a digest mismatch occurs. Currently, range queries don't use digests so if
     * enabled for range reads, all such reads will include repaired data tracking. As this adds
     * some overhead, operators may wish to disable it whilst still enabling it for partition reads
     */
    public volatile boolean repaired_data_tracking_for_range_reads_enabled = false;
    public volatile boolean repaired_data_tracking_for_partition_reads_enabled = false;
    /* If true, unconfirmed mismatches (those which cannot be considered conclusive proof of out of
     * sync repaired data due to the presence of pending repair sessions, or unrepaired partition
     * deletes) will increment a metric, distinct from confirmed mismatches. If false, unconfirmed
     * mismatches are simply ignored by the coordinator.
     * This is purely to allow operators to avoid potential signal:noise issues as these types of
     * mismatches are considerably less actionable than their confirmed counterparts. Setting this
     * to true only disables the incrementing of the counters when an unconfirmed mismatch is found
     * and has no other effect on the collection or processing of the repaired data.
     */
    public volatile boolean report_unconfirmed_repaired_data_mismatches = false;
    /*
     * If true, when a repaired data mismatch is detected at read time or during a preview repair,
     * a snapshot request will be issued to each particpating replica. These are limited at the replica level
     * so that only a single snapshot per-table per-day can be taken via this method.
     */
    public volatile boolean snapshot_on_repaired_data_mismatch = false;

    /**
     * Number of seconds to set nowInSec into the future when performing validation previews against repaired data
     * this (attempts) to prevent a race where validations on different machines are started on different sides of
     * a tombstone being compacted away
     */

    @Replaces(oldName = "validation_preview_purge_head_start_in_sec", converter = Converters.NEGATIVE_SECONDS_DURATION, deprecated = true)
    public volatile DurationSpec.IntSecondsBound validation_preview_purge_head_start = new DurationSpec.IntSecondsBound("3600s");

    public boolean auth_cache_warming_enabled = false;

    // Using String instead of ConsistencyLevel here to keep static initialization from cascading and starting
    // threads during tool usage mode. See CASSANDRA-12988 and DatabaseDescriptorRefTest for details
    public volatile String auth_read_consistency_level = "LOCAL_QUORUM";
    public volatile String auth_write_consistency_level = "EACH_QUORUM";

    /** This feature allows denying access to operations on certain key partitions, intended for use by operators to
     * provide another tool to manage cluster health vs application access. See CASSANDRA-12106 and CEP-13 for more details.
     */
    public volatile boolean partition_denylist_enabled = false;

    public volatile boolean denylist_writes_enabled = true;

    public volatile boolean denylist_reads_enabled = true;

    public volatile boolean denylist_range_reads_enabled = true;

    public DurationSpec.IntSecondsBound denylist_refresh = new DurationSpec.IntSecondsBound("600s");

    public DurationSpec.IntSecondsBound denylist_initial_load_retry = new DurationSpec.IntSecondsBound("5s");

    /** We cap the number of denylisted keys allowed per table to keep things from growing unbounded. Operators will
     * receive warnings and only denylist_max_keys_per_table in natural query ordering will be processed on overflow.
     */
    public volatile int denylist_max_keys_per_table = 1000;

    /** We cap the total number of denylisted keys allowed in the cluster to keep things from growing unbounded.
     * Operators will receive warnings on initial cache load that there are too many keys and be directed to trim
     * down the entries to within the configured limits.
     */
    public volatile int denylist_max_keys_total = 10000;

    /** Since the denylist in many ways serves to protect the health of the cluster from partitions operators have identified
     * as being in a bad state, we usually want more robustness than just CL.ONE on operations to/from these tables to
     * ensure that these safeguards are in place. That said, we allow users to configure this if they're so inclined.
     */
    public ConsistencyLevel denylist_consistency_level = ConsistencyLevel.QUORUM;

    /*
     * Toggles to turn on the logging or rejection of operations for token ranges that the node does not own,
     * or is not about to acquire.
     */
    public volatile boolean log_out_of_token_range_requests = true;
    public volatile boolean reject_out_of_token_range_requests = true;

    /**
     * The intial capacity for creating RangeTombstoneList.
     */
    public volatile int initial_range_tombstone_list_allocation_size = 1;
    /**
     * The growth factor to enlarge a RangeTombstoneList.
     */
    public volatile double range_tombstone_list_growth_factor = 1.5;

    /**
     * @deprecated migrate to {@link DatabaseDescriptor#isClientInitialized()}
     */
    @Deprecated
    public static boolean isClientMode()
    {
        return isClientMode;
    }

    /**
     * If true, when rows with duplicate clustering keys are detected during a read or compaction
     * a snapshot will be taken. In the read case, each a snapshot request will be issued to each
     * replica involved in the query, for compaction the snapshot will be created locally.
     * These are limited at the replica level so that only a single snapshot per-day can be taken
     * via this method.
     *
     * This requires check_for_duplicate_rows_during_reads and/or check_for_duplicate_rows_during_compaction
     * below to be enabled
     */
    public volatile boolean snapshot_on_duplicate_row_detection = false;
    /**
     * If these are enabled duplicate keys will get logged, and if snapshot_on_duplicate_row_detection
     * is enabled, the table will get snapshotted for offline investigation
     */
    public volatile boolean check_for_duplicate_rows_during_reads = true;
    public volatile boolean check_for_duplicate_rows_during_compaction = true;

    public boolean autocompaction_on_startup_enabled = Boolean.parseBoolean(System.getProperty("cassandra.autocompaction_on_startup_enabled", "true"));

    // see CASSANDRA-3200 / CASSANDRA-16274
    public volatile boolean auto_optimise_inc_repair_streams = false;
    public volatile boolean auto_optimise_full_repair_streams = false;
    public volatile boolean auto_optimise_preview_repair_streams = false;

    // see CASSANDRA-17048 and the comment in cassandra.yaml
    public boolean uuid_sstable_identifiers_enabled = false;

    /**
     * Client mode means that the process is a pure client, that uses C* code base but does
     * not read or write local C* database files.
     *
     * @deprecated migrate to {@link DatabaseDescriptor#clientInitialization(boolean)}
     */
    @Deprecated
    public static void setClientMode(boolean clientMode)
    {
        isClientMode = clientMode;
    }

    @Deprecated // this warning threshold will be replaced by an equivalent guardrail
    public volatile int table_count_warn_threshold = 150;
    @Deprecated // this warning threshold will be replaced by an equivalent guardrail
    public volatile int keyspace_count_warn_threshold = 40;

    public volatile int consecutive_message_errors_threshold = 1;

    public volatile SubnetGroups client_error_reporting_exclusions = new SubnetGroups();
    public volatile SubnetGroups internode_error_reporting_exclusions = new SubnetGroups();

    public volatile int keyspaces_warn_threshold = -1;
    public volatile int keyspaces_fail_threshold = -1;
    public volatile int tables_warn_threshold = -1;
    public volatile int tables_fail_threshold = -1;
    public volatile int columns_per_table_warn_threshold = -1;
    public volatile int columns_per_table_fail_threshold = -1;
    public volatile int secondary_indexes_per_table_warn_threshold = -1;
    public volatile int secondary_indexes_per_table_fail_threshold = -1;
    public volatile int materialized_views_per_table_warn_threshold = -1;
    public volatile int materialized_views_per_table_fail_threshold = -1;
    public volatile int page_size_warn_threshold = -1;
    public volatile int page_size_fail_threshold = -1;
    public volatile int partition_keys_in_select_warn_threshold = -1;
    public volatile int partition_keys_in_select_fail_threshold = -1;
    public volatile int in_select_cartesian_product_warn_threshold = -1;
    public volatile int in_select_cartesian_product_fail_threshold = -1;
    public volatile Set<String> table_properties_warned = Collections.emptySet();
    public volatile Set<String> table_properties_ignored = Collections.emptySet();
    public volatile Set<String> table_properties_disallowed = Collections.emptySet();
    public volatile Set<ConsistencyLevel> read_consistency_levels_warned = Collections.emptySet();
    public volatile Set<ConsistencyLevel> read_consistency_levels_disallowed = Collections.emptySet();
    public volatile Set<ConsistencyLevel> write_consistency_levels_warned = Collections.emptySet();
    public volatile Set<ConsistencyLevel> write_consistency_levels_disallowed = Collections.emptySet();
    public volatile boolean user_timestamps_enabled = true;
    public volatile boolean group_by_enabled = true;
    public volatile boolean drop_truncate_table_enabled = true;
    public volatile boolean secondary_indexes_enabled = true;
    public volatile boolean uncompressed_tables_enabled = true;
    public volatile boolean compact_tables_enabled = true;
    public volatile boolean read_before_write_list_operations_enabled = true;
    public volatile boolean allow_filtering_enabled = true;
    public volatile DataStorageSpec.LongBytesBound collection_size_warn_threshold = null;
    public volatile DataStorageSpec.LongBytesBound collection_size_fail_threshold = null;
    public volatile int items_per_collection_warn_threshold = -1;
    public volatile int items_per_collection_fail_threshold = -1;
    public volatile int fields_per_udt_warn_threshold = -1;
    public volatile int fields_per_udt_fail_threshold = -1;
    public volatile int data_disk_usage_percentage_warn_threshold = -1;
    public volatile int data_disk_usage_percentage_fail_threshold = -1;
    public volatile DataStorageSpec.LongBytesBound data_disk_usage_max_disk_size = null;
    public volatile int minimum_replication_factor_warn_threshold = -1;
    public volatile int minimum_replication_factor_fail_threshold = -1;

    public volatile DurationSpec.LongNanosecondsBound streaming_state_expires = new DurationSpec.LongNanosecondsBound("3d");
    public volatile DataStorageSpec.LongBytesBound streaming_state_size = new DataStorageSpec.LongBytesBound("40MiB");

    public volatile boolean streaming_stats_enabled = true;
    public volatile DurationSpec.IntSecondsBound streaming_slow_events_log_timeout = new DurationSpec.IntSecondsBound("10s");

    /** The configuration of startup checks. */
    public volatile Map<StartupCheckType, Map<String, Object>> startup_checks = new HashMap<>();

    public volatile DurationSpec.LongNanosecondsBound repair_state_expires = new DurationSpec.LongNanosecondsBound("3d");
    public volatile int repair_state_size = 100_000;

    /**
     * The variants of paxos implementation and semantics supported by Cassandra.
     */
    public enum PaxosVariant
    {
        /**
         * v1 Paxos lacks most optimisations. Expect 4RTs for a write and 2RTs for a read.
         *
         * With legacy semantics for read/read and rejected write linearizability, i.e. not guaranteed.
         */
        v1_without_linearizable_reads_or_rejected_writes,

        /**
         * v1 Paxos lacks most optimisations. Expect 4RTs for a write and 3RTs for a read.
         */
        v1,

        /**
         * v2 Paxos. With PaxosStatePurging.repaired safe to use ANY Commit consistency.
         * Expect 2RTs for a write and 1RT for a read.
         *
         * With legacy semantics for read/read linearizability, i.e. not guaranteed.
         */
        v2_without_linearizable_reads,

        /**
         * v2 Paxos. With PaxosStatePurging.repaired safe to use ANY Commit consistency.
         * Expect 2RTs for a write and 1RT for a read.
         *
         * With legacy semantics for read/read and rejected write linearizability, i.e. not guaranteed.
         */
        v2_without_linearizable_reads_or_rejected_writes,

        /**
         * v2 Paxos. With PaxosStatePurging.repaired safe to use ANY Commit consistency.
         * Expect 2RTs for a write, and either 1RT or 2RT for a read.
         */
        v2
    }

    /**
     * Select the kind of paxos state purging to use. Migration to repaired is recommended, but requires that
     * regular paxos repairs are performed (which by default run as part of incremental repair).
     *
     * Once migrated from legacy it is unsafe to return to legacy, but gc_grace mode may be used in its place
     * and performs a very similar cleanup process.
     *
     * Should only be modified once paxos_variant = v2.
     */
    public enum PaxosStatePurging
    {
        /**
         * system.paxos records are written and garbage collected with TTLs. Unsafe to use with Commit consistency ANY.
         * Once migrated from, cannot be migrated back to safely. Must use gc_grace or repaired instead, as TTLs
         * will not have been set.
         */
        legacy,

        /**
         * Functionally similar to legacy, but the gc_grace expiry is applied at compaction and read time rather than
         * using TTLs, so may be safely enabled at any point.
         */
        gc_grace,

        /**
         * Clears system.paxos records only once they are known to be persisted to a quorum of replica's base tables
         * through the use of paxos repair. Requires that regular paxos repairs are performed on the cluster
         * (which by default are included in incremental repairs if paxos_variant = v2).
         *
         * This setting permits the use of Commit consistency ANY or LOCAL_QUORUM without any loss of durability or consistency,
         * saving 1 RT.
         */
        repaired;

        public static PaxosStatePurging fromBoolean(boolean enabled)
        {
            return enabled ? repaired : gc_grace;
        }
    }

    /**
     * See {@link PaxosVariant}. Defaults to v1, recommend upgrading to v2 at earliest opportunity.
     */
    public volatile PaxosVariant paxos_variant = PaxosVariant.v1;

    /**
     * If true, paxos topology change repair will not run on a topology change - this option should only be used in
     * rare operation circumstances e.g. where for some reason the repair is impossible to perform (e.g. too few replicas)
     * and an unsafe topology change must be made
     */
    public volatile boolean skip_paxos_repair_on_topology_change = Boolean.getBoolean("cassandra.skip_paxos_repair_on_topology_change");

    /**
     * A safety margin when purging paxos state information that has been safely replicated to a quorum.
     * Data for transactions initiated within this grace period will not be expunged.
     */
    public volatile DurationSpec.LongSecondsBound paxos_purge_grace_period = new DurationSpec.LongSecondsBound("60s");

    /**
     * A safety mechanism for detecting incorrect paxos state, that may be down either to a bug or incorrect usage of LWTs
     * (most likely due to unsafe mixing of SERIAL and LOCAL_SERIAL operations), and rejecting
     */
    public enum PaxosOnLinearizabilityViolation
    {
        // reject an operation when a linearizability violation is detected.
        // note this does not guarantee a violation has been averted,
        // as it may be a prior operation that invalidated the state.
        fail,
        // log any detected linearizability violation
        log,
        // ignore any detected linearizability violation
        ignore
    }

    /**
     * See {@link PaxosOnLinearizabilityViolation}.
     *
     * Default is to ignore, as applications may readily mix SERIAL and LOCAL_SERIAL and this is the most likely source
     * of linearizability violations. this facility should be activated only for debugging Cassandra or by power users
     * who are investigating their own application behaviour.
     */
    public volatile PaxosOnLinearizabilityViolation paxos_on_linearizability_violations = PaxosOnLinearizabilityViolation.ignore;

    /**
     * See {@link PaxosStatePurging} default is legacy.
     */
    public volatile PaxosStatePurging paxos_state_purging;

    /**
     * Enable/disable paxos repair. This is a global flag that not only determines default behaviour but overrides
     * explicit paxos repair requests, paxos repair on topology changes and paxos auto repairs.
     */
    public volatile boolean paxos_repair_enabled = true;

    /**
     * If true, paxos topology change repair only requires a global quorum of live nodes. If false,
     * it requires a global quorum as well as a local quorum for each dc (EACH_QUORUM), with the
     * exception explained in paxos_topology_repair_strict_each_quorum
     */
    public boolean paxos_topology_repair_no_dc_checks = false;

    /**
     * If true, a quorum will be required for the global and local quorum checks. If false, we will
     * accept a quorum OR n - 1 live nodes. This is to allow for topologies like 2:2:2, where paxos queries
     * always use SERIAL, and a single node down in a dc should not preclude a paxos repair
     */
    public boolean paxos_topology_repair_strict_each_quorum = false;

    /**
     * If necessary for operational purposes, permit certain keyspaces to be ignored for paxos topology repairs
     */
    public volatile Set<String> skip_paxos_repair_on_topology_change_keyspaces = splitCommaDelimited(System.getProperty("cassandra.skip_paxos_repair_on_topology_change_keyspaces"));

    /**
     * See {@link org.apache.cassandra.service.paxos.ContentionStrategy}
     */
    public String paxos_contention_wait_randomizer;

    /**
     * See {@link org.apache.cassandra.service.paxos.ContentionStrategy}
     */
    public String paxos_contention_min_wait;

    /**
     * See {@link org.apache.cassandra.service.paxos.ContentionStrategy}
     */
    public String paxos_contention_max_wait;

    /**
     * See {@link org.apache.cassandra.service.paxos.ContentionStrategy}
     */
    public String paxos_contention_min_delta;

    /**
     * The number of keys we may simultaneously attempt to finish incomplete paxos operations for.
     */
    public volatile int paxos_repair_parallelism = -1;

    public volatile int max_top_size_partition_count = 10;
    public volatile int max_top_tombstone_partition_count = 10;
    public volatile DataStorageSpec.LongBytesBound min_tracked_partition_size = new DataStorageSpec.LongBytesBound("1MiB");
    public volatile long min_tracked_partition_tombstone_count = 5000;
    public volatile boolean top_partitions_enabled = true;

    public static Supplier<Config> getOverrideLoadConfig()
    {
        return overrideLoadConfig;
    }

    public static void setOverrideLoadConfig(Supplier<Config> loadConfig)
    {
        overrideLoadConfig = loadConfig;
    }

    public enum CommitLogSync
    {
        periodic,
        batch,
        group
    }

    public enum FlushCompression
    {
        none,
        fast,
        table
    }

    public enum InternodeCompression
    {
        all, none, dc
    }

    public enum DiskAccessMode
    {
        auto,
        mmap,
        mmap_index_only,
        standard,
    }

    public enum MemtableAllocationType
    {
        unslabbed_heap_buffers,
        unslabbed_heap_buffers_logged,
        heap_buffers,
        offheap_buffers,
        offheap_objects
    }

    public enum DiskFailurePolicy
    {
        best_effort,
        stop,
        ignore,
        stop_paranoid,
        die
    }

    public enum CommitFailurePolicy
    {
        stop,
        stop_commit,
        ignore,
        die,
    }

    public enum UserFunctionTimeoutPolicy
    {
        ignore,
        die,
        die_immediate
    }

    public enum DiskOptimizationStrategy
    {
        ssd,
        spinning
    }

    public enum RepairCommandPoolFullStrategy
    {
        queue,
        reject
    }

    public enum CorruptedTombstoneStrategy
    {
        disabled,
        warn,
        exception
    }

    public enum BatchlogEndpointStrategy
    {
        /**
         * Old, conventional strategy to select batchlog storage endpoints.
         * Purely random, prevents the local rack, if possible.
         */
        random_remote(false, false),

        /**
         * Random, except that one of the replications will go to the local rack.
         * Which means this strategy offers lower availability guarantees than
         * {@link #random_remote} or {@link #dynamic_remote}.
         */
        prefer_local(false, true),

        /**
         * Strategy using {@link Config#dynamic_snitch} ({@link org.apache.cassandra.locator.DynamicEndpointSnitch})
         * to select batchlog storage endpoints. Prevents the local rack, if possible.
         *
         * This strategy offers the same availability guarantees as {@link #random_remote} but selects the
         * fastest endpoints according to the {@link org.apache.cassandra.locator.DynamicEndpointSnitch}.
         *
         * Hint: {@link org.apache.cassandra.locator.DynamicEndpointSnitch} tracks reads and not writes - i.e.
         * write-only (or mostly-write) workloads might not benefit from this strategy.
         *
         * Note: this strategy will fall back to {@link #random_remote}, if {@link #dynamic_snitch} is not enabled.
         */
        dynamic_remote(true, false),

        /**
         * Strategy using {@link Config#dynamic_snitch} ({@link org.apache.cassandra.locator.DynamicEndpointSnitch})
         * to select batchlog storage endpoints. Does not prevent the local rack.
         *
         * Since the local rack is not excluded, this strategy offers lower availability guarantees than
         * {@link #random_remote} or {@link #dynamic_remote}.
         *
         * Hint: {@link org.apache.cassandra.locator.DynamicEndpointSnitch} tracks reads and not writes - i.e.
         * write-only (or mostly-write) workloads might not benefit from this strategy.
         *
         * Note: this strategy will fall back to {@link #random_remote}, if {@link #dynamic_snitch} is not enabled.
         */
        dynamic(true, true);

        /**
         * If true, dynamic snitch response times will be used to select more responsive nodes to write the batchlog to.
         * If false, nodes will be randomly selected.
         */
        public final boolean useDynamicSnitchScores;

        /**
         * If true, one of the selected nodes will come from the local rack.
         * If false, the local rack will not be used except as a last resort with no other racks available.
         */
        public final boolean preferLocalRack;

        BatchlogEndpointStrategy(boolean useDynamicSnitchScores, boolean preferLocalRack)
        {
            this.useDynamicSnitchScores = useDynamicSnitchScores;
            this.preferLocalRack = preferLocalRack;
        }
    }

    private static final Set<String> SENSITIVE_KEYS = new HashSet<String>() {{
        add("client_encryption_options");
        add("server_encryption_options");
    }};

    public static void log(Config config)
    {
        Map<String, String> configMap = new TreeMap<>();
        for (Field field : Config.class.getFields())
        {
            // ignore the constants
            if (Modifier.isFinal(field.getModifiers()))
                continue;

            String name = field.getName();
            if (SENSITIVE_KEYS.contains(name))
            {
                configMap.put(name, "<REDACTED>");
                continue;
            }

            String value;
            try
            {
                // Field.get() can throw NPE if the value of the field is null
                value = field.get(config).toString();
            }
            catch (NullPointerException | IllegalAccessException npe)
            {
                value = "null";
            }
            configMap.put(name, value);
        }

        logger.info("Node configuration:[{}]", Joiner.on("; ").join(configMap.entrySet()));
    }

    public enum CQLStartTime
    {
        REQUEST, // uses a timestamp that represent the start of processing of the request
        QUEUE    // uses a timestamp that represents when the request was enqueued
    }
    public volatile CQLStartTime cql_start_time = CQLStartTime.REQUEST;

    public boolean native_transport_throw_on_overload = false;
    public double native_transport_queue_max_item_age_threshold = Double.MAX_VALUE;
    public DurationSpec.LongMillisecondsBound native_transport_min_backoff_on_queue_overload = new DurationSpec.LongMillisecondsBound("10ms");
    public DurationSpec.LongMillisecondsBound native_transport_max_backoff_on_queue_overload = new DurationSpec.LongMillisecondsBound("200ms");

    // 3.0 Cassandra Driver has its "read" timeout set to 12 seconds. Our recommendation is match this.
    public DurationSpec.LongMillisecondsBound native_transport_timeout = new DurationSpec.LongMillisecondsBound("12000ms");
    public boolean enforce_native_deadline_for_hints = false;
}<|MERGE_RESOLUTION|>--- conflicted
+++ resolved
@@ -267,14 +267,10 @@
     public int native_transport_port = 9042;
     public Integer native_transport_port_ssl = null;
     public int native_transport_max_threads = 128;
-<<<<<<< HEAD
     @Replaces(oldName = "native_transport_max_frame_size_in_mb", converter = Converters.MEBIBYTES_DATA_STORAGE_INT, deprecated = true)
     public DataStorageSpec.IntMebibytesBound native_transport_max_frame_size = new DataStorageSpec.IntMebibytesBound("16MiB");
-=======
-    public int native_transport_max_frame_size_in_mb = 256;
     /** do bcrypt hashing in a limited pool to prevent cpu load spikes; 0 means that all requests will go to default request executor**/
     public int native_transport_max_auth_threads = 0;
->>>>>>> 8ea70cd1
     public volatile long native_transport_max_concurrent_connections = -1L;
     public volatile long native_transport_max_concurrent_connections_per_ip = -1L;
     public boolean native_transport_flush_in_batches_legacy = false;
