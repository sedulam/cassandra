/*
 * Licensed to the Apache Software Foundation (ASF) under one
 * or more contributor license agreements.  See the NOTICE file
 * distributed with this work for additional information
 * regarding copyright ownership.  The ASF licenses this file
 * to you under the Apache License, Version 2.0 (the
 * "License"); you may not use this file except in compliance
 * with the License.  You may obtain a copy of the License at
 *
 *     http://www.apache.org/licenses/LICENSE-2.0
 *
 * Unless required by applicable law or agreed to in writing, software
 * distributed under the License is distributed on an "AS IS" BASIS,
 * WITHOUT WARRANTIES OR CONDITIONS OF ANY KIND, either express or implied.
 * See the License for the specific language governing permissions and
 * limitations under the License.
 */
package org.apache.cassandra.config;

import java.lang.reflect.Field;
import java.lang.reflect.Modifier;
import java.util.ArrayList;
import java.util.List;
import java.util.Map;
import java.util.Set;
import java.util.TreeMap;
import java.util.concurrent.TimeUnit;
import java.util.function.Supplier;

import com.google.common.base.Joiner;
import com.google.common.collect.Sets;

import org.slf4j.Logger;
import org.slf4j.LoggerFactory;

import org.apache.cassandra.audit.AuditLogOptions;
import org.apache.cassandra.db.ConsistencyLevel;
import org.apache.cassandra.fql.FullQueryLoggerOptions;

/**
 * A class that contains configuration properties for the cassandra node it runs within.
 *
 * Properties declared as volatile can be mutated via JMX.
 */
public class Config
{
    private static final Logger logger = LoggerFactory.getLogger(Config.class);

    /*
     * Prefix for Java properties for internal Cassandra configuration options
     */
    public static final String PROPERTY_PREFIX = "cassandra.";

    public String cluster_name = "Test Cluster";
    public String authenticator;
    public String authorizer;
    public String role_manager;
    public String network_authorizer;
    public volatile int permissions_validity_in_ms = 2000;
    public volatile int permissions_cache_max_entries = 1000;
    public volatile int permissions_update_interval_in_ms = -1;
    public volatile boolean permissions_cache_active_update = false;
    public volatile int roles_validity_in_ms = 2000;
    public volatile int roles_cache_max_entries = 1000;
    public volatile int roles_update_interval_in_ms = -1;
    public volatile boolean roles_cache_active_update = false;
    public volatile int credentials_validity_in_ms = 2000;
    public volatile int credentials_cache_max_entries = 1000;
    public volatile int credentials_update_interval_in_ms = -1;
    public volatile boolean credentials_cache_active_update = false;

    /* Hashing strategy Random or OPHF */
    public String partitioner;

    public boolean auto_bootstrap = true;
    public volatile boolean hinted_handoff_enabled = true;
    public Set<String> hinted_handoff_disabled_datacenters = Sets.newConcurrentHashSet();
    public volatile int max_hint_window_in_ms = 3 * 3600 * 1000; // three hours
    public String hints_directory;
    public boolean hint_window_persistent_enabled = true;

    public ParameterizedClass seed_provider;
    public DiskAccessMode disk_access_mode = DiskAccessMode.auto;

    public DiskFailurePolicy disk_failure_policy = DiskFailurePolicy.ignore;
    public CommitFailurePolicy commit_failure_policy = CommitFailurePolicy.stop;

    public volatile boolean use_deterministic_table_id = false;

    /* initial token in the ring */
    public String initial_token;
    public Integer num_tokens;
    /** Triggers automatic allocation of tokens if set, using the replication strategy of the referenced keyspace */
    public String allocate_tokens_for_keyspace = null;
    /** Triggers automatic allocation of tokens if set, based on the provided replica count for a datacenter */
    public Integer allocate_tokens_for_local_replication_factor = null;

    public long native_transport_idle_timeout_in_ms = 0L;

    public volatile long request_timeout_in_ms = 10000L;

    public volatile long read_request_timeout_in_ms = 5000L;

    public volatile long range_request_timeout_in_ms = 10000L;

    public volatile long write_request_timeout_in_ms = 2000L;

    public volatile long counter_write_request_timeout_in_ms = 5000L;

    public volatile long cas_contention_timeout_in_ms = 1000L;

    public volatile long truncate_request_timeout_in_ms = 60000L;

    public Integer streaming_connections_per_host = 1;
    public Integer streaming_keep_alive_period_in_secs = 300; //5 minutes

    public boolean cross_node_timeout = true;

    public volatile long slow_query_log_timeout_in_ms = 500L;

    public volatile double phi_convict_threshold = 8.0;

    public int concurrent_reads = 32;
    public int concurrent_writes = 32;
    public int concurrent_counter_writes = 32;
    public int concurrent_materialized_view_writes = 32;
    public int available_processors = -1;

    @Deprecated
    public Integer concurrent_replicates = null;

    public int memtable_flush_writers = 0;
    public Integer memtable_heap_space_in_mb;
    public Integer memtable_offheap_space_in_mb;
    public Float memtable_cleanup_threshold = null;

    // Limit the maximum depth of repair session merkle trees
    @Deprecated
    public volatile Integer repair_session_max_tree_depth = null;
    public volatile Integer repair_session_space_in_mb = null;

    public volatile boolean use_offheap_merkle_trees = true;

    public int storage_port = 7000;
    public int ssl_storage_port = 7001;
    public String listen_address;
    public String listen_interface;
    public boolean listen_interface_prefer_ipv6 = false;
    public String broadcast_address;
    public boolean listen_on_broadcast_address = false;
    public String internode_authenticator;

    public boolean traverse_auth_from_root = false;

    /*
     * RPC address and interface refer to the address/interface used for the native protocol used to communicate with
     * clients. It's still called RPC in some places even though Thrift RPC is gone. If you see references to native
     * address or native port it's derived from the RPC address configuration.
     *
     * native_transport_port is the port that is paired with RPC address to bind on.
     */
    public String rpc_address;
    public String rpc_interface;
    public boolean rpc_interface_prefer_ipv6 = false;
    public String broadcast_rpc_address;
    public boolean rpc_keepalive = true;

    public Integer internode_max_message_size_in_bytes;

    @Replaces(oldName = "internode_send_buff_size_in_bytes", deprecated = true)
    public int internode_socket_send_buffer_size_in_bytes = 0;
    @Replaces(oldName = "internode_recv_buff_size_in_bytes", deprecated = true)
    public int internode_socket_receive_buffer_size_in_bytes = 0;

    // TODO: derive defaults from system memory settings?
    public int internode_application_send_queue_capacity_in_bytes = 1 << 22; // 4MiB
    public int internode_application_send_queue_reserve_endpoint_capacity_in_bytes = 1 << 27; // 128MiB
    public int internode_application_send_queue_reserve_global_capacity_in_bytes = 1 << 29; // 512MiB

    public int internode_application_receive_queue_capacity_in_bytes = 1 << 22; // 4MiB
    public int internode_application_receive_queue_reserve_endpoint_capacity_in_bytes = 1 << 27; // 128MiB
    public int internode_application_receive_queue_reserve_global_capacity_in_bytes = 1 << 29; // 512MiB

    // Defensive settings for protecting Cassandra from true network partitions. See (CASSANDRA-14358) for details.
    // The amount of time to wait for internode tcp connections to establish.
    public volatile int internode_tcp_connect_timeout_in_ms = 2000;
    // The amount of time unacknowledged data is allowed on a connection before we throw out the connection
    // Note this is only supported on Linux + epoll, and it appears to behave oddly above a setting of 30000
    // (it takes much longer than 30s) as of Linux 4.12. If you want something that high set this to 0
    // (which picks up the OS default) and configure the net.ipv4.tcp_retries2 sysctl to be ~8.
    public volatile int internode_tcp_user_timeout_in_ms = 30000;
    // Similar to internode_tcp_user_timeout_in_ms but used specifically for streaming connection.
    // The default is 5 minutes. Increase it or set it to 0 in order to increase the timeout.
    public volatile int internode_streaming_tcp_user_timeout_in_ms = 300_000; // 5 minutes

    public boolean start_native_transport = true;
    public int native_transport_port = 9042;
    public Integer native_transport_port_ssl = null;
    public int native_transport_max_threads = 128;
    public int native_transport_max_frame_size_in_mb = 16;
    public volatile long native_transport_max_concurrent_connections = -1L;
    public volatile long native_transport_max_concurrent_connections_per_ip = -1L;
    public boolean native_transport_flush_in_batches_legacy = false;
    public volatile boolean native_transport_allow_older_protocols = true;
    public volatile long native_transport_max_concurrent_requests_in_bytes_per_ip = -1L;
    public volatile long native_transport_max_concurrent_requests_in_bytes = -1L;
    public volatile boolean native_transport_rate_limiting_enabled = false;
    public volatile int native_transport_max_requests_per_second = 1000000;
    public int native_transport_receive_queue_capacity_in_bytes = 1 << 20; // 1MiB

    @Deprecated
    public Integer native_transport_max_negotiable_protocol_version = null;

    /**
     * Max size of values in SSTables, in MegaBytes.
     * Default is the same as the native protocol frame limit: 256Mb.
     * See AbstractType for how it is used.
     */
    public int max_value_size_in_mb = 256;

    public boolean snapshot_before_compaction = false;
    public boolean auto_snapshot = true;
    public volatile long snapshot_links_per_second = 0;

    /* if the size of columns or super-columns are more than this, indexing will kick in */
    public int column_index_size_in_kb = 64;
    public volatile int column_index_cache_size_in_kb = 2;
    public volatile int batch_size_warn_threshold_in_kb = 5;
    public volatile int batch_size_fail_threshold_in_kb = 50;
    public Integer unlogged_batch_across_partitions_warn_threshold = 10;
    public volatile Integer concurrent_compactors;
    public volatile int compaction_throughput_mb_per_sec = 16;
    public volatile int compaction_large_partition_warning_threshold_mb = 100;
    public int min_free_space_per_drive_in_mb = 50;
    public volatile Integer compaction_tombstone_warning_threshold = 100000;

    public volatile int concurrent_materialized_view_builders = 1;
    public volatile int reject_repair_compaction_threshold = Integer.MAX_VALUE;

    /**
     * @deprecated retry support removed on CASSANDRA-10992
     */
    @Deprecated
    public int max_streaming_retries = 3;

    public volatile int stream_throughput_outbound_megabits_per_sec = 200;
    public volatile int inter_dc_stream_throughput_outbound_megabits_per_sec = 200;

    public volatile int entire_sstable_stream_throughput_outbound_megabits_per_sec = 200;
    public volatile int entire_sstable_inter_dc_stream_throughput_outbound_megabits_per_sec = 200;

    public String[] data_file_directories = new String[0];

    /**
     * The directory to use for storing the system keyspaces data.
     * If unspecified the data will be stored in the first of the data_file_directories.
     */
    public String local_system_data_file_directory;

    public String saved_caches_directory;

    // Commit Log
    public String commitlog_directory;
    public Integer commitlog_total_space_in_mb;
    public CommitLogSync commitlog_sync;

    /**
     * @deprecated since 4.0 This value was near useless, and we're not using it anymore
     */
    public double commitlog_sync_batch_window_in_ms = Double.NaN;
    public double commitlog_sync_group_window_in_ms = Double.NaN;
    public int commitlog_sync_period_in_ms;
    public int commitlog_segment_size_in_mb = 32;
    public ParameterizedClass commitlog_compression;
    public FlushCompression flush_compression = FlushCompression.fast;
    public int commitlog_max_compression_buffers_in_pool = 3;
    public Integer periodic_commitlog_sync_lag_block_in_ms;
    public TransparentDataEncryptionOptions transparent_data_encryption_options = new TransparentDataEncryptionOptions();

    public Integer max_mutation_size_in_kb;

    // Change-data-capture logs
    public boolean cdc_enabled = false;
    // When true, new CDC mutations are rejected/blocked when reaching max CDC storage.
    // When false, new CDC mutations can always be added. But it will remove the oldest CDC commit log segment on full.
    public volatile boolean cdc_block_writes = true;
    public String cdc_raw_directory;
    public int cdc_total_space_in_mb = 0;
    public int cdc_free_space_check_interval_ms = 250;

    @Deprecated
    public int commitlog_periodic_queue_size = -1;

    public String endpoint_snitch;
    public boolean dynamic_snitch = true;
    public int dynamic_snitch_update_interval_in_ms = 100;
    public int dynamic_snitch_reset_interval_in_ms = 600000;
    public double dynamic_snitch_badness_threshold = 1.0;

    public String failure_detector = "FailureDetector";

    public EncryptionOptions.ServerEncryptionOptions server_encryption_options = new EncryptionOptions.ServerEncryptionOptions();
    public EncryptionOptions client_encryption_options = new EncryptionOptions();

    public InternodeCompression internode_compression = InternodeCompression.none;

    public int hinted_handoff_throttle_in_kb = 1024;
    public int batchlog_replay_throttle_in_kb = 1024;
    public int max_hints_delivery_threads = 2;
    public int hints_flush_period_in_ms = 10000;
    public int max_hints_file_size_in_mb = 128;
    public ParameterizedClass hints_compression;
    public volatile boolean auto_hints_cleanup_enabled = false;

    public volatile boolean incremental_backups = false;
    public boolean trickle_fsync = false;
    public int trickle_fsync_interval_in_kb = 10240;

    public volatile int sstable_preemptive_open_interval_in_mb = 50;

    public volatile boolean key_cache_migrate_during_compaction = true;
    public Long key_cache_size_in_mb = null;
    public volatile int key_cache_save_period = 14400;
    public volatile int key_cache_keys_to_save = Integer.MAX_VALUE;

    public String row_cache_class_name = "org.apache.cassandra.cache.OHCProvider";
    public long row_cache_size_in_mb = 0;
    public volatile int row_cache_save_period = 0;
    public volatile int row_cache_keys_to_save = Integer.MAX_VALUE;

    public Long counter_cache_size_in_mb = null;
    public volatile int counter_cache_save_period = 7200;
    public volatile int counter_cache_keys_to_save = Integer.MAX_VALUE;

<<<<<<< HEAD
    public Long paxos_cache_size_in_mb = null;
=======
    public int cache_load_timeout_seconds = 30;
>>>>>>> e73d05bf

    private static boolean isClientMode = false;
    private static Supplier<Config> overrideLoadConfig = null;

    public Integer networking_cache_size_in_mb;

    public Integer file_cache_size_in_mb;

    public boolean file_cache_enabled = Boolean.getBoolean("cassandra.file_cache_enabled");

    /**
     * Because of the current {@link org.apache.cassandra.utils.memory.BufferPool} slab sizes of 64 kb, we
     * store in the file cache buffers that divide 64 kb, so we need to round the buffer sizes to powers of two.
     * This boolean controls weather they are rounded up or down. Set it to true to round up to the
     * next power of two, set it to false to round down to the previous power of two. Note that buffer sizes are
     * already rounded to 4 kb and capped between 4 kb minimum and 64 kb maximum by the {@link DiskOptimizationStrategy}.
     * By default, this boolean is set to round down when {@link #disk_optimization_strategy} is {@code ssd},
     * and to round up when it is {@code spinning}.
     */
    public Boolean file_cache_round_up;

    @Deprecated
    public boolean buffer_pool_use_heap_if_exhausted;

    public DiskOptimizationStrategy disk_optimization_strategy = DiskOptimizationStrategy.ssd;

    public double disk_optimization_estimate_percentile = 0.95;

    public double disk_optimization_page_cross_chance = 0.1;

    public boolean inter_dc_tcp_nodelay = true;

    public MemtableAllocationType memtable_allocation_type = MemtableAllocationType.heap_buffers;

    public final TrackWarnings track_warnings = new TrackWarnings();

    public volatile int tombstone_warn_threshold = 1000;
    public volatile int tombstone_failure_threshold = 100000;

    public final ReplicaFilteringProtectionOptions replica_filtering_protection = new ReplicaFilteringProtectionOptions();

    public volatile Long index_summary_capacity_in_mb;
    public volatile int index_summary_resize_interval_in_minutes = 60;

    public int gc_log_threshold_in_ms = 200;
    public int gc_warn_threshold_in_ms = 1000;

    // TTL for different types of trace events.
    public int tracetype_query_ttl = (int) TimeUnit.DAYS.toSeconds(1);
    public int tracetype_repair_ttl = (int) TimeUnit.DAYS.toSeconds(7);

    /**
     * Maintain statistics on whether writes achieve the ideal consistency level
     * before expiring and becoming hints
     */
    public volatile ConsistencyLevel ideal_consistency_level = null;

    public int windows_timer_interval = 0;

    /**
     * Size of the CQL prepared statements cache in MB.
     * Defaults to 1/256th of the heap size or 10MB, whichever is greater.
     */
    public Long prepared_statements_cache_size_mb = null;

    public boolean enable_user_defined_functions = false;
    public boolean enable_scripted_user_defined_functions = false;

    public boolean enable_materialized_views = false;

    public boolean enable_transient_replication = false;

    public boolean enable_sasi_indexes = false;

    public volatile boolean enable_drop_compact_storage = false;

    /**
     * Optionally disable asynchronous UDF execution.
     * Disabling asynchronous UDF execution also implicitly disables the security-manager!
     * By default, async UDF execution is enabled to be able to detect UDFs that run too long / forever and be
     * able to fail fast - i.e. stop the Cassandra daemon, which is currently the only appropriate approach to
     * "tell" a user that there's something really wrong with the UDF.
     * When you disable async UDF execution, users MUST pay attention to read-timeouts since these may indicate
     * UDFs that run too long or forever - and this can destabilize the cluster.
     */
    public boolean enable_user_defined_functions_threads = true;
    /**
     * Time in milliseconds after a warning will be emitted to the log and to the client that a UDF runs too long.
     * (Only valid, if enable_user_defined_functions_threads==true)
     */
    public long user_defined_function_warn_timeout = 500;
    /**
     * Time in milliseconds after a fatal UDF run-time situation is detected and action according to
     * user_function_timeout_policy will take place.
     * (Only valid, if enable_user_defined_functions_threads==true)
     */
    public long user_defined_function_fail_timeout = 1500;
    /**
     * Defines what to do when a UDF ran longer than user_defined_function_fail_timeout.
     * Possible options are:
     * - 'die' - i.e. it is able to emit a warning to the client before the Cassandra Daemon will shut down.
     * - 'die_immediate' - shut down C* daemon immediately (effectively prevent the chance that the client will receive a warning).
     * - 'ignore' - just log - the most dangerous option.
     * (Only valid, if enable_user_defined_functions_threads==true)
     */
    public UserFunctionTimeoutPolicy user_function_timeout_policy = UserFunctionTimeoutPolicy.die;

    @Deprecated
    public volatile boolean back_pressure_enabled = false;
    @Deprecated
    public volatile ParameterizedClass back_pressure_strategy;

    public volatile int concurrent_validations;
    public RepairCommandPoolFullStrategy repair_command_pool_full_strategy = RepairCommandPoolFullStrategy.queue;
    public int repair_command_pool_size = concurrent_validations;

    /**
     * When a node first starts up it intially considers all other peers as DOWN and is disconnected from all of them.
     * To be useful as a coordinator (and not introduce latency penalties on restart) this node must have successfully
     * opened all three internode TCP connections (gossip, small, and large messages) before advertising to clients.
     * Due to this, by default, Casssandra will prime these internode TCP connections and wait for all but a single
     * node to be DOWN/disconnected in the local datacenter before offering itself as a coordinator, subject to a
     * timeout. See CASSANDRA-13993 and CASSANDRA-14297 for more details.
     *
     * We provide two tunables to control this behavior as some users may want to block until all datacenters are
     * available (global QUORUM/EACH_QUORUM), some users may not want to block at all (clients that already work
     * around the problem), and some users may want to prime the connections but not delay startup.
     *
     * block_for_peers_timeout_in_secs: controls how long this node will wait to connect to peers. To completely disable
     * any startup connectivity checks set this to -1. To trigger the internode connections but immediately continue
     * startup, set this to to 0. The default is 10 seconds.
     *
     * block_for_peers_in_remote_dcs: controls if this node will consider remote datacenters to wait for. The default
     * is to _not_ wait on remote datacenters.
     */
    public int block_for_peers_timeout_in_secs = 10;
    public boolean block_for_peers_in_remote_dcs = false;

    public volatile boolean automatic_sstable_upgrade = false;
    public volatile int max_concurrent_automatic_sstable_upgrades = 1;
    public boolean stream_entire_sstables = true;

    public volatile AuditLogOptions audit_logging_options = new AuditLogOptions();
    public volatile FullQueryLoggerOptions full_query_logging_options = new FullQueryLoggerOptions();

    public CorruptedTombstoneStrategy corrupted_tombstone_strategy = CorruptedTombstoneStrategy.disabled;

    public volatile boolean diagnostic_events_enabled = false;

    // Default and minimum keyspace replication factors allow validation of newly created keyspaces
    // and good defaults if no replication factor is provided by the user
    public volatile int default_keyspace_rf = 1;
    public volatile int minimum_keyspace_rf = 0;

    /**
     * flags for enabling tracking repaired state of data during reads
     * separate flags for range & single partition reads as single partition reads are only tracked
     * when CL > 1 and a digest mismatch occurs. Currently, range queries don't use digests so if
     * enabled for range reads, all such reads will include repaired data tracking. As this adds
     * some overhead, operators may wish to disable it whilst still enabling it for partition reads
     */
    public volatile boolean repaired_data_tracking_for_range_reads_enabled = false;
    public volatile boolean repaired_data_tracking_for_partition_reads_enabled = false;
    /* If true, unconfirmed mismatches (those which cannot be considered conclusive proof of out of
     * sync repaired data due to the presence of pending repair sessions, or unrepaired partition
     * deletes) will increment a metric, distinct from confirmed mismatches. If false, unconfirmed
     * mismatches are simply ignored by the coordinator.
     * This is purely to allow operators to avoid potential signal:noise issues as these types of
     * mismatches are considerably less actionable than their confirmed counterparts. Setting this
     * to true only disables the incrementing of the counters when an unconfirmed mismatch is found
     * and has no other effect on the collection or processing of the repaired data.
     */
    public volatile boolean report_unconfirmed_repaired_data_mismatches = false;
    /*
     * If true, when a repaired data mismatch is detected at read time or during a preview repair,
     * a snapshot request will be issued to each particpating replica. These are limited at the replica level
     * so that only a single snapshot per-table per-day can be taken via this method.
     */
    public volatile boolean snapshot_on_repaired_data_mismatch = false;

    /**
     * number of seconds to set nowInSec into the future when performing validation previews against repaired data
     * this (attempts) to prevent a race where validations on different machines are started on different sides of
     * a tombstone being compacted away
     */
    public volatile int validation_preview_purge_head_start_in_sec = 60 * 60;

    // Using String instead of ConsistencyLevel here to keep static initialization from cascading and starting
    // threads during tool usage mode. See CASSANDRA-12988 and DatabaseDescriptorRefTest for details
    public volatile String auth_read_consistency_level = "LOCAL_QUORUM";
    public volatile String auth_write_consistency_level = "EACH_QUORUM";

    /** This feature allows denying access to operations on certain key partitions, intended for use by operators to
     * provide another tool to manage cluster health vs application access. See CASSANDRA-12106 and CEP-13 for more details.
     */
    public volatile boolean enable_partition_denylist = false;

    public volatile boolean enable_denylist_writes = true;

    public volatile boolean enable_denylist_reads = true;

    public volatile boolean enable_denylist_range_reads = true;

    public int denylist_refresh_seconds = 600;

    public int denylist_initial_load_retry_seconds = 5;

    /** We cap the number of denylisted keys allowed per table to keep things from growing unbounded. Operators will
     * receive warnings and only denylist_max_keys_per_table in natural query ordering will be processed on overflow.
     */
    public volatile int denylist_max_keys_per_table = 1000;

    /** We cap the total number of denylisted keys allowed in the cluster to keep things from growing unbounded.
     * Operators will receive warnings on initial cache load that there are too many keys and be directed to trim
     * down the entries to within the configured limits.
     */
    public volatile int denylist_max_keys_total = 10000;

    /** Since the denylist in many ways serves to protect the health of the cluster from partitions operators have identified
     * as being in a bad state, we usually want more robustness than just CL.ONE on operations to/from these tables to
     * ensure that these safeguards are in place. That said, we allow users to configure this if they're so inclined.
     */
    public ConsistencyLevel denylist_consistency_level = ConsistencyLevel.QUORUM;

    /**
     * The intial capacity for creating RangeTombstoneList.
     */
    public volatile int initial_range_tombstone_list_allocation_size = 1;
    /**
     * The growth factor to enlarge a RangeTombstoneList.
     */
    public volatile double range_tombstone_list_growth_factor = 1.5;

    /** The configuration for guardrails. */
    public final GuardrailsOptions guardrails = new GuardrailsOptions();

    /**
     * @deprecated migrate to {@link DatabaseDescriptor#isClientInitialized()}
     */
    @Deprecated
    public static boolean isClientMode()
    {
        return isClientMode;
    }

    /**
     * If true, when rows with duplicate clustering keys are detected during a read or compaction
     * a snapshot will be taken. In the read case, each a snapshot request will be issued to each
     * replica involved in the query, for compaction the snapshot will be created locally.
     * These are limited at the replica level so that only a single snapshot per-day can be taken
     * via this method.
     *
     * This requires check_for_duplicate_rows_during_reads and/or check_for_duplicate_rows_during_compaction
     * below to be enabled
     */
    public volatile boolean snapshot_on_duplicate_row_detection = false;
    /**
     * If these are enabled duplicate keys will get logged, and if snapshot_on_duplicate_row_detection
     * is enabled, the table will get snapshotted for offline investigation
     */
    public volatile boolean check_for_duplicate_rows_during_reads = true;
    public volatile boolean check_for_duplicate_rows_during_compaction = true;

    public boolean autocompaction_on_startup_enabled = Boolean.parseBoolean(System.getProperty("cassandra.autocompaction_on_startup_enabled", "true"));

    // see CASSANDRA-3200 / CASSANDRA-16274
    public volatile boolean auto_optimise_inc_repair_streams = false;
    public volatile boolean auto_optimise_full_repair_streams = false;
    public volatile boolean auto_optimise_preview_repair_streams = false;

    /**
     * Client mode means that the process is a pure client, that uses C* code base but does
     * not read or write local C* database files.
     *
     * @deprecated migrate to {@link DatabaseDescriptor#clientInitialization(boolean)}
     */
    @Deprecated
    public static void setClientMode(boolean clientMode)
    {
        isClientMode = clientMode;
    }

    public volatile int table_count_warn_threshold = 150;
    public volatile int keyspace_count_warn_threshold = 40;

    public volatile int consecutive_message_errors_threshold = 1;

    public volatile SubnetGroups client_error_reporting_exclusions = new SubnetGroups();
    public volatile SubnetGroups internode_error_reporting_exclusions = new SubnetGroups();

    public enum PaxosVariant
    {
        v1_without_linearizable_reads, // with legacy semantics for read/read linearizability (i.e. not guaranteed)
        v1
    }
    public volatile PaxosVariant paxos_variant = PaxosVariant.v1;

    public static Supplier<Config> getOverrideLoadConfig()
    {
        return overrideLoadConfig;
    }

    public static void setOverrideLoadConfig(Supplier<Config> loadConfig)
    {
        overrideLoadConfig = loadConfig;
    }

    public enum CommitLogSync
    {
        periodic,
        batch,
        group
    }

    public enum FlushCompression
    {
        none,
        fast,
        table
    }

    public enum InternodeCompression
    {
        all, none, dc
    }

    public enum DiskAccessMode
    {
        auto,
        mmap,
        mmap_index_only,
        standard,
    }

    public enum MemtableAllocationType
    {
        unslabbed_heap_buffers,
        unslabbed_heap_buffers_logged,
        heap_buffers,
        offheap_buffers,
        offheap_objects
    }

    public enum DiskFailurePolicy
    {
        best_effort,
        stop,
        ignore,
        stop_paranoid,
        die
    }

    public enum CommitFailurePolicy
    {
        stop,
        stop_commit,
        ignore,
        die,
    }

    public enum UserFunctionTimeoutPolicy
    {
        ignore,
        die,
        die_immediate
    }

    public enum DiskOptimizationStrategy
    {
        ssd,
        spinning
    }

    public enum RepairCommandPoolFullStrategy
    {
        queue,
        reject
    }

    public enum CorruptedTombstoneStrategy
    {
        disabled,
        warn,
        exception
    }

    private static final List<String> SENSITIVE_KEYS = new ArrayList<String>() {{
        add("client_encryption_options");
        add("server_encryption_options");
    }};

    public static void log(Config config)
    {
        Map<String, String> configMap = new TreeMap<>();
        for (Field field : Config.class.getFields())
        {
            // ignore the constants
            if (Modifier.isFinal(field.getModifiers()))
                continue;

            String name = field.getName();
            if (SENSITIVE_KEYS.contains(name))
            {
                configMap.put(name, "<REDACTED>");
                continue;
            }

            String value;
            try
            {
                // Field.get() can throw NPE if the value of the field is null
                value = field.get(config).toString();
            }
            catch (NullPointerException | IllegalAccessException npe)
            {
                value = "null";
            }
            configMap.put(name, value);
        }

        logger.info("Node configuration:[{}]", Joiner.on("; ").join(configMap.entrySet()));
    }
}<|MERGE_RESOLUTION|>--- conflicted
+++ resolved
@@ -332,11 +332,9 @@
     public volatile int counter_cache_save_period = 7200;
     public volatile int counter_cache_keys_to_save = Integer.MAX_VALUE;
 
-<<<<<<< HEAD
+    public int cache_load_timeout_seconds = 30;
+
     public Long paxos_cache_size_in_mb = null;
-=======
-    public int cache_load_timeout_seconds = 30;
->>>>>>> e73d05bf
 
     private static boolean isClientMode = false;
     private static Supplier<Config> overrideLoadConfig = null;
