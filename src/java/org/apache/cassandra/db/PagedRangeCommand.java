--- conflicted
+++ resolved
@@ -22,13 +22,9 @@
 import java.util.ArrayList;
 import java.util.List;
 
-<<<<<<< HEAD
 import org.apache.cassandra.config.CFMetaData;
 import org.apache.cassandra.config.Schema;
 import org.apache.cassandra.db.composites.Composite;
-=======
-import org.apache.cassandra.config.Schema;
->>>>>>> 58de86bf
 import org.apache.cassandra.db.filter.*;
 import org.apache.cassandra.dht.AbstractBounds;
 import org.apache.cassandra.io.IVersionedSerializer;
@@ -160,20 +156,18 @@
         {
             String keyspace = in.readUTF();
             String columnFamily = in.readUTF();
-
-            if (Schema.instance.getCFMetaData(keyspace, columnFamily) == null)
+            long timestamp = in.readLong();
+
+            AbstractBounds<RowPosition> keyRange = AbstractBounds.serializer.deserialize(in, version).toRowBounds();
+
+            CFMetaData metadata = Schema.instance.getCFMetaData(keyspace, columnFamily);
+            if (metadata == null)
             {
                 String message = String.format("Got paged range command for nonexistent table %s.%s.  If the table was just " +
                         "created, this is likely due to the schema not being fully propagated.  Please wait for schema " +
                         "agreement on table creation." , keyspace, columnFamily);
                 throw new UnknownColumnFamilyException(message, null);
             }
-
-            long timestamp = in.readLong();
-
-            AbstractBounds<RowPosition> keyRange = AbstractBounds.serializer.deserialize(in, version).toRowBounds();
-
-            CFMetaData metadata = Schema.instance.getCFMetaData(keyspace, columnFamily);
 
             SliceQueryFilter predicate = metadata.comparator.sliceQueryFilterSerializer().deserialize(in, version);
 
