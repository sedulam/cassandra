/*
 * Licensed to the Apache Software Foundation (ASF) under one
 * or more contributor license agreements.  See the NOTICE file
 * distributed with this work for additional information
 * regarding copyright ownership.  The ASF licenses this file
 * to you under the Apache License, Version 2.0 (the
 * "License"); you may not use this file except in compliance
 * with the License.  You may obtain a copy of the License at
 *
 *     http://www.apache.org/licenses/LICENSE-2.0
 *
 * Unless required by applicable law or agreed to in writing, software
 * distributed under the License is distributed on an "AS IS" BASIS,
 * WITHOUT WARRANTIES OR CONDITIONS OF ANY KIND, either express or implied.
 * See the License for the specific language governing permissions and
 * limitations under the License.
 */
package org.apache.cassandra.db.compaction;

import com.google.common.base.Throwables;

import org.apache.cassandra.db.*;
import org.apache.cassandra.db.rows.UnfilteredRowIterator;

import org.apache.cassandra.io.sstable.Component;
import org.apache.cassandra.io.sstable.CorruptSSTableException;
import org.apache.cassandra.io.sstable.SSTableIdentityIterator;
import org.apache.cassandra.io.sstable.format.SSTableReader;
import org.apache.cassandra.io.sstable.metadata.MetadataComponent;
import org.apache.cassandra.io.sstable.metadata.MetadataType;
import org.apache.cassandra.io.sstable.metadata.ValidationMetadata;
import org.apache.cassandra.io.util.DataIntegrityMetadata;
import org.apache.cassandra.io.util.DataIntegrityMetadata.FileDigestValidator;
import org.apache.cassandra.io.util.FileUtils;
import org.apache.cassandra.io.util.RandomAccessReader;
import org.apache.cassandra.service.ActiveRepairService;
import org.apache.cassandra.utils.ByteBufferUtil;
import org.apache.cassandra.utils.FBUtilities;
import org.apache.cassandra.utils.OutputHandler;
import org.apache.cassandra.utils.UUIDGen;

import java.io.Closeable;
import java.io.File;
import java.io.IOError;
import java.io.IOException;
import java.nio.ByteBuffer;
import java.util.*;
import java.util.function.LongPredicate;
import java.util.function.Predicate;

public class Verifier implements Closeable
{
    private final ColumnFamilyStore cfs;
    private final SSTableReader sstable;

    private final CompactionController controller;


    private final RandomAccessReader dataFile;
    private final RandomAccessReader indexFile;
    private final VerifyInfo verifyInfo;
    private final RowIndexEntry.IndexSerializer rowIndexEntrySerializer;

    private int goodRows;

    private final OutputHandler outputHandler;
    private FileDigestValidator validator;

    public Verifier(ColumnFamilyStore cfs, SSTableReader sstable, boolean isOffline)
    {
        this(cfs, sstable, new OutputHandler.LogOutput(), isOffline);
    }

    public Verifier(ColumnFamilyStore cfs, SSTableReader sstable, OutputHandler outputHandler, boolean isOffline)
    {
        this.cfs = cfs;
        this.sstable = sstable;
        this.outputHandler = outputHandler;
        this.rowIndexEntrySerializer = sstable.descriptor.version.getSSTableFormat().getIndexSerializer(cfs.metadata(), sstable.descriptor.version, sstable.header);

        this.controller = new VerifyController(cfs);

        this.dataFile = isOffline
                        ? sstable.openDataReader()
                        : sstable.openDataReader(CompactionManager.instance.getRateLimiter());
        this.indexFile = RandomAccessReader.open(new File(sstable.descriptor.filenameFor(Component.PRIMARY_INDEX)));
        this.verifyInfo = new VerifyInfo(dataFile, sstable);
    }

    public void verify(boolean extended)
    {
        long rowStart = 0;

        outputHandler.output(String.format("Verifying %s (%s)", sstable, FBUtilities.prettyPrintMemory(dataFile.length())));
        outputHandler.output(String.format("Deserializing sstable metadata for %s ", sstable));
        try
        {
            EnumSet<MetadataType> types = EnumSet.of(MetadataType.VALIDATION, MetadataType.STATS, MetadataType.HEADER);
            Map<MetadataType, MetadataComponent> sstableMetadata = sstable.descriptor.getMetadataSerializer().deserialize(sstable.descriptor, types);
            if (sstableMetadata.containsKey(MetadataType.VALIDATION) &&
                !((ValidationMetadata)sstableMetadata.get(MetadataType.VALIDATION)).partitioner.equals(sstable.getPartitioner().getClass().getCanonicalName()))
                throw new IOException("Partitioner does not match validation metadata");
        }
        catch (Throwable t)
        {
            outputHandler.debug(t.getMessage());
            markAndThrow(false);
        }
        outputHandler.output(String.format("Checking computed hash of %s ", sstable));


        // Verify will use the Digest files, which works for both compressed and uncompressed sstables
        try
        {
            validator = null;

            if (new File(sstable.descriptor.filenameFor(Component.DIGEST)).exists())
            {
                validator = DataIntegrityMetadata.fileDigestValidator(sstable.descriptor);
                validator.validate();
            }
            else
            {
                outputHandler.output("Data digest missing, assuming extended verification of disk values");
                extended = true;
            }
        }
        catch (IOException e)
        {
            outputHandler.debug(e.getMessage());
            markAndThrow();
        }
        finally
        {
            FileUtils.closeQuietly(validator);
        }

        if ( !extended )
            return;

        outputHandler.output("Extended Verify requested, proceeding to inspect values");


        try
        {
            ByteBuffer nextIndexKey = ByteBufferUtil.readWithShortLength(indexFile);
            {
                long firstRowPositionFromIndex = rowIndexEntrySerializer.deserializePositionAndSkip(indexFile);
                if (firstRowPositionFromIndex != 0)
                    markAndThrow();
            }

            DecoratedKey prevKey = null;

            while (!dataFile.isEOF())
            {

                if (verifyInfo.isStopRequested())
                    throw new CompactionInterruptedException(verifyInfo.getCompactionInfo());

                rowStart = dataFile.getFilePointer();
                outputHandler.debug("Reading row at " + rowStart);

                DecoratedKey key = null;
                try
                {
                    key = sstable.decorateKey(ByteBufferUtil.readWithShortLength(dataFile));
                }
                catch (Throwable th)
                {
                    throwIfFatal(th);
                    // check for null key below
                }

                ByteBuffer currentIndexKey = nextIndexKey;
                long nextRowPositionFromIndex = 0;
                try
                {
                    nextIndexKey = indexFile.isEOF() ? null : ByteBufferUtil.readWithShortLength(indexFile);
                    nextRowPositionFromIndex = indexFile.isEOF()
                                             ? dataFile.length()
                                             : rowIndexEntrySerializer.deserializePositionAndSkip(indexFile);
                }
                catch (Throwable th)
                {
                    markAndThrow();
                }

                long dataStart = dataFile.getFilePointer();
                long dataStartFromIndex = currentIndexKey == null
                                        ? -1
                                        : rowStart + 2 + currentIndexKey.remaining();

                long dataSize = nextRowPositionFromIndex - dataStartFromIndex;
                // avoid an NPE if key is null
                String keyName = key == null ? "(unreadable key)" : ByteBufferUtil.bytesToHex(key.getKey());
                outputHandler.debug(String.format("row %s is %s", keyName, FBUtilities.prettyPrintMemory(dataSize)));

                assert currentIndexKey != null || indexFile.isEOF();

                try
                {
                    if (key == null || dataSize > dataFile.length())
                        markAndThrow();

                    //mimic the scrub read path, intentionally unused
                    try (UnfilteredRowIterator iterator = SSTableIdentityIterator.create(sstable, dataFile, key))
                    {
                    }

                    if ( (prevKey != null && prevKey.compareTo(key) > 0) || !key.getKey().equals(currentIndexKey) || dataStart != dataStartFromIndex )
                        markAndThrow();
                    
                    goodRows++;
                    prevKey = key;


                    outputHandler.debug(String.format("Row %s at %s valid, moving to next row at %s ", goodRows, rowStart, nextRowPositionFromIndex));
                    dataFile.seek(nextRowPositionFromIndex);
                }
                catch (Throwable th)
                {
                    markAndThrow();
                }
            }
        }
        catch (Throwable t)
        {
            throw Throwables.propagate(t);
        }
        finally
        {
            controller.close();
        }

        outputHandler.output("Verify of " + sstable + " succeeded. All " + goodRows + " rows read successfully");
    }

    public void close()
    {
        FileUtils.closeQuietly(dataFile);
        FileUtils.closeQuietly(indexFile);
    }

    private void throwIfFatal(Throwable th)
    {
        if (th instanceof Error && !(th instanceof AssertionError || th instanceof IOError))
            throw (Error) th;
    }

    private void markAndThrow()
    {
        markAndThrow(true);
    }

    private void markAndThrow(boolean mutateRepaired)
    {
        if (mutateRepaired) // if we are able to mutate repaired flag, an incremental repair should be enough
        {
            try
            {
<<<<<<< HEAD
                sstable.descriptor.getMetadataSerializer().mutateRepaired(sstable.descriptor, ActiveRepairService.UNREPAIRED_SSTABLE, sstable.getSSTableMetadata().pendingRepair);
=======
                sstable.descriptor.getMetadataSerializer().mutateRepairedAt(sstable.descriptor, ActiveRepairService.UNREPAIRED_SSTABLE);
                sstable.reloadSSTableMetadata();
                cfs.getTracker().notifySSTableRepairedStatusChanged(Collections.singleton(sstable));
>>>>>>> 6eb65e5a
            }
            catch(IOException ioe)
            {
                outputHandler.output("Error mutating repairedAt for SSTable " +  sstable.getFilename() + ", as part of markAndThrow");
            }
        }
        throw new CorruptSSTableException(new Exception(String.format("Invalid SSTable %s, please force %srepair", sstable.getFilename(), mutateRepaired ? "" : "a full ")), sstable.getFilename());
    }

    public CompactionInfo.Holder getVerifyInfo()
    {
        return verifyInfo;
    }

    private static class VerifyInfo extends CompactionInfo.Holder
    {
        private final RandomAccessReader dataFile;
        private final SSTableReader sstable;
        private final UUID verificationCompactionId;

        public VerifyInfo(RandomAccessReader dataFile, SSTableReader sstable)
        {
            this.dataFile = dataFile;
            this.sstable = sstable;
            verificationCompactionId = UUIDGen.getTimeUUID();
        }

        public CompactionInfo getCompactionInfo()
        {
            try
            {
                return new CompactionInfo(sstable.metadata(),
                                          OperationType.VERIFY,
                                          dataFile.getFilePointer(),
                                          dataFile.length(),
                                          verificationCompactionId);
            }
            catch (Exception e)
            {
                throw new RuntimeException();
            }
        }
    }

    private static class VerifyController extends CompactionController
    {
        public VerifyController(ColumnFamilyStore cfs)
        {
            super(cfs, Integer.MAX_VALUE);
        }

        @Override
        public LongPredicate getPurgeEvaluator(DecoratedKey key)
        {
            return time -> false;
        }
    }
}<|MERGE_RESOLUTION|>--- conflicted
+++ resolved
@@ -259,13 +259,9 @@
         {
             try
             {
-<<<<<<< HEAD
                 sstable.descriptor.getMetadataSerializer().mutateRepaired(sstable.descriptor, ActiveRepairService.UNREPAIRED_SSTABLE, sstable.getSSTableMetadata().pendingRepair);
-=======
-                sstable.descriptor.getMetadataSerializer().mutateRepairedAt(sstable.descriptor, ActiveRepairService.UNREPAIRED_SSTABLE);
                 sstable.reloadSSTableMetadata();
                 cfs.getTracker().notifySSTableRepairedStatusChanged(Collections.singleton(sstable));
->>>>>>> 6eb65e5a
             }
             catch(IOException ioe)
             {
