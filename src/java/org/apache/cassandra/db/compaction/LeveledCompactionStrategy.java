/*
 * Licensed to the Apache Software Foundation (ASF) under one
 * or more contributor license agreements.  See the NOTICE file
 * distributed with this work for additional information
 * regarding copyright ownership.  The ASF licenses this file
 * to you under the Apache License, Version 2.0 (the
 * "License"); you may not use this file except in compliance
 * with the License.  You may obtain a copy of the License at
 *
 *     http://www.apache.org/licenses/LICENSE-2.0
 *
 * Unless required by applicable law or agreed to in writing, software
 * distributed under the License is distributed on an "AS IS" BASIS,
 * WITHOUT WARRANTIES OR CONDITIONS OF ANY KIND, either express or implied.
 * See the License for the specific language governing permissions and
 * limitations under the License.
 */
package org.apache.cassandra.db.compaction;

import java.util.*;


import com.google.common.annotations.VisibleForTesting;
import com.google.common.base.Joiner;
import com.google.common.collect.*;
import com.google.common.primitives.Doubles;

import org.slf4j.Logger;
import org.slf4j.LoggerFactory;

import com.fasterxml.jackson.databind.JsonNode;
import com.fasterxml.jackson.databind.node.JsonNodeFactory;
import com.fasterxml.jackson.databind.node.ObjectNode;
import org.apache.cassandra.io.sstable.metadata.StatsMetadata;
import org.apache.cassandra.schema.CompactionParams;
import org.apache.cassandra.schema.TableMetadata;
import org.apache.cassandra.config.Config;
import org.apache.cassandra.db.ColumnFamilyStore;
import org.apache.cassandra.db.lifecycle.LifecycleTransaction;
import org.apache.cassandra.db.rows.UnfilteredRowIterator;
import org.apache.cassandra.dht.Range;
import org.apache.cassandra.dht.Token;
import org.apache.cassandra.exceptions.ConfigurationException;
import org.apache.cassandra.io.sstable.ISSTableScanner;
import org.apache.cassandra.io.sstable.format.SSTableReader;

public class LeveledCompactionStrategy extends AbstractCompactionStrategy
{
    private static final Logger logger = LoggerFactory.getLogger(LeveledCompactionStrategy.class);
    private static final String SSTABLE_SIZE_OPTION = "sstable_size_in_mb";
    private static final boolean tolerateSstableSize = Boolean.getBoolean(Config.PROPERTY_PREFIX + "tolerate_sstable_size");
    private static final String LEVEL_FANOUT_SIZE_OPTION = "fanout_size";
    private static final String SINGLE_SSTABLE_UPLEVEL_OPTION = "single_sstable_uplevel";
    public static final int DEFAULT_LEVEL_FANOUT_SIZE = 10;

    @VisibleForTesting
    final LeveledManifest manifest;
    private final int maxSSTableSizeInMB;
    private final int levelFanoutSize;
    private final boolean singleSSTableUplevel;

    public LeveledCompactionStrategy(ColumnFamilyStore cfs, Map<String, String> options)
    {
        super(cfs, options);
        int configuredMaxSSTableSize = 160;
        int configuredLevelFanoutSize = DEFAULT_LEVEL_FANOUT_SIZE;
        boolean configuredSingleSSTableUplevel = false;
        SizeTieredCompactionStrategyOptions localOptions = new SizeTieredCompactionStrategyOptions(options);
        if (options != null)
        {
            if (options.containsKey(SSTABLE_SIZE_OPTION))
            {
                configuredMaxSSTableSize = Integer.parseInt(options.get(SSTABLE_SIZE_OPTION));
                if (!tolerateSstableSize)
                {
                    if (configuredMaxSSTableSize >= 1000)
                        logger.warn("Max sstable size of {}MB is configured for {}.{}; having a unit of compaction this large is probably a bad idea",
                                configuredMaxSSTableSize, cfs.name, cfs.getTableName());
                    if (configuredMaxSSTableSize < 50)
                        logger.warn("Max sstable size of {}MB is configured for {}.{}.  Testing done for CASSANDRA-5727 indicates that performance improves up to 160MB",
                                configuredMaxSSTableSize, cfs.name, cfs.getTableName());
                }
            }

            if (options.containsKey(LEVEL_FANOUT_SIZE_OPTION))
            {
                configuredLevelFanoutSize = Integer.parseInt(options.get(LEVEL_FANOUT_SIZE_OPTION));
            }

            if (options.containsKey(SINGLE_SSTABLE_UPLEVEL_OPTION))
            {
                configuredSingleSSTableUplevel = Boolean.parseBoolean(options.get(SINGLE_SSTABLE_UPLEVEL_OPTION));
            }
        }
        maxSSTableSizeInMB = configuredMaxSSTableSize;
        levelFanoutSize = configuredLevelFanoutSize;
        singleSSTableUplevel = configuredSingleSSTableUplevel;

        manifest = new LeveledManifest(cfs, this.maxSSTableSizeInMB, this.levelFanoutSize, localOptions);
        logger.trace("Created {}", manifest);
    }

    public int getLevelSize(int i)
    {
        return manifest.getLevelSize(i);
    }

    public int[] getAllLevelSize()
    {
        return manifest.getAllLevelSize();
    }

    @Override
    public void startup()
    {
        manifest.calculateLastCompactedKeys();
        super.startup();
    }

    /**
     * the only difference between background and maximal in LCS is that maximal is still allowed
     * (by explicit user request) even when compaction is disabled.
     */
    @SuppressWarnings("resource") // transaction is closed by AbstractCompactionTask::execute
    public AbstractCompactionTask getNextBackgroundTask(int gcBefore)
    {
        Collection<SSTableReader> previousCandidate = null;
        while (true)
        {
            OperationType op;
            LeveledManifest.CompactionCandidate candidate = manifest.getCompactionCandidates();
            if (candidate == null)
            {
                // if there is no sstable to compact in standard way, try compacting based on droppable tombstone ratio
                SSTableReader sstable = findDroppableSSTable(gcBefore);
                if (sstable == null)
                {
                    logger.trace("No compaction necessary for {}", this);
                    return null;
                }
                candidate = new LeveledManifest.CompactionCandidate(Collections.singleton(sstable),
                                                                    sstable.getSSTableLevel(),
                                                                    getMaxSSTableBytes());
                op = OperationType.TOMBSTONE_COMPACTION;
            }
            else
            {
                op = OperationType.COMPACTION;
            }

            // Already tried acquiring references without success. It means there is a race with
            // the tracker but candidate SSTables were not yet replaced in the compaction strategy manager
            if (candidate.sstables.equals(previousCandidate))
            {
                logger.warn("Could not acquire references for compacting SSTables {} which is not a problem per se," +
                            "unless it happens frequently, in which case it must be reported. Will retry later.",
                            candidate.sstables);
                return null;
            }

            LifecycleTransaction txn = cfs.getTracker().tryModify(candidate.sstables, OperationType.COMPACTION);
            if (txn != null)
            {
                AbstractCompactionTask newTask;
                if (!singleSSTableUplevel || op == OperationType.TOMBSTONE_COMPACTION || txn.originals().size() > 1)
                    newTask = new LeveledCompactionTask(cfs, txn, candidate.level, gcBefore, candidate.maxSSTableBytes, false);
                else
                    newTask = new SingleSSTableLCSTask(cfs, txn, candidate.level);

                newTask.setCompactionType(op);
                return newTask;
            }
            previousCandidate = candidate.sstables;
        }
    }

    @SuppressWarnings("resource") // transaction is closed by AbstractCompactionTask::execute
    public synchronized Collection<AbstractCompactionTask> getMaximalTask(int gcBefore, boolean splitOutput)
    {
        Iterable<SSTableReader> sstables = manifest.getSSTables();

        Iterable<SSTableReader> filteredSSTables = filterSuspectSSTables(sstables);
        if (Iterables.isEmpty(sstables))
            return null;
        LifecycleTransaction txn = cfs.getTracker().tryModify(filteredSSTables, OperationType.COMPACTION);
        if (txn == null)
            return null;
        return Arrays.<AbstractCompactionTask>asList(new LeveledCompactionTask(cfs, txn, 0, gcBefore, getMaxSSTableBytes(), true));

    }

    @Override
    @SuppressWarnings("resource") // transaction is closed by AbstractCompactionTask::execute
    public AbstractCompactionTask getUserDefinedTask(Collection<SSTableReader> sstables, int gcBefore)
    {

        if (sstables.isEmpty())
            return null;

        LifecycleTransaction transaction = cfs.getTracker().tryModify(sstables, OperationType.COMPACTION);
        if (transaction == null)
        {
            logger.trace("Unable to mark {} for compaction; probably a background compaction got to it first.  You can disable background compactions temporarily if this is a problem", sstables);
            return null;
        }
        int level = sstables.size() > 1 ? 0 : sstables.iterator().next().getSSTableLevel();
        return new LeveledCompactionTask(cfs, transaction, level, gcBefore, level == 0 ? Long.MAX_VALUE : getMaxSSTableBytes(), false);
    }

    @Override
    public AbstractCompactionTask getCompactionTask(LifecycleTransaction txn, int gcBefore, long maxSSTableBytes)
    {
        assert txn.originals().size() > 0;
        int level = -1;
        // if all sstables are in the same level, we can set that level:
        for (SSTableReader sstable : txn.originals())
        {
            if (level == -1)
                level = sstable.getSSTableLevel();
            if (level != sstable.getSSTableLevel())
                level = 0;
        }
        return new LeveledCompactionTask(cfs, txn, level, gcBefore, maxSSTableBytes, false);
    }

    /**
     * Leveled compaction strategy has guarantees on the data contained within each level so we
     * have to make sure we only create groups of SSTables with members from the same level.
     * This way we won't end up creating invalid sstables during anti-compaction.
     * @param ssTablesToGroup
     * @return Groups of sstables from the same level
     */
    @Override
    public Collection<Collection<SSTableReader>> groupSSTablesForAntiCompaction(Collection<SSTableReader> ssTablesToGroup)
    {
        int groupSize = 2;
        Map<Integer, Collection<SSTableReader>> sstablesByLevel = new HashMap<>();
        for (SSTableReader sstable : ssTablesToGroup)
        {
            Integer level = sstable.getSSTableLevel();
            Collection<SSTableReader> sstablesForLevel = sstablesByLevel.get(level);
            if (sstablesForLevel == null)
            {
                sstablesForLevel = new ArrayList<SSTableReader>();
                sstablesByLevel.put(level, sstablesForLevel);
            }
            sstablesForLevel.add(sstable);
        }

        Collection<Collection<SSTableReader>> groupedSSTables = new ArrayList<>();

        for (Collection<SSTableReader> levelOfSSTables : sstablesByLevel.values())
        {
            Collection<SSTableReader> currGroup = new ArrayList<>(groupSize);
            for (SSTableReader sstable : levelOfSSTables)
            {
                currGroup.add(sstable);
                if (currGroup.size() == groupSize)
                {
                    groupedSSTables.add(currGroup);
                    currGroup = new ArrayList<>(groupSize);
                }
            }

            if (currGroup.size() != 0)
                groupedSSTables.add(currGroup);
        }
        return groupedSSTables;

    }

    public int getEstimatedRemainingTasks()
    {
        int n = manifest.getEstimatedTasks();
        cfs.getCompactionStrategyManager().compactionLogger.pending(this, n);
        return n;
    }

    public long getMaxSSTableBytes()
    {
        return maxSSTableSizeInMB * 1024L * 1024L;
    }

    public int getLevelFanoutSize()
    {
        return levelFanoutSize;
    }

    public ScannerList getScanners(Collection<SSTableReader> sstables, Collection<Range<Token>> ranges)
    {
        Set<SSTableReader>[] sstablesPerLevel = manifest.getSStablesPerLevelSnapshot();

        Multimap<Integer, SSTableReader> byLevel = ArrayListMultimap.create();
        for (SSTableReader sstable : sstables)
        {
            int level = sstable.getSSTableLevel();
            // if an sstable is not on the manifest, it was recently added or removed
            // so we add it to level -1 and create exclusive scanners for it - see below (#9935)
            if (level >= sstablesPerLevel.length || !sstablesPerLevel[level].contains(sstable))
            {
                logger.warn("Live sstable {} from level {} is not on corresponding level in the leveled manifest." +
                            " This is not a problem per se, but may indicate an orphaned sstable due to a failed" +
                            " compaction not cleaned up properly.",
                             sstable.getFilename(), level);
                level = -1;
            }
            byLevel.get(level).add(sstable);
        }

        List<ISSTableScanner> scanners = new ArrayList<ISSTableScanner>(sstables.size());
        try
        {
            for (Integer level : byLevel.keySet())
            {
                // level can be -1 when sstables are added to Tracker but not to LeveledManifest
                // since we don't know which level those sstable belong yet, we simply do the same as L0 sstables.
                if (level <= 0)
                {
                    // L0 makes no guarantees about overlapping-ness.  Just create a direct scanner for each
                    for (SSTableReader sstable : byLevel.get(level))
                        scanners.add(sstable.getScanner(ranges));
                }
                else
                {
                    // Create a LeveledScanner that only opens one sstable at a time, in sorted order
                    Collection<SSTableReader> intersecting = LeveledScanner.intersecting(byLevel.get(level), ranges);
                    if (!intersecting.isEmpty())
                    {
                        @SuppressWarnings("resource") // The ScannerList will be in charge of closing (and we close properly on errors)
                        ISSTableScanner scanner = new LeveledScanner(cfs.metadata(), intersecting, ranges);
                        scanners.add(scanner);
                    }
                }
            }
        }
        catch (Throwable t)
        {
            ISSTableScanner.closeAllAndPropagate(scanners, t);
        }

        return new ScannerList(scanners);
    }

    @Override
    public void replaceSSTables(Collection<SSTableReader> removed, Collection<SSTableReader> added)
    {
        manifest.replace(removed, added);
    }

    @Override
<<<<<<< HEAD
    public void metadataChanged(StatsMetadata oldMetadata, SSTableReader sstable)
    {
        if (sstable.getSSTableLevel() != oldMetadata.sstableLevel)
            manifest.newLevel(sstable, oldMetadata.sstableLevel);
=======
    public void addSSTables(Iterable<SSTableReader> sstables)
    {
        manifest.addSSTables(sstables);
>>>>>>> f41ea9fb
    }

    @Override
    public void addSSTable(SSTableReader added)
    {
        manifest.addSSTables(Collections.singleton(added));
    }

    @Override
    public void removeSSTable(SSTableReader sstable)
    {
        manifest.remove(sstable);
    }

    @Override
    protected Set<SSTableReader> getSSTables()
    {
        return manifest.getSSTables();
    }

    // Lazily creates SSTableBoundedScanner for sstable that are assumed to be from the
    // same level (e.g. non overlapping) - see #4142
    private static class LeveledScanner extends AbstractIterator<UnfilteredRowIterator> implements ISSTableScanner
    {
        private final TableMetadata metadata;
        private final Collection<Range<Token>> ranges;
        private final List<SSTableReader> sstables;
        private final Iterator<SSTableReader> sstableIterator;
        private final long totalLength;
        private final long compressedLength;

        private ISSTableScanner currentScanner;
        private long positionOffset;
        private long totalBytesScanned = 0;

        public LeveledScanner(TableMetadata metadata, Collection<SSTableReader> sstables, Collection<Range<Token>> ranges)
        {
            this.metadata = metadata;
            this.ranges = ranges;

            // add only sstables that intersect our range, and estimate how much data that involves
            this.sstables = new ArrayList<>(sstables.size());
            long length = 0;
            long cLength = 0;
            for (SSTableReader sstable : sstables)
            {
                this.sstables.add(sstable);
                long estimatedKeys = sstable.estimatedKeys();
                double estKeysInRangeRatio = 1.0;

                if (estimatedKeys > 0 && ranges != null)
                    estKeysInRangeRatio = ((double) sstable.estimatedKeysForRanges(ranges)) / estimatedKeys;

                length += sstable.uncompressedLength() * estKeysInRangeRatio;
                cLength += sstable.onDiskLength() * estKeysInRangeRatio;
            }

            totalLength = length;
            compressedLength = cLength;
            Collections.sort(this.sstables, SSTableReader.sstableComparator);
            sstableIterator = this.sstables.iterator();
            assert sstableIterator.hasNext(); // caller should check intersecting first
            SSTableReader currentSSTable = sstableIterator.next();
            currentScanner = currentSSTable.getScanner(ranges);

        }

        public static Collection<SSTableReader> intersecting(Collection<SSTableReader> sstables, Collection<Range<Token>> ranges)
        {
            if (ranges == null)
                return Lists.newArrayList(sstables);

            Set<SSTableReader> filtered = new HashSet<>();
            for (Range<Token> range : ranges)
            {
                for (SSTableReader sstable : sstables)
                {
                    Range<Token> sstableRange = new Range<>(sstable.first.getToken(), sstable.last.getToken());
                    if (range == null || sstableRange.intersects(range))
                        filtered.add(sstable);
                }
            }
            return filtered;
        }

        public TableMetadata metadata()
        {
            return metadata;
        }

        protected UnfilteredRowIterator computeNext()
        {
            if (currentScanner == null)
                return endOfData();

            while (true)
            {
                if (currentScanner.hasNext())
                    return currentScanner.next();

                positionOffset += currentScanner.getLengthInBytes();
                totalBytesScanned += currentScanner.getBytesScanned();

                currentScanner.close();
                if (!sstableIterator.hasNext())
                {
                    // reset to null so getCurrentPosition does not return wrong value
                    currentScanner = null;
                    return endOfData();
                }
                SSTableReader currentSSTable = sstableIterator.next();
                currentScanner = currentSSTable.getScanner(ranges);
            }
        }

        public void close()
        {
            if (currentScanner != null)
                currentScanner.close();
        }

        public long getLengthInBytes()
        {
            return totalLength;
        }

        public long getCurrentPosition()
        {
            return positionOffset + (currentScanner == null ? 0L : currentScanner.getCurrentPosition());
        }

        public long getCompressedLengthInBytes()
        {
            return compressedLength;
        }

        public long getBytesScanned()
        {
            return currentScanner == null ? totalBytesScanned : totalBytesScanned + currentScanner.getBytesScanned();
        }

        public Set<SSTableReader> getBackingSSTables()
        {
            return ImmutableSet.copyOf(sstables);
        }
    }

    @Override
    public String toString()
    {
        return String.format("LCS@%d(%s)", hashCode(), cfs.name);
    }

    private SSTableReader findDroppableSSTable(final int gcBefore)
    {
        level:
        for (int i = manifest.getLevelCount(); i >= 0; i--)
        {
            if (manifest.getLevelSize(i) == 0)
                continue;
            // sort sstables by droppable ratio in descending order
            List<SSTableReader> tombstoneSortedSSTables = manifest.getLevelSorted(i, (o1, o2) -> {
                double r1 = o1.getEstimatedDroppableTombstoneRatio(gcBefore);
                double r2 = o2.getEstimatedDroppableTombstoneRatio(gcBefore);
                return -1 * Doubles.compare(r1, r2);
            });

            Set<SSTableReader> compacting = cfs.getTracker().getCompacting();
            for (SSTableReader sstable : tombstoneSortedSSTables)
            {
                if (sstable.getEstimatedDroppableTombstoneRatio(gcBefore) <= tombstoneThreshold)
                    continue level;
                else if (!compacting.contains(sstable) && !sstable.isMarkedSuspect() && worthDroppingTombstones(sstable, gcBefore))
                    return sstable;
            }
        }
        return null;
    }

    public CompactionLogger.Strategy strategyLogger()
    {
        return new CompactionLogger.Strategy()
        {
            public JsonNode sstable(SSTableReader sstable)
            {
                ObjectNode node = JsonNodeFactory.instance.objectNode();
                node.put("level", sstable.getSSTableLevel());
                node.put("min_token", sstable.first.getToken().toString());
                node.put("max_token", sstable.last.getToken().toString());
                return node;
            }

            public JsonNode options()
            {
                return null;
            }
        };
    }

    public static Map<String, String> validateOptions(Map<String, String> options) throws ConfigurationException
    {
        Map<String, String> uncheckedOptions = AbstractCompactionStrategy.validateOptions(options);

        String size = options.containsKey(SSTABLE_SIZE_OPTION) ? options.get(SSTABLE_SIZE_OPTION) : "1";
        try
        {
            int ssSize = Integer.parseInt(size);
            if (ssSize < 1)
            {
                throw new ConfigurationException(String.format("%s must be larger than 0, but was %s", SSTABLE_SIZE_OPTION, ssSize));
            }
        }
        catch (NumberFormatException ex)
        {
            throw new ConfigurationException(String.format("%s is not a parsable int (base10) for %s", size, SSTABLE_SIZE_OPTION), ex);
        }

        uncheckedOptions.remove(SSTABLE_SIZE_OPTION);

        // Validate the fanout_size option
        String levelFanoutSize = options.containsKey(LEVEL_FANOUT_SIZE_OPTION) ? options.get(LEVEL_FANOUT_SIZE_OPTION) : String.valueOf(DEFAULT_LEVEL_FANOUT_SIZE);
        try
        {
            int fanoutSize = Integer.parseInt(levelFanoutSize);
            if (fanoutSize < 1)
            {
                throw new ConfigurationException(String.format("%s must be larger than 0, but was %s", LEVEL_FANOUT_SIZE_OPTION, fanoutSize));
            }
        }
        catch (NumberFormatException ex)
        {
            throw new ConfigurationException(String.format("%s is not a parsable int (base10) for %s", size, LEVEL_FANOUT_SIZE_OPTION), ex);
        }

        uncheckedOptions.remove(LEVEL_FANOUT_SIZE_OPTION);
        uncheckedOptions.remove(SINGLE_SSTABLE_UPLEVEL_OPTION);

        uncheckedOptions.remove(CompactionParams.Option.MIN_THRESHOLD.toString());
        uncheckedOptions.remove(CompactionParams.Option.MAX_THRESHOLD.toString());

        uncheckedOptions = SizeTieredCompactionStrategyOptions.validateOptions(options, uncheckedOptions);

        return uncheckedOptions;
    }
}<|MERGE_RESOLUTION|>--- conflicted
+++ resolved
@@ -21,7 +21,6 @@
 
 
 import com.google.common.annotations.VisibleForTesting;
-import com.google.common.base.Joiner;
 import com.google.common.collect.*;
 import com.google.common.primitives.Doubles;
 
@@ -348,16 +347,16 @@
     }
 
     @Override
-<<<<<<< HEAD
     public void metadataChanged(StatsMetadata oldMetadata, SSTableReader sstable)
     {
         if (sstable.getSSTableLevel() != oldMetadata.sstableLevel)
             manifest.newLevel(sstable, oldMetadata.sstableLevel);
-=======
+    }
+
+    @Override
     public void addSSTables(Iterable<SSTableReader> sstables)
     {
         manifest.addSSTables(sstables);
->>>>>>> f41ea9fb
     }
 
     @Override
