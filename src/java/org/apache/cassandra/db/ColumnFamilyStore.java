--- conflicted
+++ resolved
@@ -552,14 +552,10 @@
         }
 
         compactionStrategyManager.shutdown();
-<<<<<<< HEAD
-        SystemKeyspace.removeTruncationRecord(metadata.id);
-=======
 
         // Do not remove truncation records for index CFs, given they have the same ID as their backing/base tables.
-        if (!metadata.isIndex())
-            SystemKeyspace.removeTruncationRecord(metadata.cfId);
->>>>>>> 81e78192
+        if (!metadata.get().isIndex())
+            SystemKeyspace.removeTruncationRecord(metadata.id);
 
         data.dropSSTables();
         LifecycleTransaction.waitForDeletions();
