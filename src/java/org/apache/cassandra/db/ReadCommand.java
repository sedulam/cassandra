--- conflicted
+++ resolved
@@ -553,16 +553,9 @@
         {
             public WithoutPurgeableTombstones()
             {
-<<<<<<< HEAD
-                super(nowInSec(), cfs.gcBefore(nowInSec()), oldestUnrepairedTombstone(), cfs.getCompactionStrategyManager().onlyPurgeRepairedTombstones());
-=======
-                super(isForThrift,
-                      nowInSec(),
-                      cfs.gcBefore(nowInSec()),
-                      oldestUnrepairedTombstone(),
+                super(nowInSec(), cfs.gcBefore(nowInSec()), oldestUnrepairedTombstone(),
                       cfs.getCompactionStrategyManager().onlyPurgeRepairedTombstones(),
-                      cfs.metadata.enforceStrictLiveness());
->>>>>>> e624c663
+                      iterator.metadata().enforceStrictLiveness());
             }
 
             protected Predicate<Long> getPurgeEvaluator()
