--- conflicted
+++ resolved
@@ -56,15 +56,11 @@
 import org.apache.cassandra.io.util.FileDataInput;
 import org.apache.cassandra.io.util.FileUtils;
 import org.apache.cassandra.io.util.RandomAccessReader;
-<<<<<<< HEAD
 import org.apache.cassandra.utils.ByteBufferUtil;
 import org.apache.cassandra.utils.CRC32Factory;
 import org.apache.cassandra.utils.FBUtilities;
 import org.apache.cassandra.utils.JVMStabilityInspector;
 import org.apache.cassandra.utils.WrappedRunnable;
-=======
-import org.apache.cassandra.utils.*;
->>>>>>> 1f6bf365
 import org.cliffc.high_scale_lib.NonBlockingHashSet;
 
 public class CommitLogReplayer
@@ -83,13 +79,9 @@
     private byte[] buffer;
     private byte[] uncompressedBuffer;
 
-<<<<<<< HEAD
-    CommitLogReplayer(ReplayPosition globalPosition, Map<UUID, ReplayPosition> cfPositions)
-=======
     private final ReplayFilter replayFilter;
 
-    public CommitLogReplayer()
->>>>>>> 1f6bf365
+    CommitLogReplayer(ReplayPosition globalPosition, Map<UUID, ReplayPosition> cfPositions, ReplayFilter replayFilter)
     {
         this.keyspacesRecovered = new NonBlockingHashSet<Keyspace>();
         this.futures = new ArrayList<Future<?>>();
@@ -101,18 +93,15 @@
         this.checksum = CRC32Factory.instance.create();
         this.cfPositions = cfPositions;
         this.globalPosition = globalPosition;
-    }
-
-<<<<<<< HEAD
+        this.replayFilter = replayFilter;
+    }
+
     public static CommitLogReplayer create()
     {
-=======
-        replayFilter = ReplayFilter.create();
-
->>>>>>> 1f6bf365
         // compute per-CF and global replay positions
         Map<UUID, ReplayPosition> cfPositions = new HashMap<UUID, ReplayPosition>();
         Ordering<ReplayPosition> replayPositionOrdering = Ordering.from(ReplayPosition.comparator);
+        ReplayFilter replayFilter = ReplayFilter.create();
         for (ColumnFamilyStore cfs : ColumnFamilyStore.all())
         {
             // it's important to call RP.gRP per-cf, before aggregating all the positions w/ the Ordering.min call
@@ -120,7 +109,7 @@
             // list (otherwise we'll just start replay from the first flush position that we do have, which is not correct).
             ReplayPosition rp = ReplayPosition.getReplayPosition(cfs.getSSTables());
 
-            // but, if we've truncted the cf in question, then we need to need to start replay after the truncation
+            // but, if we've truncated the cf in question, then we need to need to start replay after the truncation
             ReplayPosition truncatedAt = SystemKeyspace.getTruncatedPosition(cfs.metadata.cfId);
             if (truncatedAt != null)
             {
@@ -149,7 +138,7 @@
         }
         ReplayPosition globalPosition = replayPositionOrdering.min(cfPositions.values());
         logger.debug("Global replay position is {} from columnfamilies {}", globalPosition, FBUtilities.toString(cfPositions));
-        return new CommitLogReplayer(globalPosition, cfPositions);
+        return new CommitLogReplayer(globalPosition, cfPositions, replayFilter);
     }
 
     public void recover(File[] clogs) throws IOException
@@ -282,11 +271,6 @@
 
     public void recover(File file) throws IOException
     {
-<<<<<<< HEAD
-        final ReplayFilter replayFilter = ReplayFilter.create();
-=======
-        logger.info("Replaying {}", file.getPath());
->>>>>>> 1f6bf365
         CommitLogDescriptor desc = CommitLogDescriptor.fromFileName(file.getName());
         RandomAccessReader reader = RandomAccessReader.open(new File(file.getAbsolutePath()));
         try
