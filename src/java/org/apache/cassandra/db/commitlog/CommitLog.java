--- conflicted
+++ resolved
@@ -17,19 +17,9 @@
  */
 package org.apache.cassandra.db.commitlog;
 
-<<<<<<< HEAD
-
 import java.io.IOException;
 import java.nio.ByteBuffer;
 import java.nio.file.FileStore;
-import java.util.*;
-import java.util.concurrent.TimeUnit;
-import java.util.function.BiPredicate;
-=======
-import java.io.File;
-import java.io.FilenameFilter;
-import java.io.IOException;
-import java.nio.ByteBuffer;
 import java.util.ArrayList;
 import java.util.Arrays;
 import java.util.Collection;
@@ -39,12 +29,12 @@
 import java.util.Map;
 import java.util.TreeMap;
 import java.util.UUID;
->>>>>>> 4b9c1823
+import java.util.concurrent.TimeUnit;
+import java.util.function.BiPredicate;
 import java.util.function.Function;
 import java.util.zip.CRC32;
 
 import com.google.common.annotations.VisibleForTesting;
-import org.apache.cassandra.io.util.File;
 import com.google.common.base.Preconditions;
 import org.apache.commons.lang3.StringUtils;
 import org.slf4j.Logger;
@@ -59,6 +49,7 @@
 import org.apache.cassandra.io.util.BufferedDataOutputStreamPlus;
 import org.apache.cassandra.io.util.DataOutputBuffer;
 import org.apache.cassandra.io.util.DataOutputBufferFixed;
+import org.apache.cassandra.io.util.File;
 import org.apache.cassandra.io.util.PathUtils;
 import org.apache.cassandra.metrics.CommitLogMetrics;
 import org.apache.cassandra.net.MessagingService;
@@ -71,7 +62,6 @@
 import org.apache.cassandra.utils.concurrent.UncheckedInterruptedException;
 
 import static org.apache.cassandra.db.commitlog.CommitLogSegment.Allocation;
-import static org.apache.cassandra.db.commitlog.CommitLogSegment.CommitLogSegmentFileComparator;
 import static org.apache.cassandra.db.commitlog.CommitLogSegment.ENTRY_OVERHEAD_SIZE;
 import static org.apache.cassandra.utils.FBUtilities.updateChecksum;
 import static org.apache.cassandra.utils.FBUtilities.updateChecksumInt;
@@ -86,7 +76,7 @@
 
     public static final CommitLog instance = CommitLog.construct();
 
-    private static final FilenameFilter unmanagedFilesFilter = (dir, name) -> CommitLogDescriptor.isValid(name) && CommitLogSegment.shouldReplay(name);
+    private static final BiPredicate<File, String> unmanagedFilesFilter = (dir, name) -> CommitLogDescriptor.isValid(name) && CommitLogSegment.shouldReplay(name);
 
     final public AbstractCommitLogSegmentManager segmentManager;
 
@@ -100,7 +90,6 @@
     private static CommitLog construct()
     {
         CommitLog log = new CommitLog(CommitLogArchiver.construct(), DatabaseDescriptor.getCommitLogSegmentMgrProvider());
-
         MBeanWrapper.instance.registerMBean(log, "org.apache.cassandra.db:type=Commitlog");
         return log;
     }
@@ -175,7 +164,7 @@
 
     private File[] getUnmanagedFiles()
     {
-        File[] files = new File(segmentManager.storageDirectory).listFiles(unmanagedFilesFilter);
+        File[] files = new File(segmentManager.storageDirectory).tryList(unmanagedFilesFilter);
         if (files == null)
             return new File[0];
         return files;
@@ -189,19 +178,10 @@
      */
     public int recoverSegmentsOnDisk() throws IOException
     {
-<<<<<<< HEAD
-        BiPredicate<File, String> unmanagedFilesFilter = (dir, name) -> CommitLogDescriptor.isValid(name) && CommitLogSegment.shouldReplay(name);
-
-        // submit all files for this segment manager for archiving prior to recovery - CASSANDRA-6904
-        // The files may have already been archived by normal CommitLog operation. This may cause errors in this
-        // archiving pass, which we should not treat as serious.
-        for (File file : new File(segmentManager.storageDirectory).tryList(unmanagedFilesFilter))
-=======
         // submit all files for this segment manager for archiving prior to recovery - CASSANDRA-6904
         // The files may have already been archived by normal CommitLog operation. This may cause errors in this
         // archiving pass, which we should not treat as serious.
         for (File file : getUnmanagedFiles())
->>>>>>> 4b9c1823
         {
             archiver.maybeArchive(file.path(), file.name());
             archiver.maybeWaitForArchiving(file.name());
@@ -211,11 +191,7 @@
         archiver.maybeRestoreArchive();
 
         // List the files again as archiver may have added segments.
-<<<<<<< HEAD
-        File[] files = new File(segmentManager.storageDirectory).tryList(unmanagedFilesFilter);
-=======
         File[] files = getUnmanagedFiles();
->>>>>>> 4b9c1823
         int replayed = 0;
         if (files.length == 0)
         {
@@ -223,7 +199,7 @@
         }
         else
         {
-            Arrays.sort(files, new CommitLogSegmentFileComparator());
+            Arrays.sort(files, new CommitLogSegment.CommitLogSegmentFileComparator());
             logger.info("Replaying {}", StringUtils.join(files, ", "));
             replayed = recoverFiles(files);
             logger.info("Log replay complete, {} replayed mutations", replayed);
